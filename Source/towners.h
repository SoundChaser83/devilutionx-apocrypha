--- conflicted
+++ resolved
@@ -1,37 +1,32 @@
-/**
- * @file towners.h
- *
- * Interface of functionality for loading and spawning towners.
- */
-#ifndef __TOWNERS_H__
-#define __TOWNERS_H__
-
-DEVILUTION_BEGIN_NAMESPACE
-
-#ifdef __cplusplus
-extern "C" {
-#endif
-
-extern TownerStruct towner[NUM_TOWNERS];
-
-void InitTowners();
-void FreeTownerGFX();
-void ProcessTowners();
-<<<<<<< HEAD
-ItemStruct *PlrHasItem(int pnum, int item, int *i);
-void TownerTalk(int first, int t);
-=======
-ItemStruct *PlrHasItem(int pnum, int item, int &i);
->>>>>>> 4251527e
-void TalkToTowner(int p, int t);
-
-/* data */
-
-extern QuestTalkData Qtalklist[];
-#ifdef __cplusplus
-}
-#endif
-
-DEVILUTION_END_NAMESPACE
-
-#endif /* __TOWNERS_H__ */
+/**
+ * @file towners.h
+ *
+ * Interface of functionality for loading and spawning towners.
+ */
+#ifndef __TOWNERS_H__
+#define __TOWNERS_H__
+
+DEVILUTION_BEGIN_NAMESPACE
+
+#ifdef __cplusplus
+extern "C" {
+#endif
+
+extern TownerStruct towner[NUM_TOWNERS];
+
+void InitTowners();
+void FreeTownerGFX();
+void ProcessTowners();
+ItemStruct *PlrHasItem(int pnum, int item, int *i);
+void TalkToTowner(int p, int t);
+
+/* data */
+
+extern QuestTalkData Qtalklist[];
+#ifdef __cplusplus
+}
+#endif
+
+DEVILUTION_END_NAMESPACE
+
+#endif /* __TOWNERS_H__ */