--- conflicted
+++ resolved
@@ -1,406 +1,401 @@
-/**
- * @file town.h
- *
- * Implementation of functionality for rendering the town, towners and calling other render routines.
- */
-#include "all.h"
-
-DEVILUTION_BEGIN_NAMESPACE
-
-/**
- * @brief Load level data into dPiece
- * @param P3Tiles Tile set
- * @param pSector Sector data
- * @param xi upper left destination
- * @param yi upper left destination
- * @param w width of sector
- * @param h height of sector
- */
-void T_FillSector(BYTE *P3Tiles, BYTE *pSector, int xi, int yi, int w, int h)
-{
-	int i, j, xx, yy, nMap;
-	long v1, v2, v3, v4, ii;
-	WORD *Sector;
-
-	ii = 4;
-	yy = yi;
-	for (j = 0; j < h; j++) {
-		xx = xi;
-		for (i = 0; i < w; i++) {
-			WORD *Map;
-
-			Map = (WORD *)&pSector[ii];
-			nMap = SDL_SwapLE16(*Map);
-			if (nMap) {
-				Sector = (((WORD *)&P3Tiles[(nMap - 1) * 8]));
-				v1 = SDL_SwapLE16(*(Sector + 0)) + 1;
-				v2 = SDL_SwapLE16(*(Sector + 1)) + 1;
-				v3 = SDL_SwapLE16(*(Sector + 2)) + 1;
-				v4 = SDL_SwapLE16(*(Sector + 3)) + 1;
-
-			} else {
-				v1 = 0;
-				v2 = 0;
-				v3 = 0;
-				v4 = 0;
-			}
-			dPiece[xx][yy] = v1;
-			dPiece[xx + 1][yy] = v2;
-			dPiece[xx][yy + 1] = v3;
-			dPiece[xx + 1][yy + 1] = v4;
-			xx += 2;
-			ii += 2;
-		}
-		yy += 2;
-	}
-}
-
-/**
- * @brief Load a tile in to dPiece
- * @param P3Tiles Tile set
- * @param xx upper left destination
- * @param yy upper left destination
- * @param t tile id
- */
-void T_FillTile(BYTE *P3Tiles, int xx, int yy, int t)
-{
-	long v1, v2, v3, v4;
-	WORD *Tiles;
-
-	Tiles = ((WORD *)&P3Tiles[(t - 1) * 8]);
-	v1 = SDL_SwapLE16(*(Tiles + 0)) + 1;
-	v2 = SDL_SwapLE16(*(Tiles + 1)) + 1;
-	v3 = SDL_SwapLE16(*(Tiles + 2)) + 1;
-	v4 = SDL_SwapLE16(*(Tiles + 3)) + 1;
-
-	dPiece[xx][yy] = v1;
-	dPiece[xx + 1][yy] = v2;
-	dPiece[xx][yy + 1] = v3;
-	dPiece[xx + 1][yy + 1] = v4;
-}
-
-<<<<<<< HEAD
-void town_4751C6(){
-=======
-#ifdef HELLFIRE
-void town_4751C6()
-{
->>>>>>> df350421
-	dPiece[78][60] = 0x48a;
-	dPiece[79][60] = 0x48b;
-	dPiece[78][61] = 0x48c;
-	dPiece[79][61] = 0x50e;
-	dPiece[78][62] = 0x4ee;
-	dPiece[78][63] = 0x4f0;
-	dPiece[79][62] = 0x510;
-	dPiece[79][63] = 0x511;
-	dPiece[79][64] = 0x512;
-	dPiece[78][64] = 0x11a;
-	dPiece[78][65] = 0x11c;
-	dPiece[79][65] = 0x11d;
-	dPiece[80][60] = 0x513;
-	dPiece[80][61] = 0x515;
-	dPiece[81][61] = 0x516;
-	dPiece[82][60] = 0x517;
-	dPiece[83][60] = 0x518;
-	dPiece[82][61] = 0x519;
-	dPiece[83][61] = 0x51a;
-	dPiece[80][62] = 0x51b;
-	dPiece[81][62] = 0x51c;
-	dPiece[80][63] = 0x51d;
-	dPiece[81][63] = 0x51e;
-	dPiece[80][64] = 0x51f;
-	dPiece[81][64] = 0x520;
-	dPiece[80][65] = 0x521;
-	dPiece[81][65] = 0x522;
-	dPiece[82][64] = 0x527;
-	dPiece[83][64] = 0x528;
-	dPiece[82][65] = 0x529;
-	dPiece[83][65] = 0x52a;
-	dPiece[82][62] = 0x523;
-	dPiece[83][62] = 0x524;
-	dPiece[82][63] = 0x525;
-	dPiece[83][63] = 0x526;
-	dPiece[84][61] = 0x118;
-	dPiece[84][62] = 0x118;
-	dPiece[84][63] = 0x118;
-	dPiece[85][60] = 0x118;
-	dPiece[85][61] = 0x118;
-	dPiece[85][63] = 8;
-	dPiece[85][64] = 8;
-	dPiece[86][60] = 0xd9;
-	dPiece[86][61] = 0x18;
-	dPiece[85][62] = 0x13;
-	dPiece[84][64] = 0x118;
-	SetDungeonMicros();
-}
-
-void town_475379()
-{
-	dPiece[78][60] = 0x48a;
-	dPiece[79][60] = 0x4eb;
-	dPiece[78][61] = 0x4ec;
-	dPiece[79][61] = 0x4ed;
-	dPiece[78][62] = 0x4ee;
-	dPiece[79][62] = 0x4ef;
-	dPiece[78][63] = 0x4f0;
-	dPiece[79][63] = 0x4f1;
-	dPiece[78][64] = 0x4f2;
-	dPiece[79][64] = 0x4f3;
-	dPiece[78][65] = 0x4f4;
-	dPiece[80][60] = 0x4f5;
-	dPiece[81][60] = 0x4f6;
-	dPiece[80][61] = 0x4f7;
-	dPiece[81][61] = 0x4f8;
-	dPiece[82][60] = 0x4f9;
-	dPiece[83][60] = 0x4fa;
-	dPiece[82][61] = 0x4fb;
-	dPiece[83][61] = 0x4fc;
-	dPiece[80][62] = 0x4fd;
-	dPiece[81][62] = 0x4fe;
-	dPiece[80][63] = 0x4ff;
-	dPiece[81][63] = 0x500;
-	dPiece[80][64] = 0x501;
-	dPiece[81][64] = 0x502;
-	dPiece[80][65] = 0x503;
-	dPiece[81][65] = 0x504;
-	dPiece[82][64] = 0x509;
-	dPiece[83][64] = 0x50a;
-	dPiece[82][65] = 0x50b;
-	dPiece[83][65] = 0x50c;
-	dPiece[82][62] = 0x505;
-	dPiece[83][62] = 0x506;
-	dPiece[82][63] = 0x507;
-	dPiece[83][63] = 0x508;
-	dPiece[84][61] = 0x118;
-	dPiece[84][62] = 0x118;
-	dPiece[84][63] = 0x118;
-	dPiece[85][60] = 0x118;
-	dPiece[85][61] = 0x118;
-	dPiece[85][63] = 8;
-	dPiece[85][64] = 8;
-	dPiece[86][60] = 0xd9;
-	dPiece[86][61] = 0x18;
-	dPiece[85][62] = 0x13;
-	dPiece[84][64] = 0x118;
-	SetDungeonMicros();
-}
-
-void town_47552C()
-{
-	dPiece[36][21] = 0x52b;
-	dPiece[37][21] = 0x52c;
-	dPiece[36][22] = 0x52d;
-	dPiece[37][22] = 0x52e;
-	dPiece[36][23] = 0x52f;
-	dPiece[37][23] = 0x530;
-	dPiece[36][24] = 0x531;
-	dPiece[37][24] = 0x532;
-	dPiece[35][21] = 0x53b;
-	dPiece[34][21] = 0x53c;
-	SetDungeonMicros();
-}
-
-void town_475595()
-{
-	dPiece[36][21] = 0x533;
-	dPiece[37][21] = 0x534;
-	dPiece[36][22] = 0x535;
-	dPiece[37][22] = 0x536;
-	dPiece[36][23] = 0x537;
-	dPiece[37][23] = 0x538;
-	dPiece[36][24] = 0x539;
-	dPiece[37][24] = 0x53a;
-	dPiece[35][21] = 0x53b;
-	dPiece[34][21] = 0x53c;
-	SetDungeonMicros();
-}
-
-/**
- * @brief Initialize all of the levels data
- */
-void T_Pass3()
-{
-	int xx, yy, x;
-	BYTE *P3Tiles, *pSector;
-
-	for (yy = 0; yy < MAXDUNY; yy += 2) {
-		for (xx = 0; xx < MAXDUNX; xx += 2) {
-			dPiece[xx][yy] = 0;
-			dPiece[xx + 1][yy] = 0;
-			dPiece[xx][yy + 1] = 0;
-			dPiece[xx + 1][yy + 1] = 0;
-		}
-	}
-
-	P3Tiles = LoadFileInMem("Levels\\TownData\\Town.TIL", NULL);
-	pSector = LoadFileInMem("Levels\\TownData\\Sector1s.DUN", NULL);
-	T_FillSector(P3Tiles, pSector, 46, 46, 25, 25);
-	mem_free_dbg(pSector);
-	pSector = LoadFileInMem("Levels\\TownData\\Sector2s.DUN", NULL);
-	T_FillSector(P3Tiles, pSector, 46, 0, 25, 23);
-	mem_free_dbg(pSector);
-	pSector = LoadFileInMem("Levels\\TownData\\Sector3s.DUN", NULL);
-	T_FillSector(P3Tiles, pSector, 0, 46, 23, 25);
-	mem_free_dbg(pSector);
-	pSector = LoadFileInMem("Levels\\TownData\\Sector4s.DUN", NULL);
-	T_FillSector(P3Tiles, pSector, 0, 0, 23, 23);
-	mem_free_dbg(pSector);
-
-	if (gbIsSpawn || gbMaxPlayers == 1) {
-#ifdef HELLFIRE
-		if (quests[Q_FARMER]._qactive == 3 || quests[Q_FARMER]._qactive == 10
-		    || quests[Q_JERSEY]._qactive == 3 || quests[Q_JERSEY]._qactive == 10) {
-			town_4751C6();
-		} else {
-			town_475379();
-		}
-		if (quests[Q_GRAVE]._qactive == 3 || plr[myplr]._pLvlVisited[21])
-			town_475595();
-		else
-			town_47552C();
-#endif
-#ifdef HELLFIRE
-		if (gbIsSpawn || !(plr[myplr].pTownWarps & 1) && plr[myplr]._pLevel < 10)
-#else
-		if (gbIsSpawn || !(plr[myplr].pTownWarps & 1))
-#endif
-		{
-			T_FillTile(P3Tiles, 48, 20, 320);
-		}
-#ifdef HELLFIRE
-		if (gbIsSpawn || !(plr[myplr].pTownWarps & 2) && plr[myplr]._pLevel < 15)
-#else
-		if (gbIsSpawn || !(plr[myplr].pTownWarps & 2))
-#endif
-		{
-			T_FillTile(P3Tiles, 16, 68, 332);
-			T_FillTile(P3Tiles, 16, 70, 331);
-		}
-#ifdef HELLFIRE
-		if (gbIsSpawn || !(plr[myplr].pTownWarps & 4) && plr[myplr]._pLevel < 20) {
-#else
-		if (gbIsSpawn || !(plr[myplr].pTownWarps & 4)) {
-#endif
-			for (x = 36; x < 46; x++) {
-				T_FillTile(P3Tiles, x, 78, random_(0, 4) + 1);
-			}
-		}
-	}
-#ifdef HELLFIRE
-	else {
-		if (quests[Q_FARMER]._qactive == 3 || quests[Q_FARMER]._qactive == 10
-		    || quests[Q_JERSEY]._qactive == 3 || quests[Q_JERSEY]._qactive == 10) {
-			town_4751C6();
-		} else {
-			town_475379();
-		}
-		if (quests[Q_GRAVE]._qactive == 3 || plr[myplr]._pLvlVisited[21])
-			town_475595();
-		else
-			town_47552C();
-	}
-#endif
-
-	if (quests[Q_PWATER]._qactive != QUEST_DONE && quests[Q_PWATER]._qactive) {
-		T_FillTile(P3Tiles, 60, 70, 342);
-	} else {
-		T_FillTile(P3Tiles, 60, 70, 71);
-	}
-
-	mem_free_dbg(P3Tiles);
-}
-
-/**
- * @brief Initialize town level
- * @param entry Methode of entry
- */
-void CreateTown(int entry)
-{
-	int x, y;
-
-	dminx = 10;
-	dminy = 10;
-	dmaxx = 84;
-	dmaxy = 84;
-	DRLG_InitTrans();
-	DRLG_Init_Globals();
-
-	if (entry == ENTRY_MAIN) { // New game
-		ViewX = 75;
-		ViewY = 68;
-	} else if (entry == ENTRY_PREV) { // Cathedral
-		ViewX = 25;
-		ViewY = 31;
-	} else if (entry == ENTRY_TWARPUP) {
-		if (TWarpFrom == 5) {
-			ViewX = 49;
-			ViewY = 22;
-		}
-		if (TWarpFrom == 9) {
-			ViewX = 18;
-			ViewY = 69;
-		}
-		if (TWarpFrom == 13) {
-			ViewX = 41;
-			ViewY = 81;
-		}
-#ifdef HELLFIRE
-		if (TWarpFrom == 21) {
-			ViewX = 36;
-			ViewY = 25;
-		}
-		if (TWarpFrom == 17) {
-			ViewX = 79;
-			ViewY = 62;
-		}
-#endif
-	}
-
-	T_Pass3();
-	memset(dLight, 0, sizeof(dLight));
-	memset(dFlags, 0, sizeof(dFlags));
-	memset(dPlayer, 0, sizeof(dPlayer));
-	memset(dMonster, 0, sizeof(dMonster));
-	memset(dObject, 0, sizeof(dObject));
-	memset(dItem, 0, sizeof(dItem));
-	memset(dSpecial, 0, sizeof(dSpecial));
-
-	for (y = 0; y < MAXDUNY; y++) {
-		for (x = 0; x < MAXDUNX; x++) {
-			if (dPiece[x][y] == 360) {
-				dSpecial[x][y] = 1;
-			} else if (dPiece[x][y] == 358) {
-				dSpecial[x][y] = 2;
-			} else if (dPiece[x][y] == 129) {
-				dSpecial[x][y] = 6;
-			} else if (dPiece[x][y] == 130) {
-				dSpecial[x][y] = 7;
-			} else if (dPiece[x][y] == 128) {
-				dSpecial[x][y] = 8;
-			} else if (dPiece[x][y] == 117) {
-				dSpecial[x][y] = 9;
-			} else if (dPiece[x][y] == 157) {
-				dSpecial[x][y] = 10;
-			} else if (dPiece[x][y] == 158) {
-				dSpecial[x][y] = 11;
-			} else if (dPiece[x][y] == 156) {
-				dSpecial[x][y] = 12;
-			} else if (dPiece[x][y] == 162) {
-				dSpecial[x][y] = 13;
-			} else if (dPiece[x][y] == 160) {
-				dSpecial[x][y] = 14;
-			} else if (dPiece[x][y] == 214) {
-				dSpecial[x][y] = 15;
-			} else if (dPiece[x][y] == 212) {
-				dSpecial[x][y] = 16;
-			} else if (dPiece[x][y] == 217) {
-				dSpecial[x][y] = 17;
-			} else if (dPiece[x][y] == 216) {
-				dSpecial[x][y] = 18;
-			}
-		}
-	}
-}
-
-DEVILUTION_END_NAMESPACE
+/**
+ * @file town.h
+ *
+ * Implementation of functionality for rendering the town, towners and calling other render routines.
+ */
+#include "all.h"
+
+DEVILUTION_BEGIN_NAMESPACE
+
+/**
+ * @brief Load level data into dPiece
+ * @param P3Tiles Tile set
+ * @param pSector Sector data
+ * @param xi upper left destination
+ * @param yi upper left destination
+ * @param w width of sector
+ * @param h height of sector
+ */
+void T_FillSector(BYTE *P3Tiles, BYTE *pSector, int xi, int yi, int w, int h)
+{
+	int i, j, xx, yy, nMap;
+	long v1, v2, v3, v4, ii;
+	WORD *Sector;
+
+	ii = 4;
+	yy = yi;
+	for (j = 0; j < h; j++) {
+		xx = xi;
+		for (i = 0; i < w; i++) {
+			WORD *Map;
+
+			Map = (WORD *)&pSector[ii];
+			nMap = SDL_SwapLE16(*Map);
+			if (nMap) {
+				Sector = (((WORD *)&P3Tiles[(nMap - 1) * 8]));
+				v1 = SDL_SwapLE16(*(Sector + 0)) + 1;
+				v2 = SDL_SwapLE16(*(Sector + 1)) + 1;
+				v3 = SDL_SwapLE16(*(Sector + 2)) + 1;
+				v4 = SDL_SwapLE16(*(Sector + 3)) + 1;
+
+			} else {
+				v1 = 0;
+				v2 = 0;
+				v3 = 0;
+				v4 = 0;
+			}
+			dPiece[xx][yy] = v1;
+			dPiece[xx + 1][yy] = v2;
+			dPiece[xx][yy + 1] = v3;
+			dPiece[xx + 1][yy + 1] = v4;
+			xx += 2;
+			ii += 2;
+		}
+		yy += 2;
+	}
+}
+
+/**
+ * @brief Load a tile in to dPiece
+ * @param P3Tiles Tile set
+ * @param xx upper left destination
+ * @param yy upper left destination
+ * @param t tile id
+ */
+void T_FillTile(BYTE *P3Tiles, int xx, int yy, int t)
+{
+	long v1, v2, v3, v4;
+	WORD *Tiles;
+
+	Tiles = ((WORD *)&P3Tiles[(t - 1) * 8]);
+	v1 = SDL_SwapLE16(*(Tiles + 0)) + 1;
+	v2 = SDL_SwapLE16(*(Tiles + 1)) + 1;
+	v3 = SDL_SwapLE16(*(Tiles + 2)) + 1;
+	v4 = SDL_SwapLE16(*(Tiles + 3)) + 1;
+
+	dPiece[xx][yy] = v1;
+	dPiece[xx + 1][yy] = v2;
+	dPiece[xx][yy + 1] = v3;
+	dPiece[xx + 1][yy + 1] = v4;
+}
+
+void town_4751C6()
+{
+	dPiece[78][60] = 0x48a;
+	dPiece[79][60] = 0x48b;
+	dPiece[78][61] = 0x48c;
+	dPiece[79][61] = 0x50e;
+	dPiece[78][62] = 0x4ee;
+	dPiece[78][63] = 0x4f0;
+	dPiece[79][62] = 0x510;
+	dPiece[79][63] = 0x511;
+	dPiece[79][64] = 0x512;
+	dPiece[78][64] = 0x11a;
+	dPiece[78][65] = 0x11c;
+	dPiece[79][65] = 0x11d;
+	dPiece[80][60] = 0x513;
+	dPiece[80][61] = 0x515;
+	dPiece[81][61] = 0x516;
+	dPiece[82][60] = 0x517;
+	dPiece[83][60] = 0x518;
+	dPiece[82][61] = 0x519;
+	dPiece[83][61] = 0x51a;
+	dPiece[80][62] = 0x51b;
+	dPiece[81][62] = 0x51c;
+	dPiece[80][63] = 0x51d;
+	dPiece[81][63] = 0x51e;
+	dPiece[80][64] = 0x51f;
+	dPiece[81][64] = 0x520;
+	dPiece[80][65] = 0x521;
+	dPiece[81][65] = 0x522;
+	dPiece[82][64] = 0x527;
+	dPiece[83][64] = 0x528;
+	dPiece[82][65] = 0x529;
+	dPiece[83][65] = 0x52a;
+	dPiece[82][62] = 0x523;
+	dPiece[83][62] = 0x524;
+	dPiece[82][63] = 0x525;
+	dPiece[83][63] = 0x526;
+	dPiece[84][61] = 0x118;
+	dPiece[84][62] = 0x118;
+	dPiece[84][63] = 0x118;
+	dPiece[85][60] = 0x118;
+	dPiece[85][61] = 0x118;
+	dPiece[85][63] = 8;
+	dPiece[85][64] = 8;
+	dPiece[86][60] = 0xd9;
+	dPiece[86][61] = 0x18;
+	dPiece[85][62] = 0x13;
+	dPiece[84][64] = 0x118;
+	SetDungeonMicros();
+}
+
+void town_475379()
+{
+	dPiece[78][60] = 0x48a;
+	dPiece[79][60] = 0x4eb;
+	dPiece[78][61] = 0x4ec;
+	dPiece[79][61] = 0x4ed;
+	dPiece[78][62] = 0x4ee;
+	dPiece[79][62] = 0x4ef;
+	dPiece[78][63] = 0x4f0;
+	dPiece[79][63] = 0x4f1;
+	dPiece[78][64] = 0x4f2;
+	dPiece[79][64] = 0x4f3;
+	dPiece[78][65] = 0x4f4;
+	dPiece[80][60] = 0x4f5;
+	dPiece[81][60] = 0x4f6;
+	dPiece[80][61] = 0x4f7;
+	dPiece[81][61] = 0x4f8;
+	dPiece[82][60] = 0x4f9;
+	dPiece[83][60] = 0x4fa;
+	dPiece[82][61] = 0x4fb;
+	dPiece[83][61] = 0x4fc;
+	dPiece[80][62] = 0x4fd;
+	dPiece[81][62] = 0x4fe;
+	dPiece[80][63] = 0x4ff;
+	dPiece[81][63] = 0x500;
+	dPiece[80][64] = 0x501;
+	dPiece[81][64] = 0x502;
+	dPiece[80][65] = 0x503;
+	dPiece[81][65] = 0x504;
+	dPiece[82][64] = 0x509;
+	dPiece[83][64] = 0x50a;
+	dPiece[82][65] = 0x50b;
+	dPiece[83][65] = 0x50c;
+	dPiece[82][62] = 0x505;
+	dPiece[83][62] = 0x506;
+	dPiece[82][63] = 0x507;
+	dPiece[83][63] = 0x508;
+	dPiece[84][61] = 0x118;
+	dPiece[84][62] = 0x118;
+	dPiece[84][63] = 0x118;
+	dPiece[85][60] = 0x118;
+	dPiece[85][61] = 0x118;
+	dPiece[85][63] = 8;
+	dPiece[85][64] = 8;
+	dPiece[86][60] = 0xd9;
+	dPiece[86][61] = 0x18;
+	dPiece[85][62] = 0x13;
+	dPiece[84][64] = 0x118;
+	SetDungeonMicros();
+}
+
+void town_47552C()
+{
+	dPiece[36][21] = 0x52b;
+	dPiece[37][21] = 0x52c;
+	dPiece[36][22] = 0x52d;
+	dPiece[37][22] = 0x52e;
+	dPiece[36][23] = 0x52f;
+	dPiece[37][23] = 0x530;
+	dPiece[36][24] = 0x531;
+	dPiece[37][24] = 0x532;
+	dPiece[35][21] = 0x53b;
+	dPiece[34][21] = 0x53c;
+	SetDungeonMicros();
+}
+
+void town_475595()
+{
+	dPiece[36][21] = 0x533;
+	dPiece[37][21] = 0x534;
+	dPiece[36][22] = 0x535;
+	dPiece[37][22] = 0x536;
+	dPiece[36][23] = 0x537;
+	dPiece[37][23] = 0x538;
+	dPiece[36][24] = 0x539;
+	dPiece[37][24] = 0x53a;
+	dPiece[35][21] = 0x53b;
+	dPiece[34][21] = 0x53c;
+	SetDungeonMicros();
+}
+
+/**
+ * @brief Initialize all of the levels data
+ */
+void T_Pass3()
+{
+	int xx, yy, x;
+	BYTE *P3Tiles, *pSector;
+
+	for (yy = 0; yy < MAXDUNY; yy += 2) {
+		for (xx = 0; xx < MAXDUNX; xx += 2) {
+			dPiece[xx][yy] = 0;
+			dPiece[xx + 1][yy] = 0;
+			dPiece[xx][yy + 1] = 0;
+			dPiece[xx + 1][yy + 1] = 0;
+		}
+	}
+
+	P3Tiles = LoadFileInMem("Levels\\TownData\\Town.TIL", NULL);
+	pSector = LoadFileInMem("Levels\\TownData\\Sector1s.DUN", NULL);
+	T_FillSector(P3Tiles, pSector, 46, 46, 25, 25);
+	mem_free_dbg(pSector);
+	pSector = LoadFileInMem("Levels\\TownData\\Sector2s.DUN", NULL);
+	T_FillSector(P3Tiles, pSector, 46, 0, 25, 23);
+	mem_free_dbg(pSector);
+	pSector = LoadFileInMem("Levels\\TownData\\Sector3s.DUN", NULL);
+	T_FillSector(P3Tiles, pSector, 0, 46, 23, 25);
+	mem_free_dbg(pSector);
+	pSector = LoadFileInMem("Levels\\TownData\\Sector4s.DUN", NULL);
+	T_FillSector(P3Tiles, pSector, 0, 0, 23, 23);
+	mem_free_dbg(pSector);
+
+	if (gbIsSpawn || gbMaxPlayers == 1) {
+#ifdef HELLFIRE
+		if (quests[Q_FARMER]._qactive == 3 || quests[Q_FARMER]._qactive == 10
+		    || quests[Q_JERSEY]._qactive == 3 || quests[Q_JERSEY]._qactive == 10) {
+			town_4751C6();
+		} else {
+			town_475379();
+		}
+		if (quests[Q_GRAVE]._qactive == 3 || plr[myplr]._pLvlVisited[21])
+			town_475595();
+		else
+			town_47552C();
+#endif
+#ifdef HELLFIRE
+		if (gbIsSpawn || !(plr[myplr].pTownWarps & 1) && plr[myplr]._pLevel < 10)
+#else
+		if (gbIsSpawn || !(plr[myplr].pTownWarps & 1))
+#endif
+		{
+			T_FillTile(P3Tiles, 48, 20, 320);
+		}
+#ifdef HELLFIRE
+		if (gbIsSpawn || !(plr[myplr].pTownWarps & 2) && plr[myplr]._pLevel < 15)
+#else
+		if (gbIsSpawn || !(plr[myplr].pTownWarps & 2))
+#endif
+		{
+			T_FillTile(P3Tiles, 16, 68, 332);
+			T_FillTile(P3Tiles, 16, 70, 331);
+		}
+#ifdef HELLFIRE
+		if (gbIsSpawn || !(plr[myplr].pTownWarps & 4) && plr[myplr]._pLevel < 20) {
+#else
+		if (gbIsSpawn || !(plr[myplr].pTownWarps & 4)) {
+#endif
+			for (x = 36; x < 46; x++) {
+				T_FillTile(P3Tiles, x, 78, random_(0, 4) + 1);
+			}
+		}
+	}
+#ifdef HELLFIRE
+	else {
+		if (quests[Q_FARMER]._qactive == 3 || quests[Q_FARMER]._qactive == 10
+		    || quests[Q_JERSEY]._qactive == 3 || quests[Q_JERSEY]._qactive == 10) {
+			town_4751C6();
+		} else {
+			town_475379();
+		}
+		if (quests[Q_GRAVE]._qactive == 3 || plr[myplr]._pLvlVisited[21])
+			town_475595();
+		else
+			town_47552C();
+	}
+#endif
+
+	if (quests[Q_PWATER]._qactive != QUEST_DONE && quests[Q_PWATER]._qactive) {
+		T_FillTile(P3Tiles, 60, 70, 342);
+	} else {
+		T_FillTile(P3Tiles, 60, 70, 71);
+	}
+
+	mem_free_dbg(P3Tiles);
+}
+
+/**
+ * @brief Initialize town level
+ * @param entry Methode of entry
+ */
+void CreateTown(int entry)
+{
+	int x, y;
+
+	dminx = 10;
+	dminy = 10;
+	dmaxx = 84;
+	dmaxy = 84;
+	DRLG_InitTrans();
+	DRLG_Init_Globals();
+
+	if (entry == ENTRY_MAIN) { // New game
+		ViewX = 75;
+		ViewY = 68;
+	} else if (entry == ENTRY_PREV) { // Cathedral
+		ViewX = 25;
+		ViewY = 31;
+	} else if (entry == ENTRY_TWARPUP) {
+		if (TWarpFrom == 5) {
+			ViewX = 49;
+			ViewY = 22;
+		}
+		if (TWarpFrom == 9) {
+			ViewX = 18;
+			ViewY = 69;
+		}
+		if (TWarpFrom == 13) {
+			ViewX = 41;
+			ViewY = 81;
+		}
+#ifdef HELLFIRE
+		if (TWarpFrom == 21) {
+			ViewX = 36;
+			ViewY = 25;
+		}
+		if (TWarpFrom == 17) {
+			ViewX = 79;
+			ViewY = 62;
+		}
+#endif
+	}
+
+	T_Pass3();
+	memset(dLight, 0, sizeof(dLight));
+	memset(dFlags, 0, sizeof(dFlags));
+	memset(dPlayer, 0, sizeof(dPlayer));
+	memset(dMonster, 0, sizeof(dMonster));
+	memset(dObject, 0, sizeof(dObject));
+	memset(dItem, 0, sizeof(dItem));
+	memset(dSpecial, 0, sizeof(dSpecial));
+
+	for (y = 0; y < MAXDUNY; y++) {
+		for (x = 0; x < MAXDUNX; x++) {
+			if (dPiece[x][y] == 360) {
+				dSpecial[x][y] = 1;
+			} else if (dPiece[x][y] == 358) {
+				dSpecial[x][y] = 2;
+			} else if (dPiece[x][y] == 129) {
+				dSpecial[x][y] = 6;
+			} else if (dPiece[x][y] == 130) {
+				dSpecial[x][y] = 7;
+			} else if (dPiece[x][y] == 128) {
+				dSpecial[x][y] = 8;
+			} else if (dPiece[x][y] == 117) {
+				dSpecial[x][y] = 9;
+			} else if (dPiece[x][y] == 157) {
+				dSpecial[x][y] = 10;
+			} else if (dPiece[x][y] == 158) {
+				dSpecial[x][y] = 11;
+			} else if (dPiece[x][y] == 156) {
+				dSpecial[x][y] = 12;
+			} else if (dPiece[x][y] == 162) {
+				dSpecial[x][y] = 13;
+			} else if (dPiece[x][y] == 160) {
+				dSpecial[x][y] = 14;
+			} else if (dPiece[x][y] == 214) {
+				dSpecial[x][y] = 15;
+			} else if (dPiece[x][y] == 212) {
+				dSpecial[x][y] = 16;
+			} else if (dPiece[x][y] == 217) {
+				dSpecial[x][y] = 17;
+			} else if (dPiece[x][y] == 216) {
+				dSpecial[x][y] = 18;
+			}
+		}
+	}
+}
+
+DEVILUTION_END_NAMESPACE