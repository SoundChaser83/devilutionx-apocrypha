--- conflicted
+++ resolved
@@ -1,252 +1,246 @@
-//HEADER_GOES_HERE
-
-#include "../types.h"
-
-/* TODO: decompile and fix, commands are NOT deleted properly */
-
-<<<<<<< HEAD
-#ifndef NO_GLOBALS
-int msgcmd_cpp_init_value; // weak
-=======
->>>>>>> 5541df1f
-ChatCmd sgChat_Cmd;
-int sgdwMsgCmdTimer;
-#endif
-
-#ifndef _MSC_VER
-__attribute__((constructor))
-#endif
-static void
-msgcmd_c_init(void)
-{
-	exception_install_filter();
-	j_exception_init_filter();
-}
-
-SEG_ALLOCATE(SEGMENT_C_INIT)
-_PVFV msgcmd_c_init_funcs[] = { &msgcmd_c_init };
-
-void __cdecl msgcmd_init_event()
-{
-	msgcmd_init_chatcmd(&sgChat_Cmd);
-}
-
-void __cdecl msgcmd_cleanup_chatcmd_atexit()
-{
-	atexit(msgcmd_cleanup_chatcmd);
-}
-
-void __cdecl msgcmd_cleanup_chatcmd(void)
-{
-	msgcmd_cleanup_chatcmd_1(&sgChat_Cmd);
-	msgcmd_cleanup_extern_msg(sgChat_Cmd.extern_msgs);
-}
-
-void __cdecl msgcmd_cmd_cleanup()
-{
-	msgcmd_free_event(&sgChat_Cmd);
-}
-
-void __cdecl msgcmd_send_chat()
-{
-	ServerCommand *v0; // esi
-	int v1;            // eax
-
-	if ((signed int)sgChat_Cmd.extern_msgs[1] > 0) {
-		v0 = sgChat_Cmd.extern_msgs[1];
-		v1 = GetTickCount();
-		if ((unsigned int)(v1 - sgdwMsgCmdTimer) >= 2000) {
-			sgdwMsgCmdTimer = v1;
-			SNetSendServerChatCommand(v0->command);
-			msgcmd_delete_server_cmd_W(&sgChat_Cmd, v0);
-		}
-	}
-}
-
-BOOLEAN __fastcall msgcmd_add_server_cmd_W(char *chat_message)
-{
-	if (*chat_message != '/')
-		return 0;
-	msgcmd_add_server_cmd(chat_message);
-	return 1;
-}
-
-void __fastcall msgcmd_add_server_cmd(char *command)
-{
-	char *v1;    // edi
-	size_t v2;   // eax
-	int v3;      // edx
-	size_t v4;   // esi
-	ChatCmd *v5; // eax
-
-	v1 = command;
-	v2 = strlen(command);
-	if (v2) {
-		v4 = v2 + 1;
-		if (v2 + 1 <= 0x80) {
-			v5 = msgcmd_alloc_event(&sgChat_Cmd, v3, 2, 0, 0);
-			memcpy(&v5->extern_msgs[1], v1, v4);
-		}
-	}
-}
-
-void __fastcall msgcmd_init_chatcmd(ChatCmd *chat_cmd)
-{
-	ServerCommand **v1; // edx
-
-	v1 = chat_cmd->extern_msgs;
-	*v1 = 0;
-	v1[1] = 0;
-	*v1 = (ServerCommand *)v1;
-	chat_cmd->next = 0;
-	chat_cmd->extern_msgs[1] = (ServerCommand *)~(unsigned int)chat_cmd->extern_msgs;
-}
-
-void __fastcall msgcmd_free_event(ChatCmd *a1)
-{
-	int v1;      // edx
-	ChatCmd *v2; // edi
-	ChatCmd *v3; // esi
-
-	v2 = a1;
-	while (1) {
-		v3 = (ChatCmd *)v2->extern_msgs[1];
-		if ((signed int)v3 <= 0)
-			break;
-		msgcmd_remove_event(v3, v1);
-		SMemFree(v3, ".?AUEXTERNMESSAGE@@", -2, 0);
-	}
-}
-
-BOOLEAN __fastcall msgcmd_delete_server_cmd_W(ChatCmd *cmd, ServerCommand *extern_msg)
-{
-	char *v2;          // eax
-	ServerCommand *v3; // eax
-	BOOLEAN v4;        // si
-	ChatCmd *ptr;      // [esp+Ch] [ebp+4h]
-
-	v2 = (char *)ptr;
-	if (!ptr)
-		v2 = (char *)cmd->extern_msgs;
-	v3 = (ServerCommand *)*((_DWORD *)v2 + 1);
-	if ((signed int)v3 > 0)
-		v4 = (char)v3;
-	else
-		v4 = 0;
-	msgcmd_remove_event(ptr, (int)extern_msg);
-	SMemFree(ptr, ".?AUEXTERNMESSAGE@@", -2, 0);
-	return v4;
-}
-
-ChatCmd *__fastcall msgcmd_alloc_event(ChatCmd *a1, int a2, int a3, int a4, int a5)
-{
-	int v5;      // eax
-	ChatCmd *v6; // edi
-	ChatCmd *v7; // eax
-	int v8;      // edx
-	ChatCmd *v9; // esi
-
-	v5 = a5;
-	_LOBYTE(v5) = a5 | 8;
-	v6 = a1;
-	v7 = (ChatCmd *)SMemAlloc(a4 + 136, ".?AUEXTERNMESSAGE@@", -2, v5);
-	if (v7) {
-		v7->next = 0;
-		v7->extern_msgs[0] = 0;
-		v9 = v7;
-	} else {
-		v9 = 0;
-	}
-	if (a3)
-		msgcmd_event_type(v6, v8, (int *)v9, a3, 0);
-	return v9;
-}
-
-void __fastcall msgcmd_remove_event(ChatCmd *a1, int a2)
-{
-	ServerCommand **v2; // esi
-
-	v2 = (ServerCommand **)a1;
-	msgcmd_cleanup_extern_msg((ServerCommand **)a1);
-	msgcmd_cleanup_extern_msg(v2);
-	if (a2 & 1) {
-		if (v2)
-			SMemFree(v2, "delete", -1, 0);
-	}
-}
-
-void __fastcall msgcmd_event_type(ChatCmd *a1, int a2, int *a3, int a4, int a5)
-{
-	ChatCmd *v5; // edi
-	int *v6;     // esi
-	int *v7;     // eax
-	int v8;      // ecx
-	int v9;      // edx
-	int v10;     // ecx
-	int v11;     // edx
-
-	v5 = a1;
-	v6 = a3;
-	if (!a3)
-		v6 = (int *)a1->extern_msgs;
-	if (*v6)
-		msgcmd_cleanup_extern_msg((ServerCommand **)v6);
-	v7 = (int *)a5;
-	if (!a5)
-		v7 = (int *)v5->extern_msgs;
-	if (a4 == 1) {
-		*v6 = (int)v7;
-		v6[1] = v7[1];
-		v9 = v7[1];
-		v10 = (int)v5->next;
-		if (v9 > 0) {
-			if (v10 < 0)
-				v10 = (int)v7 - *(_DWORD *)(*v7 + 4);
-			v11 = v10 + v9;
-		} else {
-			v11 = ~v9;
-		}
-		*(_DWORD *)v11 = (unsigned int)v6;
-		v7[1] = (int)a3;
-	} else if (a4 == 2) {
-		v8 = *v7;
-		*v6 = *v7;
-		v6[1] = *(_DWORD *)(v8 + 4);
-		*(_DWORD *)(v8 + 4) = (unsigned int)a3;
-		*v7 = (int)v6;
-	}
-}
-
-void __fastcall msgcmd_cleanup_chatcmd_1(ChatCmd *a1)
-{
-	ChatCmd *v1;        // esi
-	ServerCommand **v2; // ecx
-
-	v1 = a1;
-	while (1) {
-		v2 = (ServerCommand **)v1->extern_msgs[1];
-		if ((signed int)v2 <= 0)
-			break;
-		msgcmd_cleanup_extern_msg(v2);
-	}
-}
-
-void __fastcall msgcmd_cleanup_extern_msg(ServerCommand **extern_msgs)
-{
-	ServerCommand *v1; // esi
-	signed int v2;     // edx
-	int v3;            // edx
-
-	v1 = *extern_msgs;
-	if (*extern_msgs) {
-		v2 = (signed int)extern_msgs[1];
-		if (v2 > 0)
-			v3 = (int)extern_msgs + v2 - v1->field_4;
-		else
-			v3 = ~v2;
-		*(_DWORD *)v3 = (unsigned int)v1;
-		(*extern_msgs)->field_4 = (int)extern_msgs[1];
-		*extern_msgs = 0;
-		extern_msgs[1] = 0;
-	}
-}
+//HEADER_GOES_HERE
+
+#include "../types.h"
+
+/* TODO: decompile and fix, commands are NOT deleted properly */
+
+ChatCmd sgChat_Cmd;
+int sgdwMsgCmdTimer;
+
+#ifndef _MSC_VER
+__attribute__((constructor))
+#endif
+static void
+msgcmd_c_init(void)
+{
+	exception_install_filter();
+	j_exception_init_filter();
+}
+
+SEG_ALLOCATE(SEGMENT_C_INIT)
+_PVFV msgcmd_c_init_funcs[] = { &msgcmd_c_init };
+
+void __cdecl msgcmd_init_event()
+{
+	msgcmd_init_chatcmd(&sgChat_Cmd);
+}
+
+void __cdecl msgcmd_cleanup_chatcmd_atexit()
+{
+	atexit(msgcmd_cleanup_chatcmd);
+}
+
+void __cdecl msgcmd_cleanup_chatcmd(void)
+{
+	msgcmd_cleanup_chatcmd_1(&sgChat_Cmd);
+	msgcmd_cleanup_extern_msg(sgChat_Cmd.extern_msgs);
+}
+
+void __cdecl msgcmd_cmd_cleanup()
+{
+	msgcmd_free_event(&sgChat_Cmd);
+}
+
+void __cdecl msgcmd_send_chat()
+{
+	ServerCommand *v0; // esi
+	int v1;            // eax
+
+	if ((signed int)sgChat_Cmd.extern_msgs[1] > 0) {
+		v0 = sgChat_Cmd.extern_msgs[1];
+		v1 = GetTickCount();
+		if ((unsigned int)(v1 - sgdwMsgCmdTimer) >= 2000) {
+			sgdwMsgCmdTimer = v1;
+			SNetSendServerChatCommand(v0->command);
+			msgcmd_delete_server_cmd_W(&sgChat_Cmd, v0);
+		}
+	}
+}
+
+BOOLEAN __fastcall msgcmd_add_server_cmd_W(char *chat_message)
+{
+	if (*chat_message != '/')
+		return 0;
+	msgcmd_add_server_cmd(chat_message);
+	return 1;
+}
+
+void __fastcall msgcmd_add_server_cmd(char *command)
+{
+	char *v1;    // edi
+	size_t v2;   // eax
+	int v3;      // edx
+	size_t v4;   // esi
+	ChatCmd *v5; // eax
+
+	v1 = command;
+	v2 = strlen(command);
+	if (v2) {
+		v4 = v2 + 1;
+		if (v2 + 1 <= 0x80) {
+			v5 = msgcmd_alloc_event(&sgChat_Cmd, v3, 2, 0, 0);
+			memcpy(&v5->extern_msgs[1], v1, v4);
+		}
+	}
+}
+
+void __fastcall msgcmd_init_chatcmd(ChatCmd *chat_cmd)
+{
+	ServerCommand **v1; // edx
+
+	v1 = chat_cmd->extern_msgs;
+	*v1 = 0;
+	v1[1] = 0;
+	*v1 = (ServerCommand *)v1;
+	chat_cmd->next = 0;
+	chat_cmd->extern_msgs[1] = (ServerCommand *)~(unsigned int)chat_cmd->extern_msgs;
+}
+
+void __fastcall msgcmd_free_event(ChatCmd *a1)
+{
+	int v1;      // edx
+	ChatCmd *v2; // edi
+	ChatCmd *v3; // esi
+
+	v2 = a1;
+	while (1) {
+		v3 = (ChatCmd *)v2->extern_msgs[1];
+		if ((signed int)v3 <= 0)
+			break;
+		msgcmd_remove_event(v3, v1);
+		SMemFree(v3, ".?AUEXTERNMESSAGE@@", -2, 0);
+	}
+}
+
+BOOLEAN __fastcall msgcmd_delete_server_cmd_W(ChatCmd *cmd, ServerCommand *extern_msg)
+{
+	char *v2;          // eax
+	ServerCommand *v3; // eax
+	BOOLEAN v4;        // si
+	ChatCmd *ptr;      // [esp+Ch] [ebp+4h]
+
+	v2 = (char *)ptr;
+	if (!ptr)
+		v2 = (char *)cmd->extern_msgs;
+	v3 = (ServerCommand *)*((_DWORD *)v2 + 1);
+	if ((signed int)v3 > 0)
+		v4 = (char)v3;
+	else
+		v4 = 0;
+	msgcmd_remove_event(ptr, (int)extern_msg);
+	SMemFree(ptr, ".?AUEXTERNMESSAGE@@", -2, 0);
+	return v4;
+}
+
+ChatCmd *__fastcall msgcmd_alloc_event(ChatCmd *a1, int a2, int a3, int a4, int a5)
+{
+	int v5;      // eax
+	ChatCmd *v6; // edi
+	ChatCmd *v7; // eax
+	int v8;      // edx
+	ChatCmd *v9; // esi
+
+	v5 = a5;
+	_LOBYTE(v5) = a5 | 8;
+	v6 = a1;
+	v7 = (ChatCmd *)SMemAlloc(a4 + 136, ".?AUEXTERNMESSAGE@@", -2, v5);
+	if (v7) {
+		v7->next = 0;
+		v7->extern_msgs[0] = 0;
+		v9 = v7;
+	} else {
+		v9 = 0;
+	}
+	if (a3)
+		msgcmd_event_type(v6, v8, (int *)v9, a3, 0);
+	return v9;
+}
+
+void __fastcall msgcmd_remove_event(ChatCmd *a1, int a2)
+{
+	ServerCommand **v2; // esi
+
+	v2 = (ServerCommand **)a1;
+	msgcmd_cleanup_extern_msg((ServerCommand **)a1);
+	msgcmd_cleanup_extern_msg(v2);
+	if (a2 & 1) {
+		if (v2)
+			SMemFree(v2, "delete", -1, 0);
+	}
+}
+
+void __fastcall msgcmd_event_type(ChatCmd *a1, int a2, int *a3, int a4, int a5)
+{
+	ChatCmd *v5; // edi
+	int *v6;     // esi
+	int *v7;     // eax
+	int v8;      // ecx
+	int v9;      // edx
+	int v10;     // ecx
+	int v11;     // edx
+
+	v5 = a1;
+	v6 = a3;
+	if (!a3)
+		v6 = (int *)a1->extern_msgs;
+	if (*v6)
+		msgcmd_cleanup_extern_msg((ServerCommand **)v6);
+	v7 = (int *)a5;
+	if (!a5)
+		v7 = (int *)v5->extern_msgs;
+	if (a4 == 1) {
+		*v6 = (int)v7;
+		v6[1] = v7[1];
+		v9 = v7[1];
+		v10 = (int)v5->next;
+		if (v9 > 0) {
+			if (v10 < 0)
+				v10 = (int)v7 - *(_DWORD *)(*v7 + 4);
+			v11 = v10 + v9;
+		} else {
+			v11 = ~v9;
+		}
+		*(_DWORD *)v11 = (unsigned int)v6;
+		v7[1] = (int)a3;
+	} else if (a4 == 2) {
+		v8 = *v7;
+		*v6 = *v7;
+		v6[1] = *(_DWORD *)(v8 + 4);
+		*(_DWORD *)(v8 + 4) = (unsigned int)a3;
+		*v7 = (int)v6;
+	}
+}
+
+void __fastcall msgcmd_cleanup_chatcmd_1(ChatCmd *a1)
+{
+	ChatCmd *v1;        // esi
+	ServerCommand **v2; // ecx
+
+	v1 = a1;
+	while (1) {
+		v2 = (ServerCommand **)v1->extern_msgs[1];
+		if ((signed int)v2 <= 0)
+			break;
+		msgcmd_cleanup_extern_msg(v2);
+	}
+}
+
+void __fastcall msgcmd_cleanup_extern_msg(ServerCommand **extern_msgs)
+{
+	ServerCommand *v1; // esi
+	signed int v2;     // edx
+	int v3;            // edx
+
+	v1 = *extern_msgs;
+	if (*extern_msgs) {
+		v2 = (signed int)extern_msgs[1];
+		if (v2 > 0)
+			v3 = (int)extern_msgs + v2 - v1->field_4;
+		else
+			v3 = ~v2;
+		*(_DWORD *)v3 = (unsigned int)v1;
+		(*extern_msgs)->field_4 = (int)extern_msgs[1];
+		*extern_msgs = 0;
+		extern_msgs[1] = 0;
+	}
+}