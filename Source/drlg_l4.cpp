//HEADER_GOES_HERE

#include "../types.h"

DEVILUTION_BEGIN_NAMESPACE

int diabquad1x; // weak
int diabquad1y; // weak
int diabquad3x; // idb
int diabquad3y; // idb
int diabquad2x; // idb
int diabquad2y; // idb
int diabquad4x; // idb
int diabquad4y; // idb
int hallok[20];
int l4holdx; // weak
int l4holdy; // weak
int SP4x1;   // idb
int SP4x2;   // weak
int SP4y1;   // idb
int SP4y2;   // weak
char L4dungeon[80][80];
char dung[20][20];
//int dword_52A4DC; // weak

const unsigned char L4ConvTbl[16] = { 30u, 6u, 1u, 6u, 2u, 6u, 6u, 6u, 9u, 6u, 1u, 6u, 2u, 6u, 3u, 6u };
const unsigned char L4USTAIRS[42] = {
	4u,
	5u,
	6u,
	6u,
	6u,
	6u,
	6u,
	6u,
	6u,
	6u,
	6u,
	6u,
	6u,
	6u,
	6u,
	6u,
	6u,
	6u,
	6u,
	6u,
	6u,
	6u,
	0u,
	0u,
	0u,
	0u,
	36u,
	38u,
	35u,
	0u,
	37u,
	34u,
	33u,
	32u,
	0u,
	0u,
	31u,
	0u,
	0u,
	0u,
	0u,
	0u
};
const unsigned char L4TWARP[42] = {
	4u,
	5u,
	6u,
	6u,
	6u,
	6u,
	6u,
	6u,
	6u,
	6u,
	6u,
	6u,
	6u,
	6u,
	6u,
	6u,
	6u,
	6u,
	6u,
	6u,
	6u,
	6u,
	0u,
	0u,
	0u,
	0u,
	134u,
	136u,
	133u,
	0u,
	135u,
	132u,
	131u,
	130u,
	0u,
	0u,
	129u,
	0u,
	0u,
	0u,
	0u,
	0u
};
const unsigned char L4DSTAIRS[52] = {
	5u,
	5u,
	6u,
	6u,
	6u,
	6u,
	6u,
	6u,
	6u,
	6u,
	6u,
	6u,
	6u,
	6u,
	6u,
	6u,
	6u,
	6u,
	6u,
	6u,
	6u,
	6u,
	6u,
	6u,
	6u,
	6u,
	6u,
	0u,
	0u,
	0u,
	0u,
	0u,
	0u,
	0u,
	45u,
	41u,
	0u,
	0u,
	44u,
	43u,
	40u,
	0u,
	0u,
	46u,
	42u,
	39u,
	0u,
	0u,
	0u,
	0u,
	0u,
	0u
};
const unsigned char L4PENTA[52] = {
	5u,
	5u,
	6u,
	6u,
	6u,
	6u,
	6u,
	6u,
	6u,
	6u,
	6u,
	6u,
	6u,
	6u,
	6u,
	6u,
	6u,
	6u,
	6u,
	6u,
	6u,
	6u,
	6u,
	6u,
	6u,
	6u,
	6u,
	0u,
	0u,
	0u,
	0u,
	0u,
	0u,
	98u,
	100u,
	103u,
	0u,
	0u,
	99u,
	102u,
	105u,
	0u,
	0u,
	101u,
	104u,
	106u,
	0u,
	0u,
	0u,
	0u,
	0u,
	0u
};
const unsigned char L4PENTA2[52] = {
	5u,
	5u,
	6u,
	6u,
	6u,
	6u,
	6u,
	6u,
	6u,
	6u,
	6u,
	6u,
	6u,
	6u,
	6u,
	6u,
	6u,
	6u,
	6u,
	6u,
	6u,
	6u,
	6u,
	6u,
	6u,
	6u,
	6u,
	0u,
	0u,
	0u,
	0u,
	0u,
	0u,
	107u,
	109u,
	112u,
	0u,
	0u,
	108u,
	111u,
	114u,
	0u,
	0u,
	110u,
	113u,
	115u,
	0u,
	0u,
	0u,
	0u,
	0u,
	0u
};
const unsigned char L4BTYPES[140] = {
	0, 1, 2, 3, 4, 5, 6, 7, 8, 9,
	10, 11, 12, 13, 14, 15, 16, 17, 0, 0,
	0, 0, 0, 0, 0, 0, 0, 0, 0, 0,
	0, 0, 0, 0, 0, 0, 0, 0, 0, 0,
	0, 0, 0, 0, 0, 0, 0, 0, 0, 6,
	6, 6, 0, 0, 0, 0, 0, 0, 0, 0,
	0, 1, 2, 1, 2, 1, 2, 1, 1, 2,
	2, 0, 0, 0, 0, 0, 0, 15, 16, 9,
	12, 4, 5, 7, 0, 0, 0, 0, 0, 0,
	0, 0, 0, 0, 0, 0, 0, 0, 0, 0,
	0, 0, 0, 0, 0, 0, 0, 0, 0, 0,
	0, 0, 0, 0, 0, 0, 0, 0, 0, 0,
	0, 0, 0, 0, 0, 0, 0, 0, 0, 0,
	0, 0, 0, 0, 0, 0, 0, 0, 0, 0
};

void __cdecl DRLG_LoadL4SP()
{
	setloadflag_2 = 0;
	if (QuestStatus(QTYPE_WARLRD)) {
		pSetPiece_2 = (char *)LoadFileInMem("Levels\\L4Data\\Warlord.DUN", 0);
		setloadflag_2 = 1;
	}
	if (currlevel == 15 && gbMaxPlayers != 1) {
		pSetPiece_2 = (char *)LoadFileInMem("Levels\\L4Data\\Vile1.DUN", 0);
		setloadflag_2 = 1;
	}
}
// 5B50D8: using guessed type int setloadflag_2;
// 679660: using guessed type char gbMaxPlayers;

void __cdecl DRLG_FreeL4SP()
{
	char *ptr;

	ptr = pSetPiece_2;
	pSetPiece_2 = NULL;
	mem_free_dbg(ptr);
}

void __fastcall DRLG_L4SetSPRoom(int rx1, int ry1)
{
	int v2;   // edi
	int v3;   // esi
	int v4;   // eax
	char v5;  // bl
	int v6;   // [esp+8h] [ebp-Ch]
	char *v7; // [esp+Ch] [ebp-8h]
	int v8;   // [esp+10h] [ebp-4h]

	v8 = 0;
	v2 = (unsigned char)pSetPiece_2[2];
	v3 = (unsigned char)*pSetPiece_2;
	setpc_x = rx1;
	setpc_y = ry1;
	setpc_w = v3;
	setpc_h = v2;
	v7 = pSetPiece_2 + 4;
	if (v2 > 0) {
		do {
			if (v3 > 0) {
				v6 = v3;
				v4 = ry1 + v8 + 40 * rx1;
				do {
					v5 = *v7;
					if (*v7) {
						dflags[0][v4] |= DFLAG_EXPLORED;
						dungeon[0][v4] = v5;
					} else {
						dungeon[0][v4] = 6;
					}
					v7 += 2;
					v4 += 40;
					--v6;
				} while (v6);
			}
			++v8;
		} while (v8 < v2);
	}
}
// 5CF330: using guessed type int setpc_h;
// 5CF334: using guessed type int setpc_w;

void __cdecl L4SaveQuads()
{
	char *v0;      // esi
	char *v1;      // edx
	char *v2;      // edi
	char *v3;      // eax
	char *v4;      // ecx
	char *v5;      // ebx
	signed int v6; // [esp+Ch] [ebp-14h]
	signed int v7; // [esp+10h] [ebp-10h]
	char *v8;      // [esp+14h] [ebp-Ch]
	char *v9;      // [esp+18h] [ebp-8h]
	char *v10;     // [esp+1Ch] [ebp-4h]

	v0 = &dflags[39][l4holdy - 40 * l4holdx]; /* check */
	v1 = &dflags[39][-l4holdy + 39 + -40 * l4holdx];
	v9 = &dflags[l4holdx][l4holdy];
	v8 = &dflags[0][40 * l4holdx - l4holdy + 39];
	v6 = 14;
	do {
		v2 = v1;
		v10 = v8;
		v3 = v9;
		v4 = v0;
		v7 = 14;
		do {
			v5 = v10;
			v10 += 40;
			*v3 = 1;
			*v4 = 1;
			*v5 = 1;
			*v2 = 1;
			v4 -= 40;
			v2 -= 40;
			v3 += 40;
			--v7;
		} while (v7);
		++v9;
		--v8;
		--v1;
		++v0;
		--v6;
	} while (v6);
}
// 528A34: using guessed type int l4holdx;
// 528A38: using guessed type int l4holdy;

void __fastcall DRLG_L4SetRoom(unsigned char *pSetPiece, int rx1, int ry1)
{
	int v3;            // ebx
	int v4;            // edi
	unsigned char *v5; // esi
	int v6;            // eax
	char v7;           // cl
	int v8;            // [esp+Ch] [ebp-8h]
	int v9;            // [esp+10h] [ebp-4h]

	v3 = *pSetPiece;
	v4 = 0;
	v8 = pSetPiece[2];
	v5 = pSetPiece + 4;
	if (v8 > 0) {
		do {
			if (v3 > 0) {
				v9 = v3;
				v6 = ry1 + v4 + 40 * rx1;
				do {
					v7 = *v5;
					if (*v5) {
						dflags[0][v6] |= DFLAG_EXPLORED;
						dungeon[0][v6] = v7;
					} else {
						dungeon[0][v6] = 6;
					}
					v6 += 40;
					v5 += 2;
					--v9;
				} while (v9);
			}
			++v4;
		} while (v4 < v8);
	}
}

void __fastcall DRLG_LoadDiabQuads(BOOL preflag)
{
	BYTE *dun;

	dun = LoadFileInMem("Levels\\L4Data\\diab1.DUN", 0);
	diabquad1x = l4holdx + 4;
	diabquad1y = l4holdy + 4;
	DRLG_L4SetRoom(dun, diabquad1x, diabquad1y);
	mem_free_dbg(dun);

	if (!preflag)
		dun = LoadFileInMem("Levels\\L4Data\\diab2a.DUN", 0);
	else
		dun = LoadFileInMem("Levels\\L4Data\\diab2b.DUN", 0);
	diabquad2x = 27 - l4holdx;
	diabquad2y = l4holdy + 1;
	DRLG_L4SetRoom(dun, diabquad2x, diabquad2y);
	mem_free_dbg(dun);

	if (!preflag)
		dun = LoadFileInMem("Levels\\L4Data\\diab3a.DUN", 0);
	else
		dun = LoadFileInMem("Levels\\L4Data\\diab3b.DUN", 0);
	diabquad3x = l4holdx + 1;
	diabquad3y = 27 - l4holdy;
	DRLG_L4SetRoom(dun, diabquad3x, diabquad3y);
	mem_free_dbg(dun);

	if (!preflag)
		dun = LoadFileInMem("Levels\\L4Data\\diab4a.DUN", 0);
	else
		dun = LoadFileInMem("Levels\\L4Data\\diab4b.DUN", 0);
	diabquad4x = 28 - l4holdx;
	diabquad4y = 28 - l4holdy;
	DRLG_L4SetRoom(dun, diabquad4x, diabquad4y);
	mem_free_dbg(dun);
}
// 5289C4: using guessed type int diabquad1x;
// 5289C8: using guessed type int diabquad1y;
// 528A34: using guessed type int l4holdx;
// 528A38: using guessed type int l4holdy;

BOOLEAN __fastcall IsDURWall(char d)
{
	BOOLEAN result; // al

	if (d == 25 || d == 28)
		result = 1;
	else
		result = d == 23;
	return result;
}

BOOLEAN __fastcall IsDLLWall(char dd)
{
	BOOLEAN result; // al

	if (dd == 27 || dd == 26)
		result = 1;
	else
		result = dd == 22;
	return result;
}

void __cdecl L4FixRim()
{
	char(*v0)[20]; // eax

	v0 = dung;
	do {
		*(_BYTE *)v0 = 0;
		++v0;
	} while ((signed int)v0 < (signed int)&dung[20][0]);
	*(_DWORD *)&dung[0][0] = 0;
	*(_DWORD *)&dung[0][4] = 0;
	*(_DWORD *)&dung[0][8] = 0;
	*(_DWORD *)&dung[0][12] = 0;
	*(_DWORD *)&dung[0][16] = 0;
}
// 52A4DC: using guessed type int dword_52A4DC;

void __cdecl DRLG_L4GeneralFix()
{
	signed int v0; // ecx
	char *v1;      // eax
	signed int v2; // esi

	v0 = 0;
	do {
		v1 = (char *)dungeon + v0;
		v2 = 39;
		do {
			if ((*v1 == 24 || *v1 == 122) && v1[40] == 2 && v1[1] == 5)
				*v1 = 17;
			v1 += 40;
			--v2;
		} while (v2);
		++v0;
	} while (v0 < 39);
}

void __fastcall CreateL4Dungeon(int rseed, int entry)
{
	int v2; // esi

	v2 = entry;
	SetRndSeed(rseed);
	dminx = 16;
	dminy = 16;
	dmaxx = 96;
	dmaxy = 96;
	ViewX = 40;
	ViewY = 40;
	DRLG_InitSetPC();
	DRLG_LoadL4SP();
	DRLG_L4(v2);
	DRLG_L4Pass3();
	DRLG_FreeL4SP();
	DRLG_SetPC();
}
// 5CF328: using guessed type int dmaxx;
// 5CF32C: using guessed type int dmaxy;
// 5D2458: using guessed type int dminx;
// 5D245C: using guessed type int dminy;

void __fastcall DRLG_L4(int entry)
{
	signed int v1; // ebp
	//int v2; // eax
	int v3;          // edx
	char *v4;        // edi
	char v5;         // bp
	unsigned int v6; // ecx
	char *v7;        // edi
	int v8;          // ecx
	//int v9; // eax
	int v10;            // eax
	unsigned char *v11; // ecx
	unsigned char *v12; // ecx
	//int v13; // eax
	signed int v14; // eax
	signed int v15; // ecx
	int v16;        // ebx
	int v17;        // edi
	char *v18;      // ebp
	signed int v19; // ecx
	signed int v20; // eax
	signed int v21; // esi
	int v22;        // [esp-8h] [ebp-20h]
	int v23;        // [esp+10h] [ebp-8h]
	int v24;        // [esp+14h] [ebp-4h]

	v1 = 0;
	v23 = entry;
	do {
		DRLG_InitTrans();
		do {
			InitL4Dungeon();
			L4firstRoom();
			L4FixRim();
		} while (GetArea() < 173);
		uShape();
		L4makeDungeon();
		L4makeDmt();
		L4tileFix();
		if (currlevel == 16)
			L4SaveQuads();
		//_LOBYTE(v2) = QuestStatus(QTYPE_WARLRD);
		if ((QuestStatus(QTYPE_WARLRD) || currlevel == quests[QTYPE_VB]._qlevel && gbMaxPlayers != 1) && SP4x1 < SP4x2) {
			v3 = SP4x1;
			v24 = SP4x2 - SP4x1;
			do {
				if (SP4y1 < SP4y2) {
					v4 = &dflags[v3][SP4y1];
					v5 = SP4y2 - SP4y1;
					v6 = (unsigned int)(SP4y2 - SP4y1) >> 2;
					memset(v4, 1u, 4 * v6);
					v7 = &v4[4 * v6];
					v8 = v5 & 3;
					v1 = 0;
					memset(v7, 1, v8);
				}
				++v3;
				--v24;
			} while (v24);
		}
		L4AddWall();
		DRLG_L4FloodTVal();
		DRLG_L4TransFix();
		if (setloadflag_2)
			DRLG_L4SetSPRoom(SP4x1, SP4y1);
		if (currlevel == 16)
			DRLG_LoadDiabQuads(1);
		//_LOBYTE(v9) = QuestStatus(QTYPE_WARLRD);
		if (!QuestStatus(QTYPE_WARLRD)) {
			if (currlevel == 15) {
				if (!v23) {
					v10 = DRLG_L4PlaceMiniSet(L4USTAIRS, 1, 1, -1, -1, 1, 0);
					if (v10) {
						if (gbMaxPlayers != 1 || (v11 = (unsigned char *)L4PENTA, quests[QTYPE_MOD]._qactive == 2))
							v11 = (unsigned char *)L4PENTA2;
						v10 = DRLG_L4PlaceMiniSet(v11, 1, 1, -1, -1, 0, 1);
					}
					goto LABEL_35;
				}
				v10 = DRLG_L4PlaceMiniSet(L4USTAIRS, 1, 1, -1, -1, 0, 0);
				if (v10) {
					if (gbMaxPlayers != 1 || (v12 = (unsigned char *)L4PENTA, quests[QTYPE_MOD]._qactive == 2))
						v12 = (unsigned char *)L4PENTA2;
					v10 = DRLG_L4PlaceMiniSet(v12, 1, 1, -1, -1, 1, 1);
				}
			} else {
				if (!v23) {
					v10 = DRLG_L4PlaceMiniSet(L4USTAIRS, 1, 1, -1, -1, 1, 0);
					if (v10) {
						if (currlevel != 16)
							v10 = DRLG_L4PlaceMiniSet(L4DSTAIRS, 1, 1, -1, -1, 0, 1);
						goto LABEL_31;
					}
				LABEL_35:
					++ViewX;
					continue;
				}
				v10 = DRLG_L4PlaceMiniSet(L4USTAIRS, 1, 1, -1, -1, 0, 0);
				if (v23 != 1) {
					if (v10) {
						if (currlevel != 16)
							v10 = DRLG_L4PlaceMiniSet(L4DSTAIRS, 1, 1, -1, -1, 0, 1);
					LABEL_46:
						if (v10) {
							if (currlevel == 13) {
								v22 = 1;
							LABEL_34:
								v10 = DRLG_L4PlaceMiniSet(L4TWARP, 1, 1, -1, -1, v22, 6);
								goto LABEL_35;
							}
						}
					}
					goto LABEL_35;
				}
				if (v10) {
					if (currlevel != 16)
						v10 = DRLG_L4PlaceMiniSet(L4DSTAIRS, 1, 1, -1, -1, 1, 1);
					if (v10 && currlevel == 13)
						v10 = DRLG_L4PlaceMiniSet(L4TWARP, 1, 1, -1, -1, 0, 6);
				}
			}
			++ViewY;
			continue;
		}
		if (!v23) {
			v10 = DRLG_L4PlaceMiniSet(L4USTAIRS, 1, 1, -1, -1, 1, 0);
		LABEL_31:
			if (!v10 || currlevel != 13)
				goto LABEL_35;
			v22 = 0;
			goto LABEL_34;
		}
		v10 = DRLG_L4PlaceMiniSet(L4USTAIRS, 1, 1, -1, -1, 0, 0);
		if (v23 != 1)
			goto LABEL_46;
		if (v10 && currlevel == 13)
			v10 = DRLG_L4PlaceMiniSet(L4TWARP, 1, 1, -1, -1, 0, 6);
		ViewX = 2 * setpc_x + 22;
		ViewY = 2 * setpc_y + 22;
	} while (!v10);
	DRLG_L4GeneralFix();
	if (currlevel != 16)
		DRLG_PlaceThemeRooms(7, 10, 6, 8, 1);
	DRLG_L4Shadows();
	DRLG_L4Corners();
	DRLG_L4Subs();
	DRLG_Init_Globals();
	//_LOBYTE(v13) = QuestStatus(QTYPE_WARLRD);
	if (QuestStatus(QTYPE_WARLRD)) {
		do {
			v14 = v1;
			v15 = 40;
			do {
				pdungeon[0][v14] = dungeon[0][v14];
				v14 += 40;
				--v15;
			} while (v15);
			++v1;
		} while (v1 < 40);
	}
	DRLG_CheckQuests(SP4x1, SP4y1);
	if (currlevel == 15) {
		v16 = -1;
		do {
			v17 = -1;
			v18 = &dungeon[0][v16 + 1];
			do {
				if (*v18 == 98)
					Make_SetPC(v17, v16, 5, 5);
				if (*v18 == 107)
					Make_SetPC(v17, v16, 5, 5);
				v18 += 40;
				++v17;
			} while (v17 + 1 < 40);
			++v16;
		} while (v16 < 39);
	}
	if (currlevel == 16) {
		v19 = 0;
		do {
			v20 = v19;
			v21 = 40;
			do {
				pdungeon[0][v20] = dungeon[0][v20];
				v20 += 40;
				--v21;
			} while (v21);
			++v19;
		} while (v19 < 40);
		DRLG_LoadDiabQuads(0);
	}
}
// 528A40: using guessed type int SP4x2;
// 528A48: using guessed type int SP4y2;
// 5B50D8: using guessed type int setloadflag_2;
// 679660: using guessed type char gbMaxPlayers;

void __cdecl DRLG_L4Shadows()
{
	signed int v0; // esi
	char *v1;      // eax
	signed int v2; // edi
	char v3;       // dl
	signed int v4; // ecx

	v0 = 1;
	do {
		v1 = &dungeon[1][v0];
		v2 = 39;
		do {
			v3 = *v1;
			v4 = 0;
			if (*v1 == 3)
				v4 = 1;
			if (v3 == 4)
				v4 = 1;
			if (v3 == 8)
				v4 = 1;
			if (v3 == 15)
				v4 = 1;
			if (v4) {
				if (*(v1 - 40) == 6)
					*(v1 - 40) = 47;
				if (*(v1 - 41) == 6)
					*(v1 - 41) = 48;
			}
			v1 += 40;
			--v2;
		} while (v2);
		++v0;
	} while (v0 < 40);
}

void __cdecl InitL4Dungeon()
{
	signed int v0; // edx
	signed int v1; // eax
	signed int v2; // ecx

	memset(dung, 0, sizeof(dung));
	memset(L4dungeon, 0, sizeof(L4dungeon));
	v0 = 0;
	do {
		v1 = v0;
		v2 = 40;
		do {
			dflags[0][v1] = 0;
			dungeon[0][v1] = 30;
			v1 += 40;
			--v2;
		} while (v2);
		++v0;
	} while (v0 < 40);
}

void __cdecl L4makeDmt()
{
	signed int v0; // ecx
	char(*v1)[40]; // ebp
	char(*v2)[40]; // esi
	char *v3;      // eax
	signed int v4; // edi
	int v5;        // edx
	int v6;        // ebx

	v0 = 1;
	v1 = dungeon;
	do {
		v2 = v1;
		v3 = &L4dungeon[1][v0 + 1];
		v4 = 39;
		do {
			v5 = (unsigned char)v3[80];
			v6 = (unsigned char)*v3;
			v3 += 160;
			*(_BYTE *)v2 = L4ConvTbl[2 * ((unsigned char)*(v3 - 81) + 2 * (v6 + 2 * v5))
			    + (unsigned char)*(v3 - 161)];
			++v2;
			--v4;
		} while (v4);
		v1 = (char(*)[40])((char *)v1 + 1);
		v0 += 2;
	} while (v0 <= 77);
}

void __cdecl L4AddWall()
{
	int v0;  // edi
	int v1;  // esi
	int v2;  // ebx
	int v3;  // eax
	int v4;  // eax
	int v5;  // eax
	int v6;  // eax
	int v7;  // eax
	int v8;  // eax
	int v9;  // eax
	int v10; // eax
	int v11; // eax
	int v12; // eax
	int v13; // eax
	int v14; // eax
	int v15; // eax
	int v16; // eax
	int v17; // eax

	v0 = 0;
	do {
		v1 = 0;
		v2 = v0;
		do {
			if (!dflags[0][v2]) {
				if (dungeon[0][v2] == 10 && random(0, 100) < 100) {
					v3 = L4HWallOk(v1, v0);
					if (v3 != -1)
						L4HorizWall(v1, v0, v3);
				}
				if (dungeon[0][v2] == 12 && random(0, 100) < 100) {
					v4 = L4HWallOk(v1, v0);
					if (v4 != -1)
						L4HorizWall(v1, v0, v4);
				}
				if (dungeon[0][v2] == 13 && random(0, 100) < 100) {
					v5 = L4HWallOk(v1, v0);
					if (v5 != -1)
						L4HorizWall(v1, v0, v5);
				}
				if (dungeon[0][v2] == 15 && random(0, 100) < 100) {
					v6 = L4HWallOk(v1, v0);
					if (v6 != -1)
						L4HorizWall(v1, v0, v6);
				}
				if (dungeon[0][v2] == 16 && random(0, 100) < 100) {
					v7 = L4HWallOk(v1, v0);
					if (v7 != -1)
						L4HorizWall(v1, v0, v7);
				}
				if (dungeon[0][v2] == 21 && random(0, 100) < 100) {
					v8 = L4HWallOk(v1, v0);
					if (v8 != -1)
						L4HorizWall(v1, v0, v8);
				}
				if (dungeon[0][v2] == 22 && random(0, 100) < 100) {
					v9 = L4HWallOk(v1, v0);
					if (v9 != -1)
						L4HorizWall(v1, v0, v9);
				}
				if (dungeon[0][v2] == 8 && random(0, 100) < 100) {
					v10 = L4VWallOk(v1, v0);
					if (v10 != -1)
						L4VertWall(v1, v0, v10);
				}
				if (dungeon[0][v2] == 9 && random(0, 100) < 100) {
					v11 = L4VWallOk(v1, v0);
					if (v11 != -1)
						L4VertWall(v1, v0, v11);
				}
				if (dungeon[0][v2] == 11 && random(0, 100) < 100) {
					v12 = L4VWallOk(v1, v0);
					if (v12 != -1)
						L4VertWall(v1, v0, v12);
				}
				if (dungeon[0][v2] == 14 && random(0, 100) < 100) {
					v13 = L4VWallOk(v1, v0);
					if (v13 != -1)
						L4VertWall(v1, v0, v13);
				}
				if (dungeon[0][v2] == 15 && random(0, 100) < 100) {
					v14 = L4VWallOk(v1, v0);
					if (v14 != -1)
						L4VertWall(v1, v0, v14);
				}
				if (dungeon[0][v2] == 16 && random(0, 100) < 100) {
					v15 = L4VWallOk(v1, v0);
					if (v15 != -1)
						L4VertWall(v1, v0, v15);
				}
				if (dungeon[0][v2] == 21 && random(0, 100) < 100) {
					v16 = L4VWallOk(v1, v0);
					if (v16 != -1)
						L4VertWall(v1, v0, v16);
				}
				if (dungeon[0][v2] == 23 && random(0, 100) < 100) {
					v17 = L4VWallOk(v1, v0);
					if (v17 != -1)
						L4VertWall(v1, v0, v17);
				}
			}
			++v1;
			v2 += 40;
		} while (v1 < 40);
		++v0;
	} while (v0 < 40);
}

int __fastcall L4HWallOk(int i, int j)
{
	int v2;        // esi
	int v3;        // edi
	char *v4;      // ebx
	int result;    // eax
	signed int v6; // esi
	char v7;       // dl
	int v8;        // [esp+8h] [ebp-4h]

	v2 = 8 * (5 * i + 5);
	v8 = 1;
	if (dungeon[0][v2 + j] == 6) {
		v3 = 8 * (5 * i + 5);
		v4 = &dungeon[i + 1][j];
		do {
			if (dflags[0][v3 + j])
				break;
			if (dungeon[0][v3 + j - 1] != 6) // *((_BYTE *)&dMonster[111][111] + v3 + j + 3) != 6 ) /* check */
				break;
			if (dungeon[0][v3 + 1 + j] != 6)
				break;
			++v8;
			v4 += 40;
			v2 += 40;
			v3 = v2;
		} while (*v4 == 6);
	}
	result = v8;
	v6 = 0;
	v7 = dungeon[v8 + i][j];
	if (v7 == 10)
		v6 = 1;
	if (v7 == 12)
		v6 = 1;
	if (v7 == 13)
		v6 = 1;
	if (v7 == 15)
		v6 = 1;
	if (v7 == 16)
		v6 = 1;
	if (v7 == 21)
		v6 = 1;
	if (v7 == 22)
		v6 = 1;
	if (v8 <= 3)
		v6 = 0;
	if (!v6)
		result = -1;
	return result;
}

int __fastcall L4VWallOk(int i, int j)
{
	int v2;        // ecx
	int result;    // eax
	char *v4;      // esi
	signed int v5; // esi
	char v6;       // dl

	v2 = i;
	result = 1;
	if (dungeon[v2][j + 1] == 6) {
		do {
			if (dflags[v2][j + result])
				break;
			v4 = &dungeon[v2][j];
			if (v4[result - 40] != 6)
				break;
			if (dungeon[v2 + 1][result + j] != 6)
				break;
			++result;
		} while (v4[result] == 6);
	}
	v5 = 0;
	v6 = dungeon[0][result + v2 * 40 + j];
	if (v6 == 8)
		v5 = 1;
	if (v6 == 9)
		v5 = 1;
	if (v6 == 11)
		v5 = 1;
	if (v6 == 14)
		v5 = 1;
	if (v6 == 15)
		v5 = 1;
	if (v6 == 16)
		v5 = 1;
	if (v6 == 21)
		v5 = 1;
	if (v6 == 23)
		v5 = 1;
	if (result <= 3)
		v5 = 0;
	if (!v5)
		result = -1;
	return result;
}

void __fastcall L4HorizWall(int i, int j, int dx)
{
	int v3;      // esi
	int v4;      // edi
	int v5;      // eax
	int v6;      // ecx
	char *v7;    // eax
	int v8;      // edx
	char *v9;    // eax
	int v10;     // eax
	BOOLEAN v11; // zf
	char *v12;   // eax

	v3 = i;
	v4 = j;
	v5 = j + 40 * i;
	if (dungeon[0][v5] == 13)
		dungeon[0][v5] = 17;
	if (dungeon[0][v5] == 16)
		dungeon[0][v5] = 11;
	if (dungeon[0][v5] == 12)
		dungeon[0][v5] = 14;
	v6 = dx;
	if (dx > 1) {
		v7 = &dungeon[1][v5];
		v8 = dx - 1;
		do {
			*v7 = 2;
			v7 += 40;
			--v8;
		} while (v8);
	}
	v9 = &dungeon[v3 + dx][v4];
	if (*v9 == 15)
		*v9 = 14;
	if (*v9 == 10)
		*v9 = 17;
	if (*v9 == 21)
		*v9 = 23;
	if (*v9 == 22)
		*v9 = 29;
	v10 = v4 + 40 * (v3 + random(0, dx - 3) + 1);
	dungeon[2][v10] = 56;
	dungeon[1][v10] = 60;
	v11 = dungeon[0][v10 - 1] == 6;
	dungeon[0][v10] = 57;
	if (v11)
		dungeon[0][v10 - 1] = 58;
	v12 = &dungeon[0][v10 + 39];
	if (*v12 == 6)
		*v12 = 59;
}

void __fastcall L4VertWall(int i, int j, int dy)
{
	int v3;      // edi
	int v4;      // esi
	int v5;      // edx
	int v6;      // ecx
	_BYTE *v7;   // eax
	int v8;      // edx
	int v9;      // eax
	char *v10;   // ecx
	BOOLEAN v11; // zf
	int v12;     // [esp+8h] [ebp-4h]

	v3 = j;
	v4 = 40 * i;
	v12 = j;
	v5 = 40 * i + j;
	if (dungeon[0][v5] == 14)
		dungeon[0][v5] = 17;
	if (dungeon[0][v5] == 8)
		dungeon[0][v5] = 9;
	if (dungeon[0][v5] == 15)
		dungeon[0][v5] = 10;
	v6 = dy;
	if (dy > 1) {
		memset(&dungeon[0][v5 + 1], 1u, dy - 1);
		v3 = v12;
		v6 = dy;
	}
	v7 = (unsigned char *)dungeon + v5 + v6;
	if (*v7 == 11)
		*v7 = 17;
	if (*v7 == 9)
		*v7 = 10;
	if (*v7 == 16)
		*v7 = 13;
	if (*v7 == 21)
		*v7 = 22;
	if (*v7 == 23)
		*v7 = 29;
	v8 = v6 - 3;
	v9 = random(0, v8) + 1 + v4 + v3;
	v10 = (char *)dungeon + v9;
	dungeon[0][v9 + 2] = 52;
	dungeon[0][v9 + 1] = 6;
	v11 = dungeon[-1][v9] == 6;
	dungeon[0][v9] = 53;
	if (v11)
		*(v10 - 40) = 54;
	if (*(v10 - 41) == 6)
		*(v10 - 41) = 55;
}

void __cdecl L4tileFix()
{
	signed int v0;   // edx
	char *v1;        // eax
	signed int v2;   // esi
	char v3;         // cl
	signed int v4;   // edx
	char *v5;        // eax
	signed int v6;   // esi
	char v7;         // cl
	signed int v8;   // ecx
	int v9;          // eax
	int v10;         // eax
	char *v11;       // esi
	char v12;        // bl
	char *v13;       // edx
	char *v14;       // edx
	char *v15;       // edx
	char *v16;       // edx
	char *v17;       // edx
	char *v18;       // edx
	char *v19;       // edx
	char *v20;       // edx
	char *v21;       // edx
	char *v22;       // edx
	char *v23;       // edx
	char *v24;       // edx
	char *v25;       // edx
	char *v26;       // edx
	char *v27;       // edx
	char *v28;       // edx
	char *v29;       // edx
	char *v30;       // edx
	char *v31;       // edx
	char *v32;       // edx
	char *v33;       // edx
	char *v34;       // edx
	char *v35;       // edx
	char *v36;       // edx
	char *v37;       // edx
	char *v38;       // edx
	char *v39;       // edx
	char *v40;       // edx
	char *v41;       // edx
	char *v42;       // edx
	char *v43;       // edx
	char *v44;       // edx
	char *v45;       // edx
	char *v46;       // edx
	char *v47;       // edx
	char *v48;       // edx
	char *v49;       // edx
	char *v50;       // edx
	char *v51;       // edx
	char *v52;       // edx
	char *v53;       // edx
	char *v54;       // edx
	char *v55;       // edx
	char *v56;       // edx
	char *v57;       // edx
	char *v58;       // edx
	char *v59;       // edx
	char *v60;       // edx
	char *v61;       // edx
	char *v62;       // edx
	char *v63;       // edx
	char *v64;       // edx
	char *v65;       // edx
	char *v66;       // edx
	char *v67;       // edx
	char *v68;       // edx
	char *v69;       // edx
	char *v70;       // edx
	char *v71;       // edx
	char *v72;       // edx
	char *v73;       // edx
	char *v74;       // edx
	char *v75;       // edx
	char *v76;       // edx
	char *v77;       // edx
	char *v78;       // edx
	char *v79;       // edx
	char *v80;       // edx
	char *v81;       // edx
	char *v82;       // edx
	char *v83;       // edx
	char *v84;       // edx
	char *v85;       // edx
	char *v86;       // edx
	char *v87;       // edx
	char *v88;       // edx
	char *v89;       // edx
	char *v90;       // edx
	char *v91;       // edx
	char *v92;       // edx
	char *v93;       // edx
	char *v94;       // edx
	char *v95;       // edx
	signed int v96;  // ecx
	signed int v97;  // edi
	signed int v98;  // eax
	char *v99;       // esi
	char v100;       // bl
	char *v101;      // edx
	char *v102;      // edx
	char *v103;      // edx
	char *v104;      // edx
	char *v105;      // edx
	char *v106;      // edx
	char *v107;      // edx
	char *v108;      // edx
	char *v109;      // edx
	char *v110;      // edx
	char *v111;      // edx
	char *v112;      // edx
	char *v113;      // edx
	char *v114;      // edx
	char *v115;      // edx
	char *v116;      // edx
	char *v117;      // edx
	char *v118;      // edx
	char *v119;      // edx
	char *v120;      // edx
	char *v121;      // edx
	char *v122;      // edx
	char *v123;      // edx
	char *v124;      // edx
	char *v125;      // edx
	char *v126;      // edx
	char *v127;      // edx
	char *v128;      // edx
	char *v129;      // edx
	char *v130;      // edx
	signed int v131; // edx
	char *v132;      // eax
	signed int v133; // esi
	char v134;       // cl
	signed int v135; // edx
	char *v136;      // eax
	signed int v137; // esi
	char v138;       // cl
	signed int v139; // [esp+8h] [ebp-4h]

	v0 = 0;
	do {
		v1 = &dungeon[1][v0];
		v2 = 40;
		do {
			v3 = *(v1 - 40);
			if (v3 == 2) {
				if (*v1 == 6)
					*v1 = 5;
				if (*v1 == 1)
					*v1 = 13;
			}
			if (v3 == 1 && *(v1 - 39) == 2)
				*(v1 - 39) = 14;
			v1 += 40;
			--v2;
		} while (v2);
		++v0;
	} while (v0 < 40);
	v4 = 0;
	do {
		v5 = &dungeon[1][v4];
		v6 = 40;
		do {
			v7 = *(v5 - 40);
			if (v7 == 2) {
				if (*v5 == 6)
					*v5 = 2;
				if (*v5 == 9)
					*v5 = 11;
			}
			if (v7 == 9 && *v5 == 6)
				*v5 = 12;
			if (v7 == 14 && *v5 == 1)
				*v5 = 13;
			if (v7 == 6) {
				if (*v5 == 14)
					*v5 = 15;
				if (*(v5 - 39) == 13)
					*(v5 - 39) = 16;
			}
			if (v7 == 1 && *(v5 - 39) == 9)
				*(v5 - 39) = 10;
			if (v7 == 6 && *(v5 - 41) == 1)
				*(v5 - 41) = 1;
			v5 += 40;
			--v6;
		} while (v6);
		++v4;
	} while (v4 < 40);
	v8 = 0;
	do {
		v9 = 0;
		v139 = 0;
		do {
			v10 = v9;
			v11 = &dungeon[v10][v8];
			v12 = *v11;
			if (*v11 == 13) {
				v13 = &dungeon[v10][v8 + 1];
				if (*v13 == 30)
					*v13 = 27;
			}
			if (v12 == 27) {
				v14 = &dungeon[v10 + 1][v8];
				if (*v14 == 30)
					*v14 = 19;
			}
			if (v12 == 1) {
				v15 = &dungeon[v10][v8 + 1];
				if (*v15 == 30)
					*v15 = 27;
			}
			if (v12 == 27) {
				v16 = &dungeon[v10 + 1][v8];
				if (*v16 == 1)
					*v16 = 16;
			}
			if (v12 == 19) {
				v17 = &dungeon[v10 + 1][v8];
				if (*v17 == 27)
					*v17 = 26;
			}
			if (v12 == 27) {
				v18 = &dungeon[v10 + 1][v8];
				if (*v18 == 30)
					*v18 = 19;
			}
			if (v12 == 2) {
				v19 = &dungeon[v10 + 1][v8];
				if (*v19 == 15)
					*v19 = 14;
			}
			if (v12 == 14) {
				v20 = &dungeon[v10 + 1][v8];
				if (*v20 == 15)
					*v20 = 14;
			}
			if (v12 == 22) {
				v21 = &dungeon[v10 + 1][v8];
				if (*v21 == 1)
					*v21 = 16;
			}
			if (v12 == 27) {
				v22 = &dungeon[v10 + 1][v8];
				if (*v22 == 1)
					*v22 = 16;
			}
			if (v12 == 6) {
				v23 = &dungeon[v10 + 1][v8];
				if (*v23 == 27) {
					if (dungeon[v10 + 1][v8 + 1])
						*v23 = 22;
				}
			}
			if (v12 == 22) {
				v24 = &dungeon[v10 + 1][v8];
				if (*v24 == 30)
					*v24 = 19;
			}
			if (v12 == 21) {
				v25 = &dungeon[v10 + 1][v8];
				if (*v25 == 1 && dungeon[v10][v8 + 39] == 1)
					*v25 = 13;
			}
			if (v12 == 14) {
				v26 = &dungeon[v10 + 1][v8];
				if (*v26 == 30 && dungeon[v10][v8 + 1] == 6)
					*v26 = 28;
			}
			if (v12 == 16) {
				if (dungeon[v10 + 1][v8] == 6) {
					v27 = &dungeon[v10][v8 + 1];
					if (*v27 == 30)
						*v27 = 27;
				}
				v28 = &dungeon[v10][v8 + 1];
				if (*v28 == 30 && dungeon[v10 + 1][v8 + 1] == 30)
					*v28 = 27;
			}
			if (v12 == 6) {
				v29 = &dungeon[v10 + 1][v8];
				if (*v29 == 30 && dungeon[v10][v8 + 39] == 6)
					*v29 = 21;
			}
			if (v12 == 2) {
				v30 = &dungeon[v10 + 1][v8];
				if (*v30 == 27 && dungeon[v10 + 1][v8 + 1] == 9)
					*v30 = 29;
			}
			if (v12 == 9) {
				v31 = &dungeon[v10 + 1][v8];
				if (*v31 == 15)
					*v31 = 14;
			}
			if (v12 == 15) {
				v32 = &dungeon[v10 + 1][v8];
				if (*v32 == 27 && dungeon[v10 + 1][v8 + 1] == 2)
					*v32 = 29;
			}
			if (v12 == 19) {
				v33 = &dungeon[v10 + 1][v8];
				if (*v33 == 18)
					*v33 = 24;
			}
			if (v12 == 9) {
				v34 = &dungeon[v10 + 1][v8];
				if (*v34 == 15)
					*v34 = 14;
			}
			if (v12 == 19) {
				v35 = &dungeon[v10 + 1][v8];
				if (*v35 == 19 && dungeon[v10][v8 + 39] == 30)
					*v35 = 24;
			}
			if (v12 == 24 && *(v11 - 1) == 30 && *(v11 - 2) == 6)
				*(v11 - 1) = 21;
			if (v12 == 2) {
				v36 = &dungeon[v10 + 1][v8];
				if (*v36 == 30)
					*v36 = 28;
			}
			if (v12 == 15) {
				v37 = &dungeon[v10 + 1][v8];
				if (*v37 == 30)
					*v37 = 28;
			}
			if (v12 == 28) {
				v38 = &dungeon[v10][v8 + 1];
				if (*v38 == 30)
					*v38 = 18;
				v39 = &dungeon[v10][v8 + 1];
				if (*v39 == 2)
					*v39 = 15;
			}
			if (v12 == 19) {
				if (dungeon[v10 + 2][v8] == 2 && dungeon[v10][v8 + 39] == 18 && dungeon[v10 + 1][v8 + 1] == 1)
					dungeon[v10 + 1][v8] = 17;
				if (dungeon[v10 + 2][v8] == 2 && dungeon[v10][v8 + 39] == 22 && dungeon[v10 + 1][v8 + 1] == 1)
					dungeon[v10 + 1][v8] = 17;
				if (dungeon[v10 + 2][v8] == 2 && dungeon[v10][v8 + 39] == 18 && dungeon[v10 + 1][v8 + 1] == 13)
					dungeon[v10 + 1][v8] = 17;
			}
			if (v12 == 21) {
				if (dungeon[v10 + 2][v8] == 2 && dungeon[v10][v8 + 39] == 18 && dungeon[v10 + 1][v8 + 1] == 1)
					dungeon[v10 + 1][v8] = 17;
				if (dungeon[v10 + 1][v8 + 1] == 1 && dungeon[v10][v8 + 39] == 22 && dungeon[v10 + 2][v8] == 3)
					dungeon[v10 + 1][v8] = 17;
			}
			if (v12 == 15) {
				v40 = &dungeon[v10 + 1][v8];
				if (*v40 == 28 && dungeon[v10 + 2][v8] == 30 && dungeon[v10][v8 + 39] == 6)
					*v40 = 23;
			}
			if (v12 == 14) {
				v41 = &dungeon[v10 + 1][v8];
				if (*v41 == 28 && dungeon[v10 + 2][v8] == 1)
					*v41 = 23;
			}
			if (v12 == 15) {
				v42 = &dungeon[v10 + 1][v8];
				if (*v42 == 27 && dungeon[v10 + 1][v8 + 1] == 30)
					*v42 = 29;
			}
			if (v12 == 28) {
				v43 = &dungeon[v10][v8 + 1];
				if (*v43 == 9)
					*v43 = 15;
			}
			if (v12 == 21 && dungeon[v10][v8 + 39] == 21)
				dungeon[v10 + 1][v8] = 24;
			if (v12 == 2) {
				v44 = &dungeon[v10 + 1][v8];
				if (*v44 == 27 && dungeon[v10 + 1][v8 + 1] == 30)
					*v44 = 29;
				v45 = &dungeon[v10 + 1][v8];
				if (*v45 == 18)
					*v45 = 25;
			}
			if (v12 == 21) {
				v46 = &dungeon[v10 + 1][v8];
				if (*v46 == 9 && dungeon[v10 + 2][v8] == 2)
					*v46 = 11;
			}
			if (v12 == 19) {
				v47 = &dungeon[v10 + 1][v8];
				if (*v47 == 10)
					*v47 = 17;
			}
			if (v12 == 15) {
				v48 = &dungeon[v10][v8 + 1];
				if (*v48 == 3)
					*v48 = 4;
			}
			if (v12 == 22) {
				v49 = &dungeon[v10][v8 + 1];
				if (*v49 == 9)
					*v49 = 15;
			}
			if (v12 == 18) {
				v50 = &dungeon[v10][v8 + 1];
				if (*v50 == 30)
					*v50 = 18;
			}
			if (v12 == 24 && *(v11 - 40) == 30)
				*(v11 - 40) = 19;
			if (v12 == 21) {
				v51 = &dungeon[v10][v8 + 1];
				if (*v51 == 2)
					*v51 = 15;
				v52 = &dungeon[v10][v8 + 1];
				if (*v52 == 9)
					*v52 = 10;
			}
			if (v12 == 22) {
				v53 = &dungeon[v10][v8 + 1];
				if (*v53 == 30)
					*v53 = 18;
			}
			if (v12 == 21) {
				v54 = &dungeon[v10][v8 + 1];
				if (*v54 == 30)
					*v54 = 18;
			}
			if (v12 == 16) {
				v55 = &dungeon[v10][v8 + 1];
				if (*v55 == 2)
					*v55 = 15;
			}
			if (v12 == 13) {
				v56 = &dungeon[v10][v8 + 1];
				if (*v56 == 2)
					*v56 = 15;
			}
			if (v12 == 22) {
				v57 = &dungeon[v10][v8 + 1];
				if (*v57 == 2)
					*v57 = 15;
			}
			if (v12 == 21) {
				v58 = &dungeon[v10 + 1][v8];
				if (*v58 == 18 && dungeon[v10 + 2][v8] == 30)
					*v58 = 24;
				v59 = &dungeon[v10 + 1][v8];
				if (*v59 == 9 && dungeon[v10 + 1][v8 + 1] == 1)
					*v59 = 16;
			}
			if (v12 == 2) {
				v60 = &dungeon[v10 + 1][v8];
				if (*v60 == 27 && dungeon[v10 + 1][v8 + 1] == 2)
					*v60 = 29;
			}
			if (v12 == 23) {
				v61 = &dungeon[v10][v8 + 1];
				if (*v61 == 2)
					*v61 = 15;
				v62 = &dungeon[v10][v8 + 1];
				if (*v62 == 9)
					*v62 = 15;
			}
			if (v12 == 25) {
				v63 = &dungeon[v10][v8 + 1];
				if (*v63 == 2)
					*v63 = 15;
			}
			if (v12 == 22) {
				v64 = &dungeon[v10 + 1][v8];
				if (*v64 == 9)
					*v64 = 11;
			}
			if (v12 == 23) {
				v65 = &dungeon[v10 + 1][v8];
				if (*v65 == 9)
					*v65 = 11;
			}
			if (v12 == 15) {
				v66 = &dungeon[v10 + 1][v8];
				if (*v66 == 1)
					*v66 = 16;
			}
			if (v12 == 11) {
				v67 = &dungeon[v10 + 1][v8];
				if (*v67 == 15)
					*v67 = 14;
			}
			if (v12 == 23) {
				v68 = &dungeon[v10 + 1][v8];
				if (*v68 == 1)
					*v68 = 16;
			}
			if (v12 == 21) {
				v69 = &dungeon[v10 + 1][v8];
				if (*v69 == 27)
					*v69 = 26;
				v70 = &dungeon[v10 + 1][v8];
				if (*v70 == 18)
					*v70 = 24;
			}
			if (v12 == 26) {
				v71 = &dungeon[v10 + 1][v8];
				if (*v71 == 1)
					*v71 = 16;
			}
			if (v12 == 29) {
				v72 = &dungeon[v10 + 1][v8];
				if (*v72 == 1)
					*v72 = 16;
				v73 = &dungeon[v10][v8 + 1];
				if (*v73 == 2)
					*v73 = 15;
			}
			if (v12 == 1 && *(v11 - 1) == 15)
				*(v11 - 1) = 10;
			if (v12 == 18) {
				v74 = &dungeon[v10][v8 + 1];
				if (*v74 == 2)
					*v74 = 15;
			}
			if (v12 == 23) {
				v75 = &dungeon[v10][v8 + 1];
				if (*v75 == 30)
					*v75 = 18;
			}
			if (v12 == 18) {
				v76 = &dungeon[v10][v8 + 1];
				if (*v76 == 9)
					*v76 = 10;
			}
			if (v12 == 14) {
				v77 = &dungeon[v10 + 1][v8];
				if (*v77 == 30 && dungeon[v10 + 1][v8 + 1] == 30)
					*v77 = 23;
			}
			if (v12 == 2) {
				v78 = &dungeon[v10 + 1][v8];
				if (*v78 == 28 && dungeon[v10][v8 + 39] == 6)
					*v78 = 23;
			}
			if (v12 == 23) {
				v79 = &dungeon[v10 + 1][v8];
				if (*v79 == 18 && *(v11 - 1) == 6)
					*v79 = 24;
			}
			if (v12 == 14) {
				v80 = &dungeon[v10 + 1][v8];
				if (*v80 == 23 && dungeon[v10 + 2][v8] == 30)
					*v80 = 28;
				v81 = &dungeon[v10 + 1][v8];
				if (*v81 == 28 && dungeon[v10 + 2][v8] == 30 && dungeon[v10][v8 + 39] == 6)
					*v81 = 23;
			}
			if (v12 == 23) {
				v82 = &dungeon[v10 + 1][v8];
				if (*v82 == 30)
					*v82 = 19;
			}
			if (v12 == 29) {
				v83 = &dungeon[v10 + 1][v8];
				if (*v83 == 30)
					*v83 = 19;
				v84 = &dungeon[v10][v8 + 1];
				if (*v84 == 30)
					*v84 = 18;
			}
			if (v12 == 19) {
				v85 = &dungeon[v10 + 1][v8];
				if (*v85 == 30)
					*v85 = 19;
			}
			if (v12 == 21) {
				v86 = &dungeon[v10 + 1][v8];
				if (*v86 == 30)
					*v86 = 19;
			}
			if (v12 == 26) {
				v87 = &dungeon[v10 + 1][v8];
				if (*v87 == 30)
					*v87 = 19;
			}
			if (v12 == 16) {
				v88 = &dungeon[v10][v8 + 1];
				if (*v88 == 30)
					*v88 = 18;
			}
			if (v12 == 13) {
				v89 = &dungeon[v10][v8 + 1];
				if (*v89 == 9)
					*v89 = 10;
			}
			if (v12 == 25) {
				v90 = &dungeon[v10][v8 + 1];
				if (*v90 == 30)
					*v90 = 18;
			}
			if (v12 == 18) {
				v91 = &dungeon[v10][v8 + 1];
				if (*v91 == 2)
					*v91 = 15;
			}
			if (v12 == 11) {
				v92 = &dungeon[v10 + 1][v8];
				if (*v92 == 3)
					*v92 = 5;
			}
			if (v12 == 19) {
				v93 = &dungeon[v10 + 1][v8];
				if (*v93 == 9)
					*v93 = 11;
				v94 = &dungeon[v10 + 1][v8];
				if (*v94 == 1)
					*v94 = 13;
				v95 = &dungeon[v10 + 1][v8];
				if (*v95 == 13 && dungeon[v10][v8 + 39] == 6)
					*v95 = 16;
			}
			v9 = v139++ + 1;
		} while (v139 < 40);
		++v8;
	} while (v8 < 40);
	v96 = 0;
	do {
		v97 = 0;
		do {
			v98 = v97;
			v99 = &dungeon[v97][v96];
			v100 = *v99;
			if (*v99 == 21) {
				v101 = &dungeon[v98][v96 + 1];
				if (*v101 == 24 && dungeon[v98][v96 + 2] == 1)
					*v101 = 17;
			}
			if (v100 == 15
			    && dungeon[v98 + 1][v96 + 1] == 9
			    && dungeon[v98][v96 + 39] == 1
			    && dungeon[v98 + 2][v96] == 16) {
				dungeon[v98 + 1][v96] = 29;
			}
			if (v100 == 2 && *(v99 - 40) == 6)
				*(v99 - 40) = 8;
			if (v100 == 1 && *(v99 - 1) == 6)
				*(v99 - 1) = 7;
			if (v100 == 6) {
				v102 = &dungeon[v98 + 1][v96];
				if (*v102 == 15 && dungeon[v98 + 1][v96 + 1] == 4)
					*v102 = 10;
			}
			if (v100 == 1) {
				v103 = &dungeon[v98][v96 + 1];
				if (*v103 == 3)
					*v103 = 4;
				v104 = &dungeon[v98][v96 + 1];
				if (*v104 == 6)
					*v104 = 4;
			}
			if (v100 == 9) {
				v105 = &dungeon[v98][v96 + 1];
				if (*v105 == 3)
					*v105 = 4;
			}
			if (v100 == 10) {
				v106 = &dungeon[v98][v96 + 1];
				if (*v106 == 3)
					*v106 = 4;
			}
			if (v100 == 13) {
				v107 = &dungeon[v98][v96 + 1];
				if (*v107 == 3)
					*v107 = 4;
			}
			if (v100 == 1) {
				v108 = &dungeon[v98][v96 + 1];
				if (*v108 == 5)
					*v108 = 12;
				v109 = &dungeon[v98][v96 + 1];
				if (*v109 == 16)
					*v109 = 13;
			}
			if (v100 == 6) {
				v110 = &dungeon[v98][v96 + 1];
				if (*v110 == 13)
					*v110 = 16;
			}
			if (v100 == 25) {
				v111 = &dungeon[v98][v96 + 1];
				if (*v111 == 9)
					*v111 = 10;
			}
			if (v100 == 13) {
				v112 = &dungeon[v98][v96 + 1];
				if (*v112 == 5)
					*v112 = 12;
			}
			if (v100 == 28 && *(v99 - 1) == 6) {
				v113 = &dungeon[v98 + 1][v96];
				if (*v113 == 1)
					*v113 = 23;
			}
			if (v100 == 19) {
				v114 = &dungeon[v98 + 1][v96];
				if (*v114 == 10)
					*v114 = 17;
			}
			if (v100 == 21) {
				v115 = &dungeon[v98 + 1][v96];
				if (*v115 == 9)
					*v115 = 11;
			}
			if (v100 == 11) {
				v116 = &dungeon[v98 + 1][v96];
				if (*v116 == 3)
					*v116 = 5;
			}
			if (v100 == 10) {
				v117 = &dungeon[v98 + 1][v96];
				if (*v117 == 4)
					*v117 = 12;
			}
			if (v100 == 14) {
				v118 = &dungeon[v98 + 1][v96];
				if (*v118 == 4)
					*v118 = 12;
			}
			if (v100 == 27) {
				v119 = &dungeon[v98 + 1][v96];
				if (*v119 == 9)
					*v119 = 11;
			}
			if (v100 == 15) {
				v120 = &dungeon[v98 + 1][v96];
				if (*v120 == 4)
					*v120 = 12;
			}
			if (v100 == 21) {
				v121 = &dungeon[v98 + 1][v96];
				if (*v121 == 1)
					*v121 = 16;
			}
			if (v100 == 11) {
				v122 = &dungeon[v98 + 1][v96];
				if (*v122 == 4)
					*v122 = 12;
			}
			if (v100 == 2) {
				v123 = &dungeon[v98 + 1][v96];
				if (*v123 == 3)
					*v123 = 5;
			}
			if (v100 == 9) {
				v124 = &dungeon[v98 + 1][v96];
				if (*v124 == 3)
					*v124 = 5;
			}
			if (v100 == 14) {
				v125 = &dungeon[v98 + 1][v96];
				if (*v125 == 3)
					*v125 = 5;
			}
			if (v100 == 15) {
				v126 = &dungeon[v98 + 1][v96];
				if (*v126 == 3)
					*v126 = 5;
			}
			if (v100 == 2) {
				v127 = &dungeon[v98 + 1][v96];
				if (*v127 == 5 && dungeon[v98][v96 + 39] == 16)
					*v127 = 12;
				v128 = &dungeon[v98 + 1][v96];
				if (*v128 == 4)
					*v128 = 12;
			}
			if (v100 == 9) {
				v129 = &dungeon[v98 + 1][v96];
				if (*v129 == 4)
					*v129 = 12;
			}
			if (v100 == 1 && *(v99 - 1) == 8)
				*(v99 - 1) = 9;
			if (v100 == 28) {
				v130 = &dungeon[v98 + 1][v96];
				if (*v130 == 23 && dungeon[v98 + 1][v96 + 1] == 3)
					*v130 = 16;
			}
			++v97;
		} while (v97 < 40);
		++v96;
	} while (v96 < 40);
	v131 = 0;
	do {
		v132 = &dungeon[0][v131 + 1];
		v133 = 40;
		do {
			v134 = *(v132 - 1);
			if (v134 == 21 && v132[39] == 10)
				v132[39] = 17;
			if (v134 == 17 && v132[39] == 4)
				v132[39] = 12;
			if (v134 == 10 && v132[39] == 4)
				v132[39] = 12;
			if (v134 == 17 && *v132 == 5)
				*v132 = 12;
			if (v134 == 29 && *v132 == 9)
				*v132 = 10;
			if (v134 == 13 && *v132 == 5)
				*v132 = 12;
			if (v134 == 9 && *v132 == 16)
				*v132 = 13;
			if (v134 == 10 && *v132 == 16)
				*v132 = 13;
			if (v134 == 16 && *v132 == 3)
				*v132 = 4;
			if (v134 == 11 && *v132 == 5)
				*v132 = 12;
			if (v134 == 10 && v132[39] == 3 && v132[38] == 16)
				v132[39] = 12;
			if (v134 == 16 && *v132 == 5)
				*v132 = 12;
			if (v134 == 1 && *v132 == 6)
				*v132 = 4;
			if (v134 == 21 && v132[39] == 13 && *v132 == 10)
				v132[40] = 12;
			if (v134 == 15 && v132[39] == 10)
				v132[39] = 17;
			if (v134 == 22 && *v132 == 11)
				*v132 = 17;
			if (v134 == 15 && v132[39] == 28 && v132[79] == 16)
				v132[39] = 23;
			if (v134 == 28 && v132[39] == 23 && v132[40] == 1 && v132[79] == 6)
				v132[39] = 16;
			v132 += 40;
			--v133;
		} while (v133);
		++v131;
	} while (v131 < 40);
	v135 = 0;
	do {
		v136 = (char *)dungeon + v135;
		v137 = 40;
		do {
			v138 = *v136;
			if (*v136 == 15 && v136[40] == 28 && v136[80] == 16)
				v136[40] = 23;
			if (v138 == 21 && v136[39] == 21 && v136[41] == 13 && v136[80] == 2)
				v136[40] = 17;
			if (v138 == 19 && v136[40] == 15 && v136[41] == 12)
				v136[40] = 17;
			v136 += 40;
			--v137;
		} while (v137);
		++v135;
	} while (v135 < 40);
}

void __cdecl DRLG_L4Subs()
{
	signed int v0;    // edi
	signed int v1;    // esi
	signed int v2;    // ebp
	unsigned char v3; // bl
	int v4;           // eax
	signed int v5;    // ecx
	signed int v6;    // edi
	signed int v7;    // esi
	signed int v8;    // ebx

	v0 = 0;
	do {
		v1 = v0;
		v2 = 40;
		do {
			if (!random(0, 3)) {
				v3 = L4BTYPES[(unsigned char)dungeon[0][v1]];
				if (v3) {
					if (!dflags[0][v1]) {
						v4 = random(0, 16);
						v5 = -1;
						while (v4 >= 0) {
							if (++v5 == 140)
								v5 = 0;
							if (v3 == L4BTYPES[v5])
								--v4;
						}
						dungeon[0][v1] = v5;
					}
				}
			}
			v1 += 40;
			--v2;
		} while (v2);
		++v0;
	} while (v0 < 40);
	v6 = 0;
	do {
		v7 = v6;
		v8 = 40;
		do {
			if (!random(0, 10) && L4BTYPES[(unsigned char)dungeon[0][v7]] == 6 && !dflags[0][v7])
				dungeon[0][v7] = random(0, 3) + 95;
			v7 += 40;
			--v8;
		} while (v8);
		++v6;
	} while (v6 < 40);
}

void __cdecl L4makeDungeon()
{
	signed int v0;  // ebx
	signed int v1;  // esi
	char *v2;       // edx
	char v3;        // cl
	int v4;         // eax
	int v5;         // eax
	int v6;         // ebx
	char *v7;       // esi
	signed int v8;  // edx
	char v9;        // cl
	int v10;        // eax
	int v11;        // eax
	signed int v12; // ebx
	signed int v13; // esi
	char *v14;      // edx
	char v15;       // cl
	int v16;        // eax
	int v17;        // eax
	int v18;        // ebx
	char *v19;      // esi
	signed int v20; // edx
	char v21;       // cl
	int v22;        // eax
	int v23;        // eax
	signed int v24; // [esp+Ch] [ebp-8h]
	char *v25;      // [esp+10h] [ebp-4h]
	char *v26;      // [esp+10h] [ebp-4h]

	v0 = 0;
	do {
		v1 = 0;
		v2 = (char *)dung + v0;
		do {
			v3 = *v2;
			v2 += 20;
			v4 = 160 * v1++;
			v5 = v4 + 2 * v0;
			L4dungeon[0][v5] = v3;
			L4dungeon[0][v5 + 1] = v3;
			L4dungeon[1][v5] = v3;
			L4dungeon[1][v5 + 1] = v3;
		} while (v1 < 20);
		++v0;
	} while (v0 < 20);
	v6 = 0;
	v25 = &dung[0][19];
	v24 = 20;
	do {
		v7 = v25;
		v8 = 0;
		do {
			v9 = *v7;
			v7 += 20;
			v10 = 160 * v8++;
			v11 = v10 + 2 * v6;
			L4dungeon[0][v11 + 40] = v9;
			L4dungeon[0][v11 + 41] = v9;
			L4dungeon[1][v11 + 40] = v9;
			L4dungeon[1][v11 + 41] = v9;
		} while (v8 < 20);
		++v6;
		--v25;
		--v24;
	} while (v24);
	v12 = 0;
	do {
		v13 = 0;
		v14 = &dung[19][v12];
		do {
			v15 = *v14;
			v14 -= 20;
			v16 = 160 * v13++;
			v17 = v16 + 2 * v12;
			L4dungeon[40][v17] = v15;
			L4dungeon[40][v17 + 1] = v15;
			L4dungeon[41][v17] = v15;
			L4dungeon[41][v17 + 1] = v15;
		} while (v13 < 20);
		++v12;
	} while (v12 < 20);
	v18 = 0;
	v26 = &dung[19][19];
	do {
		v19 = v26;
		v20 = 0;
		do {
			v21 = *v19;
			v19 -= 20;
			v22 = 160 * v20++;
			v23 = v22 + 2 * v18;
			L4dungeon[40][v23 + 40] = v21;
			L4dungeon[40][v23 + 41] = v21;
			L4dungeon[41][v23 + 40] = v21;
			L4dungeon[41][v23 + 41] = v21;
		} while (v20 < 20);
		++v18;
		--v26;
	} while ((signed int)v26 > (signed int)&dung[18][19]);
}

void __cdecl uShape()
{
	int v0;         // ecx
	signed int v1;  // esi
	signed int v2;  // eax
	char v3;        // dl
	int v4;         // eax
	signed int v5;  // esi
	int v6;         // ecx
	int v7;         // ecx
	int *v8;        // esi
	signed int v9;  // eax
	char v10;       // dl
	int v11;        // eax
	signed int v12; // esi
	char *v13;      // edx

	v0 = 19;
	do {
		v1 = 19;
		do {
			v2 = v1;
			v3 = dung[v1][v0];
			if (v3 == 1 || (hallok[v0] = 0, v3 == 1)) {
				hallok[v0] = dung[v2][v0 + 1] == 1 && !dung[v2 + 1][v0 + 1];
				v1 = 0;
			}
			--v1;
		} while (v1 >= 0);
		--v0;
	} while (v0 >= 0);
	v4 = random(0, 19) + 1;
	do {
		if (hallok[v4]) {
			v5 = 19;
			do {
				v6 = v4 + 20 * v5;
				if (dung[0][v6] == 1) {
					v5 = -1;
					v4 = 0;
				} else {
					dung[0][v6] = 1;
					dung[0][v6 + 1] = 1;
				}
				--v5;
			} while (v5 >= 0);
		} else if (++v4 == 20) {
			v4 = 1;
		}
	} while (v4);
	v7 = 380;
	v8 = &hallok[19];
	do {
		v9 = 19;
		do {
			v10 = dung[0][v7 + v9];
			if (v10 == 1 || (*v8 = 0, v10 == 1)) {
				*v8 = dung[1][v7 + v9] == 1 && !dung[1][v7 + 1 + v9];
				v9 = 0;
			}
			--v9;
		} while (v9 >= 0);
		--v8;
		v7 -= 20;
	} while ((signed int)v8 >= (signed int)hallok);
	v11 = random(0, 19) + 1;
	do {
		if (hallok[v11]) {
			v12 = 19;
			do {
				v13 = &dung[v11][v12];
				if (*v13 == 1) {
					v12 = -1;
					v11 = 0;
				} else {
					*v13 = 1;
					dung[v11 + 1][v12] = 1;
				}
				--v12;
			} while (v12 >= 0);
		} else if (++v11 == 20) {
			v11 = 1;
		}
	} while (v11);
}

int __cdecl GetArea()
{
	int result;    // eax
	signed int v1; // edx
	_BYTE *v2;     // ecx
	signed int v3; // esi

	result = 0;
	v1 = 0;
	do {
		v2 = (unsigned char *)dung + v1;
		v3 = 20;
		do {
			if (*v2 == 1)
				++result;
			v2 += 20;
			--v3;
		} while (v3);
		++v1;
	} while (v1 < 20);
	return result;
}

void __cdecl L4firstRoom()
{
	int v0; // esi
	int v1; // edi
	int v2; // ebx
	int v3; // eax
	int v4; // eax
	int v5; // ebp
	//int v6; // eax
	int v7;        // eax
	int v8;        // eax
	signed int v9; // [esp-4h] [ebp-18h]

	if (currlevel == 16) {
		v9 = 14;
	} else {
		if ((currlevel != quests[QTYPE_WARLRD]._qlevel || !quests[QTYPE_WARLRD]._qactive)
		    && (currlevel != quests[QTYPE_VB]._qlevel || gbMaxPlayers == 1)) {
			v0 = random(0, 5) + 2;
			v1 = random(0, 5) + 2;
			goto LABEL_10;
		}
		v9 = 11;
	}
	v1 = v9;
	v0 = v9;
LABEL_10:
	v2 = 20 - v0;
	v3 = ((20 - v0) >> 1) + random(0, 20 - ((20 - v0) >> 1) - v0);
	if (v3 + v0 <= 19)
		v2 = v3;
	v4 = ((20 - v1) >> 1) + random(0, 20 - ((20 - v1) >> 1) - v1);
	v5 = 20 - v1;
	if (v4 + v1 <= 19)
		v5 = v4;
	if (currlevel == 16) {
		l4holdx = v2;
		l4holdy = v5;
	}
	//_LOBYTE(v6) = QuestStatus(QTYPE_WARLRD);
	if (QuestStatus(QTYPE_WARLRD) || currlevel == quests[QTYPE_VB]._qlevel && gbMaxPlayers != 1) {
		SP4x1 = v2 + 1;
		SP4y1 = v5 + 1;
		v7 = v0 + v2 + 1;
		SP4y2 = v1 + v5 + 1;
	} else {
		v7 = 0;
		SP4x1 = 0;
		SP4y1 = 0;
		SP4y2 = 0;
	}
	SP4x2 = v7;
	L4drawRoom(v2, v5, v0, v1);
	v8 = random(0, 2);
	L4roomGen(v2, v5, v0, v1, v8);
}
// 528A34: using guessed type int l4holdx;
// 528A38: using guessed type int l4holdy;
// 528A40: using guessed type int SP4x2;
// 528A48: using guessed type int SP4y2;
// 679660: using guessed type char gbMaxPlayers;

void __fastcall L4drawRoom(int x, int y, int width, int height)
{
	int i;    // esi
	int v5;   // edi
	char *v6; // eax

	for (i = 0; i < height; ++i) {
		if (width > 0) {
			v5 = width;
			v6 = &dung[x][i + y];
			do {
				*v6 = 1;
				v6 += 20;
				--v5;
			} while (v5);
		}
	}
}

void __fastcall L4roomGen(int x, int y, int w, int h, int dir)
{
	int v5;   // eax
	int v6;   // ecx
	int v7;   // eax
	int v8;   // ecx
	int v9;   // eax
	int v11;  // esi
	int v12;  // edi
	int v13;  // ebx
	int v14;  // eax
	int v15;  // eax
	int v17;  // esi
	int v18;  // edi
	int v19;  // ebx
	int v20;  // eax
	int ya;   // [esp+Ch] [ebp-10h]
	int yb;   // [esp+Ch] [ebp-10h]
	int v23;  // [esp+10h] [ebp-Ch]
	int v24;  // [esp+10h] [ebp-Ch]
	int xa;   // [esp+14h] [ebp-8h]
	int xb;   // [esp+14h] [ebp-8h]
	int v27;  // [esp+18h] [ebp-4h]
	int wa;   // [esp+24h] [ebp+8h]
	int ha;   // [esp+28h] [ebp+Ch]
	int hb;   // [esp+28h] [ebp+Ch]
	int hc;   // [esp+28h] [ebp+Ch]
	int dira; // [esp+2Ch] [ebp+10h]
	int dirb; // [esp+2Ch] [ebp+10h]

	v27 = y;
	xa = x;
	while (1) {
		while (1) {
			v5 = random(0, 4);
			v6 = 0;
			_LOBYTE(v6) = dir == 1 ? v5 != 0 : v5 == 0;
			v7 = v6;
			v8 = 0;
			if (!v7)
				break;
			if (v7 != 1)
				return;
			dira = 0;
			wa = w / 2;
			do {
				v9 = random(0, 5);
				v11 = (v9 + 2) & 0xFFFFFFFE;
				v12 = (random(0, 5) + 2) & 0xFFFFFFFE;
				v13 = xa + wa - v11 / 2;
				ya = v27 - v12;
				v14 = L4checkRoom(v13 - 1, v27 - v12 - 1, v11 + 2, v12 + 1);
				++dira;
				v23 = v14;
			} while (!v14 && dira < 20);
			if (v14 == 1)
				L4drawRoom(v13, ya, v11, v12);
			xb = v27 + h;
			ha = L4checkRoom(v13 - 1, v27 + h, v11 + 2, v12 + 1);
			if (ha == 1)
				L4drawRoom(v13, xb, v11, v12);
			if (v23 == 1)
				L4roomGen(v13, ya, v11, v12, 0);
			if (ha != 1)
				return;
			dir = 0;
			h = v12;
			w = v11;
			v27 = xb;
			xa = v13;
		}
		dirb = 0;
		hb = h / 2;
		do {
			v15 = random(0, 5);
			v17 = (v15 + 2) & 0xFFFFFFFE;
			v18 = (random(0, 5) + 2) & 0xFFFFFFFE;
			v19 = v27 + hb - v18 / 2;
			yb = xa - v17;
			v20 = L4checkRoom(xa - v17 - 1, v19 - 1, v18 + 2, v17 + 1);
			++dirb;
			v24 = v20;
		} while (!v20 && dirb < 20);
		if (v20 == 1)
			L4drawRoom(yb, v19, v17, v18);
		xa += w;
		hc = L4checkRoom(xa, v19 - 1, v17 + 1, v18 + 2);
		if (hc == 1)
			L4drawRoom(xa, v19, v17, v18);
		if (v24 == 1)
			L4roomGen(yb, v19, v17, v18, 1);
		if (hc != 1)
			break;
		dir = 1;
		h = v18;
		w = v17;
		v27 = v19;
	}
}

BOOLEAN __fastcall L4checkRoom(int x, int y, int width, int height)
{
	int v4;   // esi
	int v5;   // ebx
	char *v6; // edi
	int v8;   // [esp+Ch] [ebp-4h]

	v4 = 0;
	if (x > 0 && y > 0) {
		if (height <= 0)
			return 1;
		while (1) {
			v8 = 0;
			if (width > 0)
				break;
		LABEL_12:
			if (++v4 >= height)
				return 1;
		}
		v5 = x;
		v6 = &dung[x][v4 + y];
		while (v5 >= 0 && v5 < 20 && v4 + y >= 0 && v4 + y < 20 && !*v6) {
			++v8;
			v6 += 20;
			++v5;
			if (v8 >= width)
				goto LABEL_12;
		}
	}
	return 0;
}

BOOLEAN __fastcall DRLG_L4PlaceMiniSet(const unsigned char *miniset, int tmin, int tmax, int cx, int cy, int setview, int ldir)
{
	int v7;                   // ebx
	int v8;                   // esi
	int v9;                   // edi
	int v10;                  // edx
	int v11;                  // esi
	int v12;                  // ebx
	int v13;                  // edi
	signed int i;             // eax
	int v15;                  // ecx
	unsigned char v16;        // dl
	int v17;                  // eax
	int j;                    // ecx
	int v19;                  // edi
	int v20;                  // edx
	char v21;                 // bl
	BOOLEAN result;           // al
	const unsigned char *v23; // [esp+Ch] [ebp-28h]
	int v24;                  // [esp+10h] [ebp-24h]
	int v25;                  // [esp+14h] [ebp-20h]
	int v26;                  // [esp+18h] [ebp-1Ch]
	signed int v27;           // [esp+1Ch] [ebp-18h]
	int v28;                  // [esp+20h] [ebp-14h]
	int v29;                  // [esp+24h] [ebp-10h]
	int v30;                  // [esp+28h] [ebp-Ch]
	int max;                  // [esp+2Ch] [ebp-8h]
	//int v32; // [esp+30h] [ebp-4h]
	int v33;   // [esp+30h] [ebp-4h]
	int tmaxa; // [esp+3Ch] [ebp+8h]

	v7 = miniset[1];
	v8 = tmin;
	v9 = *miniset;
	v23 = miniset;
	v10 = tmax - tmin;
	v28 = *miniset;
	v29 = miniset[1];
	if (v10)
		v24 = v8 + random(0, v10);
	else
		v24 = 1;
	v25 = 0;
	if (v24 <= 0) {
		v11 = tmax;
		v12 = 0; /* v32 */
	} else {
		max = 40 - v9;
		v30 = 40 - v7;
		do {
			v11 = random(0, max);
			v27 = 0;
			v12 = random(0, v30);
			v33 = v12;
			do {
				if (v27 >= 200)
					return 0;
				tmaxa = 1;
				if (v11 >= SP4x1 && v11 <= SP4x2 && v12 >= SP4y1 && v12 <= SP4y2)
					tmaxa = 0;
				if (cx != -1 && v11 >= cx - v28 && v11 <= cx + 12) {
					v11 = random(0, max);
					tmaxa = 0;
					v33 = random(0, v30);
					v12 = v33;
				}
				if (cy != -1 && v12 >= cy - v29 && v12 <= cy + 12) {
					v11 = random(0, max);
					tmaxa = 0;
					v33 = random(0, v30);
					v12 = v33;
				}
				v13 = 0;
				for (i = 2; v13 < v29; ++v13) {
					if (tmaxa != 1)
						break;
					v26 = 0;
					if (v28 > 0) {
						v15 = v12 + v13 + 40 * v11;
						do {
							if (tmaxa != 1)
								break;
							v16 = v23[i];
							if (v16 && dungeon[0][v15] != v16)
								tmaxa = 0;
							if (dflags[0][v15])
								tmaxa = 0;
							++i;
							++v26;
							v15 += 40;
						} while (v26 < v28);
					}
				}
				if (!tmaxa && ++v11 == max) {
					v11 = 0;
					v33 = ++v12;
					if (v12 == v30) {
						v33 = 0;
						v12 = 0;
					}
				}
				++v27;
			} while (!tmaxa);
			if (v27 >= 200)
				return 0;
			v17 = 0;
			for (j = v28 * v29 + 2; v17 < v29; ++v17) {
				v19 = v28;
				if (v28 > 0) {
					v20 = v12 + v17 + 40 * v11;
					do {
						v21 = v23[j];
						if (v21) {
							dflags[0][v20] |= DFLAG_POPULATED;
							dungeon[0][v20] = v21;
						}
						++j;
						v20 += 40;
						--v19;
					} while (v19);
					v12 = v33;
				}
			}
			++v25;
		} while (v25 < v24);
	}
	if (currlevel == 15) {
		quests[QTYPE_VB]._qtx = v11 + 1;
		quests[QTYPE_VB]._qty = v12 + 1;
	}
	result = 1;
	if (setview == 1) {
		ViewX = 2 * v11 + 21;
		ViewY = 2 * v12 + 22;
	}
	if (!ldir) {
		LvlViewX = 2 * v11 + 21;
		LvlViewY = 2 * v12 + 22;
	}
	return result;
}
// 528A40: using guessed type int SP4x2;
// 528A48: using guessed type int SP4y2;
// 5CF320: using guessed type int LvlViewY;
// 5CF324: using guessed type int LvlViewX;

void __cdecl DRLG_L4FloodTVal()
{
	int v0;       // ebx
	int v1;       // esi
	char *v2;     // edi
	_BYTE *v3;    // [esp+Ch] [ebp-Ch]
	signed int x; // [esp+10h] [ebp-8h]
	signed int i; // [esp+14h] [ebp-4h]

	v0 = 16;
	v1 = 0;
	do {
		i = 0;
		x = 16;
		v2 = &dung_map[16][v0];
		v3 = (unsigned char *)dungeon + v1;
		do {
			if (*v3 == 6 && !*v2) {
				DRLG_L4FTVR(i, v1, x, v0, 0);
				++TransVal;
			}
			x += 2;
			v3 += 40;
			v2 += 224;
			++i;
		} while (i < 40);
		v0 += 2;
		++v1;
	} while (v1 < 40);
}
// 5A5590: using guessed type char TransVal;

void __fastcall DRLG_L4FTVR(int i, int j, int x, int y, int d)
{
	int v5;   // ebx
	int v6;   // esi
	int v7;   // edi
	int v8;   // edx
	int v9;   // ecx
	int v10;  // ebx
	int v11;  // eax
	int v12;  // edi
	char v13; // al
	char v14; // al
	int v15;  // ecx
	int v16;  // ecx
	int v17;  // ecx
	int v18;  // ecx
	int v19;  // [esp+Ch] [ebp-14h]
	int k;    // [esp+10h] [ebp-10h]
	int v21;  // [esp+14h] [ebp-Ch]
	int ja;   // [esp+18h] [ebp-8h]
	int ia;   // [esp+1Ch] [ebp-4h]
	int ya;   // [esp+2Ch] [ebp+Ch]

	v5 = x;
	v6 = y;
	v7 = j;
	v8 = i;
	v9 = 112 * x + y;
	ja = v7;
	v21 = v8;
	if (!dung_map[0][v9]) {
		v19 = x;
		ia = v8 - 1;
		v10 = x - 2;
		v11 = 40 * v8;
		ya = v7 - 1;
		v12 = v6 - 2;
		for (k = 40 * v8; dungeon[0][v11 + ja] == 6; v11 = k) {
			v13 = TransVal;
			dung_map[0][v9] = TransVal;
			dung_map[1][v9] = v13;
			dung_map[0][v9 + 1] = v13;
			dung_map[1][v9 + 1] = v13;
			DRLG_L4FTVR(ia + 2, ja, v10 + 4, v6, 1);
			DRLG_L4FTVR(ia, ja, v10, v6, 2);
			DRLG_L4FTVR(v21, ya + 2, x, v12 + 4, 3);
			DRLG_L4FTVR(v21, ya, x, v12, 4);
			DRLG_L4FTVR(ia, ya, v10, v12, 5);
			DRLG_L4FTVR(ia + 2, ya, v10 + 4, v12, 6);
			DRLG_L4FTVR(ia, ya + 2, v10, v12 + 4, 7);
			v19 += 2;
			k += 40;
			d = 8;
			x += 2;
			v6 += 2;
			v12 += 2;
			v10 += 2;
			++ja;
			++ya;
			++v21;
			++ia;
			v9 = v19 * 112 + v6;
			if (dung_map[v19][v6])
				break;
		}
		v5 = x;
	}
	v14 = TransVal;
	if (d == 1) {
		v15 = v6 + 112 * v5;
		dung_map[0][v15] = TransVal;
		dung_map[0][v15 + 1] = v14;
	}
	if (d == 2) {
		v16 = v6 + 112 * v5;
		dung_map[1][v16] = v14;
		dung_map[1][v16 + 1] = v14;
	}
	if (d == 3) {
		v17 = v6 + 112 * v5;
		dung_map[0][v17] = v14;
		dung_map[1][v17] = v14;
	}
	if (d == 4) {
		v18 = v6 + 112 * v5;
		dung_map[0][v18 + 1] = v14;
		dung_map[1][v18 + 1] = v14;
	}
	if (d == 5)
		dung_map[v5 + 1][v6 + 1] = v14;
	if (d == 6)
		dung_map[v5][v6 + 1] = v14;
	if (d == 7)
		dung_map[v5 + 1][v6] = v14;
	if (d == 8)
		dung_map[v5][v6] = v14;
}
// 5A5590: using guessed type char TransVal;

void __cdecl DRLG_L4TransFix()
{
	signed int v0; // ebx
	char *v1;      // esi
	char *v2;      // edi
	char v3;       // al
	signed int v4; // [esp+Ch] [ebp-8h]
	char *v5;      // [esp+10h] [ebp-4h]

	v0 = 0;
	v5 = &dung_map[16][16];
	do {
		v1 = v5;
		v2 = (char *)dungeon + v0;
		v4 = 40;
		do {
			if (IsDURWall(*v2) && *(v2 - 1) == 18) {
				v1[112] = *v1;
				v1[113] = *v1;
			}
			if (IsDLLWall(*v2) && v2[40] == 19) {
				v1[1] = *v1;
				v1[113] = *v1;
			}
			v3 = *v2;
			if (*v2 == 18) {
				v1[112] = *v1;
				v1[113] = *v1;
			}
			if (v3 == 19) {
				v1[1] = *v1;
				v1[113] = *v1;
			}
			if (v3 == 24) {
				v1[112] = *v1;
				v1[1] = *v1;
				v1[113] = *v1;
			}
			if (v3 == 57) {
				*(v1 - 112) = v1[1];
				*v1 = v1[1];
			}
			if (v3 == 53) {
				*(v1 - 1) = v1[112];
				*v1 = v1[112];
			}
			v1 += 224;
			v2 += 40;
			--v4;
		} while (v4);
		v5 += 2;
		++v0;
	} while (v0 < 40);
}

void __cdecl DRLG_L4Corners()
{
	signed int v0; // edx
	char *v1;      // ecx
	signed int v2; // esi
	char v3;       // al

	v0 = 1;
	do {
		v1 = &dungeon[1][v0];
		v2 = 38;
		do {
			v3 = *v1;
			if ((unsigned char)*v1 >= 0x12u
			    && (unsigned char)v3 <= 0x1Eu
			    && ((unsigned char)v1[40] < 0x12u || (unsigned char)v1[1] < 0x12u)) {
				*v1 = v3 + 98;
			}
			v1 += 40;
			--v2;
		} while (v2);
		++v0;
	} while (v0 < 39);
}

void __cdecl DRLG_L4Pass3()
{
	int i, j, xx, yy;
	long v1, v2, v3, v4, lv;

	lv = 30-1;

#if (_MSC_VER >= 800) && (_MSC_VER <= 1200)
	__asm {
		mov		esi, pMegaTiles
		mov		eax, lv
		shl		eax, 3
		add		esi, eax
		xor		eax, eax
		lodsw
		inc		eax
		mov		v1, eax
		lodsw
		inc		eax
		mov		v2, eax
		lodsw
		inc		eax
		mov		v3, eax
		lodsw
		inc		eax
		mov		v4, eax
	}
#else
	v1 = *((WORD *)&pMegaTiles[lv*8])+1;
	v2 = *((WORD *)&pMegaTiles[lv*8]+1)+1;
	v3 = *((WORD *)&pMegaTiles[lv*8]+2)+1;
	v4 = *((WORD *)&pMegaTiles[lv*8]+3)+1;
#endif

	for(j = 0; j < MAXDUNY; j += 2) {
		for(i = 0; i < MAXDUNX; i += 2) {
			dPiece[i][j] = v1;
			dPiece[i+1][j] = v2;
			dPiece[i][j+1] = v3;
			dPiece[i+1][j+1] = v4;
		}
	}

	yy = 16;
	for(j = 0; j < DMAXY; j++) {
		xx = 16;
		for(i = 0; i < DMAXX; i++) {
			lv = (unsigned char)dungeon[i][j]-1;
#if (_MSC_VER >= 800) && (_MSC_VER <= 1200)
			if(lv >= 0) {
				__asm {
					mov		esi, pMegaTiles
					mov		eax, lv
					shl		eax, 3
					add		esi, eax
					xor		eax, eax
					lodsw
					inc		eax
					mov		v1, eax
					lodsw
					inc		eax
					mov		v2, eax
					lodsw
					inc		eax
					mov		v3, eax
					lodsw
					inc		eax
					mov		v4, eax
				}
			} else {
<<<<<<< HEAD
				v7 = (unsigned short *)((char *)pMegaTiles + 8 * v12);
				v8 = *v7;
				++v7;
				v9 = v8 + 1;
				v20 = v9;
				_LOWORD(v9) = *v7;
				++v7;
				v18 = ++v9;
				_LOWORD(v9) = *v7;
				v16 = ++v9;
				_LOWORD(v9) = v7[1];
				v14 = v9 + 1;
			}
			v6 += 40;
			*(v5 - 112) = v20;
			*v5 = v18;
			*(v5 - 111) = v16;
			v5[1] = v14;
			v5 += 224;
			--v10;
		} while (v10);
		v11 += 2;
		++v4;
	} while (v4 < 40);
}

DEVILUTION_END_NAMESPACE

=======
				v1 = 0;
				v2 = 0;
				v3 = 0;
				v4 = 0;
			}
#else
			if(lv >= 0) {
				v1 = *((WORD *)&pMegaTiles[lv*8])+1;
				v2 = *((WORD *)&pMegaTiles[lv*8]+1)+1;
				v3 = *((WORD *)&pMegaTiles[lv*8]+2)+1;
				v4 = *((WORD *)&pMegaTiles[lv*8]+3)+1;
			} else {
				v1 = 0;
				v2 = 0;
				v3 = 0;
				v4 = 0;
			}
#endif
			dPiece[xx][yy] = v1;
			dPiece[xx+1][yy] = v2;
			dPiece[xx][yy+1] = v3;
			dPiece[xx+1][yy+1] = v4;
			xx += 2;
		}
		yy += 2;
	}
}

>>>>>>> 1780717d
<|MERGE_RESOLUTION|>--- conflicted
+++ resolved
@@ -1,2987 +1,2957 @@
-//HEADER_GOES_HERE
-
-#include "../types.h"
-
-DEVILUTION_BEGIN_NAMESPACE
-
-int diabquad1x; // weak
-int diabquad1y; // weak
-int diabquad3x; // idb
-int diabquad3y; // idb
-int diabquad2x; // idb
-int diabquad2y; // idb
-int diabquad4x; // idb
-int diabquad4y; // idb
-int hallok[20];
-int l4holdx; // weak
-int l4holdy; // weak
-int SP4x1;   // idb
-int SP4x2;   // weak
-int SP4y1;   // idb
-int SP4y2;   // weak
-char L4dungeon[80][80];
-char dung[20][20];
-//int dword_52A4DC; // weak
-
-const unsigned char L4ConvTbl[16] = { 30u, 6u, 1u, 6u, 2u, 6u, 6u, 6u, 9u, 6u, 1u, 6u, 2u, 6u, 3u, 6u };
-const unsigned char L4USTAIRS[42] = {
-	4u,
-	5u,
-	6u,
-	6u,
-	6u,
-	6u,
-	6u,
-	6u,
-	6u,
-	6u,
-	6u,
-	6u,
-	6u,
-	6u,
-	6u,
-	6u,
-	6u,
-	6u,
-	6u,
-	6u,
-	6u,
-	6u,
-	0u,
-	0u,
-	0u,
-	0u,
-	36u,
-	38u,
-	35u,
-	0u,
-	37u,
-	34u,
-	33u,
-	32u,
-	0u,
-	0u,
-	31u,
-	0u,
-	0u,
-	0u,
-	0u,
-	0u
-};
-const unsigned char L4TWARP[42] = {
-	4u,
-	5u,
-	6u,
-	6u,
-	6u,
-	6u,
-	6u,
-	6u,
-	6u,
-	6u,
-	6u,
-	6u,
-	6u,
-	6u,
-	6u,
-	6u,
-	6u,
-	6u,
-	6u,
-	6u,
-	6u,
-	6u,
-	0u,
-	0u,
-	0u,
-	0u,
-	134u,
-	136u,
-	133u,
-	0u,
-	135u,
-	132u,
-	131u,
-	130u,
-	0u,
-	0u,
-	129u,
-	0u,
-	0u,
-	0u,
-	0u,
-	0u
-};
-const unsigned char L4DSTAIRS[52] = {
-	5u,
-	5u,
-	6u,
-	6u,
-	6u,
-	6u,
-	6u,
-	6u,
-	6u,
-	6u,
-	6u,
-	6u,
-	6u,
-	6u,
-	6u,
-	6u,
-	6u,
-	6u,
-	6u,
-	6u,
-	6u,
-	6u,
-	6u,
-	6u,
-	6u,
-	6u,
-	6u,
-	0u,
-	0u,
-	0u,
-	0u,
-	0u,
-	0u,
-	0u,
-	45u,
-	41u,
-	0u,
-	0u,
-	44u,
-	43u,
-	40u,
-	0u,
-	0u,
-	46u,
-	42u,
-	39u,
-	0u,
-	0u,
-	0u,
-	0u,
-	0u,
-	0u
-};
-const unsigned char L4PENTA[52] = {
-	5u,
-	5u,
-	6u,
-	6u,
-	6u,
-	6u,
-	6u,
-	6u,
-	6u,
-	6u,
-	6u,
-	6u,
-	6u,
-	6u,
-	6u,
-	6u,
-	6u,
-	6u,
-	6u,
-	6u,
-	6u,
-	6u,
-	6u,
-	6u,
-	6u,
-	6u,
-	6u,
-	0u,
-	0u,
-	0u,
-	0u,
-	0u,
-	0u,
-	98u,
-	100u,
-	103u,
-	0u,
-	0u,
-	99u,
-	102u,
-	105u,
-	0u,
-	0u,
-	101u,
-	104u,
-	106u,
-	0u,
-	0u,
-	0u,
-	0u,
-	0u,
-	0u
-};
-const unsigned char L4PENTA2[52] = {
-	5u,
-	5u,
-	6u,
-	6u,
-	6u,
-	6u,
-	6u,
-	6u,
-	6u,
-	6u,
-	6u,
-	6u,
-	6u,
-	6u,
-	6u,
-	6u,
-	6u,
-	6u,
-	6u,
-	6u,
-	6u,
-	6u,
-	6u,
-	6u,
-	6u,
-	6u,
-	6u,
-	0u,
-	0u,
-	0u,
-	0u,
-	0u,
-	0u,
-	107u,
-	109u,
-	112u,
-	0u,
-	0u,
-	108u,
-	111u,
-	114u,
-	0u,
-	0u,
-	110u,
-	113u,
-	115u,
-	0u,
-	0u,
-	0u,
-	0u,
-	0u,
-	0u
-};
-const unsigned char L4BTYPES[140] = {
-	0, 1, 2, 3, 4, 5, 6, 7, 8, 9,
-	10, 11, 12, 13, 14, 15, 16, 17, 0, 0,
-	0, 0, 0, 0, 0, 0, 0, 0, 0, 0,
-	0, 0, 0, 0, 0, 0, 0, 0, 0, 0,
-	0, 0, 0, 0, 0, 0, 0, 0, 0, 6,
-	6, 6, 0, 0, 0, 0, 0, 0, 0, 0,
-	0, 1, 2, 1, 2, 1, 2, 1, 1, 2,
-	2, 0, 0, 0, 0, 0, 0, 15, 16, 9,
-	12, 4, 5, 7, 0, 0, 0, 0, 0, 0,
-	0, 0, 0, 0, 0, 0, 0, 0, 0, 0,
-	0, 0, 0, 0, 0, 0, 0, 0, 0, 0,
-	0, 0, 0, 0, 0, 0, 0, 0, 0, 0,
-	0, 0, 0, 0, 0, 0, 0, 0, 0, 0,
-	0, 0, 0, 0, 0, 0, 0, 0, 0, 0
-};
-
-void __cdecl DRLG_LoadL4SP()
-{
-	setloadflag_2 = 0;
-	if (QuestStatus(QTYPE_WARLRD)) {
-		pSetPiece_2 = (char *)LoadFileInMem("Levels\\L4Data\\Warlord.DUN", 0);
-		setloadflag_2 = 1;
-	}
-	if (currlevel == 15 && gbMaxPlayers != 1) {
-		pSetPiece_2 = (char *)LoadFileInMem("Levels\\L4Data\\Vile1.DUN", 0);
-		setloadflag_2 = 1;
-	}
-}
-// 5B50D8: using guessed type int setloadflag_2;
-// 679660: using guessed type char gbMaxPlayers;
-
-void __cdecl DRLG_FreeL4SP()
-{
-	char *ptr;
-
-	ptr = pSetPiece_2;
-	pSetPiece_2 = NULL;
-	mem_free_dbg(ptr);
-}
-
-void __fastcall DRLG_L4SetSPRoom(int rx1, int ry1)
-{
-	int v2;   // edi
-	int v3;   // esi
-	int v4;   // eax
-	char v5;  // bl
-	int v6;   // [esp+8h] [ebp-Ch]
-	char *v7; // [esp+Ch] [ebp-8h]
-	int v8;   // [esp+10h] [ebp-4h]
-
-	v8 = 0;
-	v2 = (unsigned char)pSetPiece_2[2];
-	v3 = (unsigned char)*pSetPiece_2;
-	setpc_x = rx1;
-	setpc_y = ry1;
-	setpc_w = v3;
-	setpc_h = v2;
-	v7 = pSetPiece_2 + 4;
-	if (v2 > 0) {
-		do {
-			if (v3 > 0) {
-				v6 = v3;
-				v4 = ry1 + v8 + 40 * rx1;
-				do {
-					v5 = *v7;
-					if (*v7) {
-						dflags[0][v4] |= DFLAG_EXPLORED;
-						dungeon[0][v4] = v5;
-					} else {
-						dungeon[0][v4] = 6;
-					}
-					v7 += 2;
-					v4 += 40;
-					--v6;
-				} while (v6);
-			}
-			++v8;
-		} while (v8 < v2);
-	}
-}
-// 5CF330: using guessed type int setpc_h;
-// 5CF334: using guessed type int setpc_w;
-
-void __cdecl L4SaveQuads()
-{
-	char *v0;      // esi
-	char *v1;      // edx
-	char *v2;      // edi
-	char *v3;      // eax
-	char *v4;      // ecx
-	char *v5;      // ebx
-	signed int v6; // [esp+Ch] [ebp-14h]
-	signed int v7; // [esp+10h] [ebp-10h]
-	char *v8;      // [esp+14h] [ebp-Ch]
-	char *v9;      // [esp+18h] [ebp-8h]
-	char *v10;     // [esp+1Ch] [ebp-4h]
-
-	v0 = &dflags[39][l4holdy - 40 * l4holdx]; /* check */
-	v1 = &dflags[39][-l4holdy + 39 + -40 * l4holdx];
-	v9 = &dflags[l4holdx][l4holdy];
-	v8 = &dflags[0][40 * l4holdx - l4holdy + 39];
-	v6 = 14;
-	do {
-		v2 = v1;
-		v10 = v8;
-		v3 = v9;
-		v4 = v0;
-		v7 = 14;
-		do {
-			v5 = v10;
-			v10 += 40;
-			*v3 = 1;
-			*v4 = 1;
-			*v5 = 1;
-			*v2 = 1;
-			v4 -= 40;
-			v2 -= 40;
-			v3 += 40;
-			--v7;
-		} while (v7);
-		++v9;
-		--v8;
-		--v1;
-		++v0;
-		--v6;
-	} while (v6);
-}
-// 528A34: using guessed type int l4holdx;
-// 528A38: using guessed type int l4holdy;
-
-void __fastcall DRLG_L4SetRoom(unsigned char *pSetPiece, int rx1, int ry1)
-{
-	int v3;            // ebx
-	int v4;            // edi
-	unsigned char *v5; // esi
-	int v6;            // eax
-	char v7;           // cl
-	int v8;            // [esp+Ch] [ebp-8h]
-	int v9;            // [esp+10h] [ebp-4h]
-
-	v3 = *pSetPiece;
-	v4 = 0;
-	v8 = pSetPiece[2];
-	v5 = pSetPiece + 4;
-	if (v8 > 0) {
-		do {
-			if (v3 > 0) {
-				v9 = v3;
-				v6 = ry1 + v4 + 40 * rx1;
-				do {
-					v7 = *v5;
-					if (*v5) {
-						dflags[0][v6] |= DFLAG_EXPLORED;
-						dungeon[0][v6] = v7;
-					} else {
-						dungeon[0][v6] = 6;
-					}
-					v6 += 40;
-					v5 += 2;
-					--v9;
-				} while (v9);
-			}
-			++v4;
-		} while (v4 < v8);
-	}
-}
-
-void __fastcall DRLG_LoadDiabQuads(BOOL preflag)
-{
-	BYTE *dun;
-
-	dun = LoadFileInMem("Levels\\L4Data\\diab1.DUN", 0);
-	diabquad1x = l4holdx + 4;
-	diabquad1y = l4holdy + 4;
-	DRLG_L4SetRoom(dun, diabquad1x, diabquad1y);
-	mem_free_dbg(dun);
-
-	if (!preflag)
-		dun = LoadFileInMem("Levels\\L4Data\\diab2a.DUN", 0);
-	else
-		dun = LoadFileInMem("Levels\\L4Data\\diab2b.DUN", 0);
-	diabquad2x = 27 - l4holdx;
-	diabquad2y = l4holdy + 1;
-	DRLG_L4SetRoom(dun, diabquad2x, diabquad2y);
-	mem_free_dbg(dun);
-
-	if (!preflag)
-		dun = LoadFileInMem("Levels\\L4Data\\diab3a.DUN", 0);
-	else
-		dun = LoadFileInMem("Levels\\L4Data\\diab3b.DUN", 0);
-	diabquad3x = l4holdx + 1;
-	diabquad3y = 27 - l4holdy;
-	DRLG_L4SetRoom(dun, diabquad3x, diabquad3y);
-	mem_free_dbg(dun);
-
-	if (!preflag)
-		dun = LoadFileInMem("Levels\\L4Data\\diab4a.DUN", 0);
-	else
-		dun = LoadFileInMem("Levels\\L4Data\\diab4b.DUN", 0);
-	diabquad4x = 28 - l4holdx;
-	diabquad4y = 28 - l4holdy;
-	DRLG_L4SetRoom(dun, diabquad4x, diabquad4y);
-	mem_free_dbg(dun);
-}
-// 5289C4: using guessed type int diabquad1x;
-// 5289C8: using guessed type int diabquad1y;
-// 528A34: using guessed type int l4holdx;
-// 528A38: using guessed type int l4holdy;
-
-BOOLEAN __fastcall IsDURWall(char d)
-{
-	BOOLEAN result; // al
-
-	if (d == 25 || d == 28)
-		result = 1;
-	else
-		result = d == 23;
-	return result;
-}
-
-BOOLEAN __fastcall IsDLLWall(char dd)
-{
-	BOOLEAN result; // al
-
-	if (dd == 27 || dd == 26)
-		result = 1;
-	else
-		result = dd == 22;
-	return result;
-}
-
-void __cdecl L4FixRim()
-{
-	char(*v0)[20]; // eax
-
-	v0 = dung;
-	do {
-		*(_BYTE *)v0 = 0;
-		++v0;
-	} while ((signed int)v0 < (signed int)&dung[20][0]);
-	*(_DWORD *)&dung[0][0] = 0;
-	*(_DWORD *)&dung[0][4] = 0;
-	*(_DWORD *)&dung[0][8] = 0;
-	*(_DWORD *)&dung[0][12] = 0;
-	*(_DWORD *)&dung[0][16] = 0;
-}
-// 52A4DC: using guessed type int dword_52A4DC;
-
-void __cdecl DRLG_L4GeneralFix()
-{
-	signed int v0; // ecx
-	char *v1;      // eax
-	signed int v2; // esi
-
-	v0 = 0;
-	do {
-		v1 = (char *)dungeon + v0;
-		v2 = 39;
-		do {
-			if ((*v1 == 24 || *v1 == 122) && v1[40] == 2 && v1[1] == 5)
-				*v1 = 17;
-			v1 += 40;
-			--v2;
-		} while (v2);
-		++v0;
-	} while (v0 < 39);
-}
-
-void __fastcall CreateL4Dungeon(int rseed, int entry)
-{
-	int v2; // esi
-
-	v2 = entry;
-	SetRndSeed(rseed);
-	dminx = 16;
-	dminy = 16;
-	dmaxx = 96;
-	dmaxy = 96;
-	ViewX = 40;
-	ViewY = 40;
-	DRLG_InitSetPC();
-	DRLG_LoadL4SP();
-	DRLG_L4(v2);
-	DRLG_L4Pass3();
-	DRLG_FreeL4SP();
-	DRLG_SetPC();
-}
-// 5CF328: using guessed type int dmaxx;
-// 5CF32C: using guessed type int dmaxy;
-// 5D2458: using guessed type int dminx;
-// 5D245C: using guessed type int dminy;
-
-void __fastcall DRLG_L4(int entry)
-{
-	signed int v1; // ebp
-	//int v2; // eax
-	int v3;          // edx
-	char *v4;        // edi
-	char v5;         // bp
-	unsigned int v6; // ecx
-	char *v7;        // edi
-	int v8;          // ecx
-	//int v9; // eax
-	int v10;            // eax
-	unsigned char *v11; // ecx
-	unsigned char *v12; // ecx
-	//int v13; // eax
-	signed int v14; // eax
-	signed int v15; // ecx
-	int v16;        // ebx
-	int v17;        // edi
-	char *v18;      // ebp
-	signed int v19; // ecx
-	signed int v20; // eax
-	signed int v21; // esi
-	int v22;        // [esp-8h] [ebp-20h]
-	int v23;        // [esp+10h] [ebp-8h]
-	int v24;        // [esp+14h] [ebp-4h]
-
-	v1 = 0;
-	v23 = entry;
-	do {
-		DRLG_InitTrans();
-		do {
-			InitL4Dungeon();
-			L4firstRoom();
-			L4FixRim();
-		} while (GetArea() < 173);
-		uShape();
-		L4makeDungeon();
-		L4makeDmt();
-		L4tileFix();
-		if (currlevel == 16)
-			L4SaveQuads();
-		//_LOBYTE(v2) = QuestStatus(QTYPE_WARLRD);
-		if ((QuestStatus(QTYPE_WARLRD) || currlevel == quests[QTYPE_VB]._qlevel && gbMaxPlayers != 1) && SP4x1 < SP4x2) {
-			v3 = SP4x1;
-			v24 = SP4x2 - SP4x1;
-			do {
-				if (SP4y1 < SP4y2) {
-					v4 = &dflags[v3][SP4y1];
-					v5 = SP4y2 - SP4y1;
-					v6 = (unsigned int)(SP4y2 - SP4y1) >> 2;
-					memset(v4, 1u, 4 * v6);
-					v7 = &v4[4 * v6];
-					v8 = v5 & 3;
-					v1 = 0;
-					memset(v7, 1, v8);
-				}
-				++v3;
-				--v24;
-			} while (v24);
-		}
-		L4AddWall();
-		DRLG_L4FloodTVal();
-		DRLG_L4TransFix();
-		if (setloadflag_2)
-			DRLG_L4SetSPRoom(SP4x1, SP4y1);
-		if (currlevel == 16)
-			DRLG_LoadDiabQuads(1);
-		//_LOBYTE(v9) = QuestStatus(QTYPE_WARLRD);
-		if (!QuestStatus(QTYPE_WARLRD)) {
-			if (currlevel == 15) {
-				if (!v23) {
-					v10 = DRLG_L4PlaceMiniSet(L4USTAIRS, 1, 1, -1, -1, 1, 0);
-					if (v10) {
-						if (gbMaxPlayers != 1 || (v11 = (unsigned char *)L4PENTA, quests[QTYPE_MOD]._qactive == 2))
-							v11 = (unsigned char *)L4PENTA2;
-						v10 = DRLG_L4PlaceMiniSet(v11, 1, 1, -1, -1, 0, 1);
-					}
-					goto LABEL_35;
-				}
-				v10 = DRLG_L4PlaceMiniSet(L4USTAIRS, 1, 1, -1, -1, 0, 0);
-				if (v10) {
-					if (gbMaxPlayers != 1 || (v12 = (unsigned char *)L4PENTA, quests[QTYPE_MOD]._qactive == 2))
-						v12 = (unsigned char *)L4PENTA2;
-					v10 = DRLG_L4PlaceMiniSet(v12, 1, 1, -1, -1, 1, 1);
-				}
-			} else {
-				if (!v23) {
-					v10 = DRLG_L4PlaceMiniSet(L4USTAIRS, 1, 1, -1, -1, 1, 0);
-					if (v10) {
-						if (currlevel != 16)
-							v10 = DRLG_L4PlaceMiniSet(L4DSTAIRS, 1, 1, -1, -1, 0, 1);
-						goto LABEL_31;
-					}
-				LABEL_35:
-					++ViewX;
-					continue;
-				}
-				v10 = DRLG_L4PlaceMiniSet(L4USTAIRS, 1, 1, -1, -1, 0, 0);
-				if (v23 != 1) {
-					if (v10) {
-						if (currlevel != 16)
-							v10 = DRLG_L4PlaceMiniSet(L4DSTAIRS, 1, 1, -1, -1, 0, 1);
-					LABEL_46:
-						if (v10) {
-							if (currlevel == 13) {
-								v22 = 1;
-							LABEL_34:
-								v10 = DRLG_L4PlaceMiniSet(L4TWARP, 1, 1, -1, -1, v22, 6);
-								goto LABEL_35;
-							}
-						}
-					}
-					goto LABEL_35;
-				}
-				if (v10) {
-					if (currlevel != 16)
-						v10 = DRLG_L4PlaceMiniSet(L4DSTAIRS, 1, 1, -1, -1, 1, 1);
-					if (v10 && currlevel == 13)
-						v10 = DRLG_L4PlaceMiniSet(L4TWARP, 1, 1, -1, -1, 0, 6);
-				}
-			}
-			++ViewY;
-			continue;
-		}
-		if (!v23) {
-			v10 = DRLG_L4PlaceMiniSet(L4USTAIRS, 1, 1, -1, -1, 1, 0);
-		LABEL_31:
-			if (!v10 || currlevel != 13)
-				goto LABEL_35;
-			v22 = 0;
-			goto LABEL_34;
-		}
-		v10 = DRLG_L4PlaceMiniSet(L4USTAIRS, 1, 1, -1, -1, 0, 0);
-		if (v23 != 1)
-			goto LABEL_46;
-		if (v10 && currlevel == 13)
-			v10 = DRLG_L4PlaceMiniSet(L4TWARP, 1, 1, -1, -1, 0, 6);
-		ViewX = 2 * setpc_x + 22;
-		ViewY = 2 * setpc_y + 22;
-	} while (!v10);
-	DRLG_L4GeneralFix();
-	if (currlevel != 16)
-		DRLG_PlaceThemeRooms(7, 10, 6, 8, 1);
-	DRLG_L4Shadows();
-	DRLG_L4Corners();
-	DRLG_L4Subs();
-	DRLG_Init_Globals();
-	//_LOBYTE(v13) = QuestStatus(QTYPE_WARLRD);
-	if (QuestStatus(QTYPE_WARLRD)) {
-		do {
-			v14 = v1;
-			v15 = 40;
-			do {
-				pdungeon[0][v14] = dungeon[0][v14];
-				v14 += 40;
-				--v15;
-			} while (v15);
-			++v1;
-		} while (v1 < 40);
-	}
-	DRLG_CheckQuests(SP4x1, SP4y1);
-	if (currlevel == 15) {
-		v16 = -1;
-		do {
-			v17 = -1;
-			v18 = &dungeon[0][v16 + 1];
-			do {
-				if (*v18 == 98)
-					Make_SetPC(v17, v16, 5, 5);
-				if (*v18 == 107)
-					Make_SetPC(v17, v16, 5, 5);
-				v18 += 40;
-				++v17;
-			} while (v17 + 1 < 40);
-			++v16;
-		} while (v16 < 39);
-	}
-	if (currlevel == 16) {
-		v19 = 0;
-		do {
-			v20 = v19;
-			v21 = 40;
-			do {
-				pdungeon[0][v20] = dungeon[0][v20];
-				v20 += 40;
-				--v21;
-			} while (v21);
-			++v19;
-		} while (v19 < 40);
-		DRLG_LoadDiabQuads(0);
-	}
-}
-// 528A40: using guessed type int SP4x2;
-// 528A48: using guessed type int SP4y2;
-// 5B50D8: using guessed type int setloadflag_2;
-// 679660: using guessed type char gbMaxPlayers;
-
-void __cdecl DRLG_L4Shadows()
-{
-	signed int v0; // esi
-	char *v1;      // eax
-	signed int v2; // edi
-	char v3;       // dl
-	signed int v4; // ecx
-
-	v0 = 1;
-	do {
-		v1 = &dungeon[1][v0];
-		v2 = 39;
-		do {
-			v3 = *v1;
-			v4 = 0;
-			if (*v1 == 3)
-				v4 = 1;
-			if (v3 == 4)
-				v4 = 1;
-			if (v3 == 8)
-				v4 = 1;
-			if (v3 == 15)
-				v4 = 1;
-			if (v4) {
-				if (*(v1 - 40) == 6)
-					*(v1 - 40) = 47;
-				if (*(v1 - 41) == 6)
-					*(v1 - 41) = 48;
-			}
-			v1 += 40;
-			--v2;
-		} while (v2);
-		++v0;
-	} while (v0 < 40);
-}
-
-void __cdecl InitL4Dungeon()
-{
-	signed int v0; // edx
-	signed int v1; // eax
-	signed int v2; // ecx
-
-	memset(dung, 0, sizeof(dung));
-	memset(L4dungeon, 0, sizeof(L4dungeon));
-	v0 = 0;
-	do {
-		v1 = v0;
-		v2 = 40;
-		do {
-			dflags[0][v1] = 0;
-			dungeon[0][v1] = 30;
-			v1 += 40;
-			--v2;
-		} while (v2);
-		++v0;
-	} while (v0 < 40);
-}
-
-void __cdecl L4makeDmt()
-{
-	signed int v0; // ecx
-	char(*v1)[40]; // ebp
-	char(*v2)[40]; // esi
-	char *v3;      // eax
-	signed int v4; // edi
-	int v5;        // edx
-	int v6;        // ebx
-
-	v0 = 1;
-	v1 = dungeon;
-	do {
-		v2 = v1;
-		v3 = &L4dungeon[1][v0 + 1];
-		v4 = 39;
-		do {
-			v5 = (unsigned char)v3[80];
-			v6 = (unsigned char)*v3;
-			v3 += 160;
-			*(_BYTE *)v2 = L4ConvTbl[2 * ((unsigned char)*(v3 - 81) + 2 * (v6 + 2 * v5))
-			    + (unsigned char)*(v3 - 161)];
-			++v2;
-			--v4;
-		} while (v4);
-		v1 = (char(*)[40])((char *)v1 + 1);
-		v0 += 2;
-	} while (v0 <= 77);
-}
-
-void __cdecl L4AddWall()
-{
-	int v0;  // edi
-	int v1;  // esi
-	int v2;  // ebx
-	int v3;  // eax
-	int v4;  // eax
-	int v5;  // eax
-	int v6;  // eax
-	int v7;  // eax
-	int v8;  // eax
-	int v9;  // eax
-	int v10; // eax
-	int v11; // eax
-	int v12; // eax
-	int v13; // eax
-	int v14; // eax
-	int v15; // eax
-	int v16; // eax
-	int v17; // eax
-
-	v0 = 0;
-	do {
-		v1 = 0;
-		v2 = v0;
-		do {
-			if (!dflags[0][v2]) {
-				if (dungeon[0][v2] == 10 && random(0, 100) < 100) {
-					v3 = L4HWallOk(v1, v0);
-					if (v3 != -1)
-						L4HorizWall(v1, v0, v3);
-				}
-				if (dungeon[0][v2] == 12 && random(0, 100) < 100) {
-					v4 = L4HWallOk(v1, v0);
-					if (v4 != -1)
-						L4HorizWall(v1, v0, v4);
-				}
-				if (dungeon[0][v2] == 13 && random(0, 100) < 100) {
-					v5 = L4HWallOk(v1, v0);
-					if (v5 != -1)
-						L4HorizWall(v1, v0, v5);
-				}
-				if (dungeon[0][v2] == 15 && random(0, 100) < 100) {
-					v6 = L4HWallOk(v1, v0);
-					if (v6 != -1)
-						L4HorizWall(v1, v0, v6);
-				}
-				if (dungeon[0][v2] == 16 && random(0, 100) < 100) {
-					v7 = L4HWallOk(v1, v0);
-					if (v7 != -1)
-						L4HorizWall(v1, v0, v7);
-				}
-				if (dungeon[0][v2] == 21 && random(0, 100) < 100) {
-					v8 = L4HWallOk(v1, v0);
-					if (v8 != -1)
-						L4HorizWall(v1, v0, v8);
-				}
-				if (dungeon[0][v2] == 22 && random(0, 100) < 100) {
-					v9 = L4HWallOk(v1, v0);
-					if (v9 != -1)
-						L4HorizWall(v1, v0, v9);
-				}
-				if (dungeon[0][v2] == 8 && random(0, 100) < 100) {
-					v10 = L4VWallOk(v1, v0);
-					if (v10 != -1)
-						L4VertWall(v1, v0, v10);
-				}
-				if (dungeon[0][v2] == 9 && random(0, 100) < 100) {
-					v11 = L4VWallOk(v1, v0);
-					if (v11 != -1)
-						L4VertWall(v1, v0, v11);
-				}
-				if (dungeon[0][v2] == 11 && random(0, 100) < 100) {
-					v12 = L4VWallOk(v1, v0);
-					if (v12 != -1)
-						L4VertWall(v1, v0, v12);
-				}
-				if (dungeon[0][v2] == 14 && random(0, 100) < 100) {
-					v13 = L4VWallOk(v1, v0);
-					if (v13 != -1)
-						L4VertWall(v1, v0, v13);
-				}
-				if (dungeon[0][v2] == 15 && random(0, 100) < 100) {
-					v14 = L4VWallOk(v1, v0);
-					if (v14 != -1)
-						L4VertWall(v1, v0, v14);
-				}
-				if (dungeon[0][v2] == 16 && random(0, 100) < 100) {
-					v15 = L4VWallOk(v1, v0);
-					if (v15 != -1)
-						L4VertWall(v1, v0, v15);
-				}
-				if (dungeon[0][v2] == 21 && random(0, 100) < 100) {
-					v16 = L4VWallOk(v1, v0);
-					if (v16 != -1)
-						L4VertWall(v1, v0, v16);
-				}
-				if (dungeon[0][v2] == 23 && random(0, 100) < 100) {
-					v17 = L4VWallOk(v1, v0);
-					if (v17 != -1)
-						L4VertWall(v1, v0, v17);
-				}
-			}
-			++v1;
-			v2 += 40;
-		} while (v1 < 40);
-		++v0;
-	} while (v0 < 40);
-}
-
-int __fastcall L4HWallOk(int i, int j)
-{
-	int v2;        // esi
-	int v3;        // edi
-	char *v4;      // ebx
-	int result;    // eax
-	signed int v6; // esi
-	char v7;       // dl
-	int v8;        // [esp+8h] [ebp-4h]
-
-	v2 = 8 * (5 * i + 5);
-	v8 = 1;
-	if (dungeon[0][v2 + j] == 6) {
-		v3 = 8 * (5 * i + 5);
-		v4 = &dungeon[i + 1][j];
-		do {
-			if (dflags[0][v3 + j])
-				break;
-			if (dungeon[0][v3 + j - 1] != 6) // *((_BYTE *)&dMonster[111][111] + v3 + j + 3) != 6 ) /* check */
-				break;
-			if (dungeon[0][v3 + 1 + j] != 6)
-				break;
-			++v8;
-			v4 += 40;
-			v2 += 40;
-			v3 = v2;
-		} while (*v4 == 6);
-	}
-	result = v8;
-	v6 = 0;
-	v7 = dungeon[v8 + i][j];
-	if (v7 == 10)
-		v6 = 1;
-	if (v7 == 12)
-		v6 = 1;
-	if (v7 == 13)
-		v6 = 1;
-	if (v7 == 15)
-		v6 = 1;
-	if (v7 == 16)
-		v6 = 1;
-	if (v7 == 21)
-		v6 = 1;
-	if (v7 == 22)
-		v6 = 1;
-	if (v8 <= 3)
-		v6 = 0;
-	if (!v6)
-		result = -1;
-	return result;
-}
-
-int __fastcall L4VWallOk(int i, int j)
-{
-	int v2;        // ecx
-	int result;    // eax
-	char *v4;      // esi
-	signed int v5; // esi
-	char v6;       // dl
-
-	v2 = i;
-	result = 1;
-	if (dungeon[v2][j + 1] == 6) {
-		do {
-			if (dflags[v2][j + result])
-				break;
-			v4 = &dungeon[v2][j];
-			if (v4[result - 40] != 6)
-				break;
-			if (dungeon[v2 + 1][result + j] != 6)
-				break;
-			++result;
-		} while (v4[result] == 6);
-	}
-	v5 = 0;
-	v6 = dungeon[0][result + v2 * 40 + j];
-	if (v6 == 8)
-		v5 = 1;
-	if (v6 == 9)
-		v5 = 1;
-	if (v6 == 11)
-		v5 = 1;
-	if (v6 == 14)
-		v5 = 1;
-	if (v6 == 15)
-		v5 = 1;
-	if (v6 == 16)
-		v5 = 1;
-	if (v6 == 21)
-		v5 = 1;
-	if (v6 == 23)
-		v5 = 1;
-	if (result <= 3)
-		v5 = 0;
-	if (!v5)
-		result = -1;
-	return result;
-}
-
-void __fastcall L4HorizWall(int i, int j, int dx)
-{
-	int v3;      // esi
-	int v4;      // edi
-	int v5;      // eax
-	int v6;      // ecx
-	char *v7;    // eax
-	int v8;      // edx
-	char *v9;    // eax
-	int v10;     // eax
-	BOOLEAN v11; // zf
-	char *v12;   // eax
-
-	v3 = i;
-	v4 = j;
-	v5 = j + 40 * i;
-	if (dungeon[0][v5] == 13)
-		dungeon[0][v5] = 17;
-	if (dungeon[0][v5] == 16)
-		dungeon[0][v5] = 11;
-	if (dungeon[0][v5] == 12)
-		dungeon[0][v5] = 14;
-	v6 = dx;
-	if (dx > 1) {
-		v7 = &dungeon[1][v5];
-		v8 = dx - 1;
-		do {
-			*v7 = 2;
-			v7 += 40;
-			--v8;
-		} while (v8);
-	}
-	v9 = &dungeon[v3 + dx][v4];
-	if (*v9 == 15)
-		*v9 = 14;
-	if (*v9 == 10)
-		*v9 = 17;
-	if (*v9 == 21)
-		*v9 = 23;
-	if (*v9 == 22)
-		*v9 = 29;
-	v10 = v4 + 40 * (v3 + random(0, dx - 3) + 1);
-	dungeon[2][v10] = 56;
-	dungeon[1][v10] = 60;
-	v11 = dungeon[0][v10 - 1] == 6;
-	dungeon[0][v10] = 57;
-	if (v11)
-		dungeon[0][v10 - 1] = 58;
-	v12 = &dungeon[0][v10 + 39];
-	if (*v12 == 6)
-		*v12 = 59;
-}
-
-void __fastcall L4VertWall(int i, int j, int dy)
-{
-	int v3;      // edi
-	int v4;      // esi
-	int v5;      // edx
-	int v6;      // ecx
-	_BYTE *v7;   // eax
-	int v8;      // edx
-	int v9;      // eax
-	char *v10;   // ecx
-	BOOLEAN v11; // zf
-	int v12;     // [esp+8h] [ebp-4h]
-
-	v3 = j;
-	v4 = 40 * i;
-	v12 = j;
-	v5 = 40 * i + j;
-	if (dungeon[0][v5] == 14)
-		dungeon[0][v5] = 17;
-	if (dungeon[0][v5] == 8)
-		dungeon[0][v5] = 9;
-	if (dungeon[0][v5] == 15)
-		dungeon[0][v5] = 10;
-	v6 = dy;
-	if (dy > 1) {
-		memset(&dungeon[0][v5 + 1], 1u, dy - 1);
-		v3 = v12;
-		v6 = dy;
-	}
-	v7 = (unsigned char *)dungeon + v5 + v6;
-	if (*v7 == 11)
-		*v7 = 17;
-	if (*v7 == 9)
-		*v7 = 10;
-	if (*v7 == 16)
-		*v7 = 13;
-	if (*v7 == 21)
-		*v7 = 22;
-	if (*v7 == 23)
-		*v7 = 29;
-	v8 = v6 - 3;
-	v9 = random(0, v8) + 1 + v4 + v3;
-	v10 = (char *)dungeon + v9;
-	dungeon[0][v9 + 2] = 52;
-	dungeon[0][v9 + 1] = 6;
-	v11 = dungeon[-1][v9] == 6;
-	dungeon[0][v9] = 53;
-	if (v11)
-		*(v10 - 40) = 54;
-	if (*(v10 - 41) == 6)
-		*(v10 - 41) = 55;
-}
-
-void __cdecl L4tileFix()
-{
-	signed int v0;   // edx
-	char *v1;        // eax
-	signed int v2;   // esi
-	char v3;         // cl
-	signed int v4;   // edx
-	char *v5;        // eax
-	signed int v6;   // esi
-	char v7;         // cl
-	signed int v8;   // ecx
-	int v9;          // eax
-	int v10;         // eax
-	char *v11;       // esi
-	char v12;        // bl
-	char *v13;       // edx
-	char *v14;       // edx
-	char *v15;       // edx
-	char *v16;       // edx
-	char *v17;       // edx
-	char *v18;       // edx
-	char *v19;       // edx
-	char *v20;       // edx
-	char *v21;       // edx
-	char *v22;       // edx
-	char *v23;       // edx
-	char *v24;       // edx
-	char *v25;       // edx
-	char *v26;       // edx
-	char *v27;       // edx
-	char *v28;       // edx
-	char *v29;       // edx
-	char *v30;       // edx
-	char *v31;       // edx
-	char *v32;       // edx
-	char *v33;       // edx
-	char *v34;       // edx
-	char *v35;       // edx
-	char *v36;       // edx
-	char *v37;       // edx
-	char *v38;       // edx
-	char *v39;       // edx
-	char *v40;       // edx
-	char *v41;       // edx
-	char *v42;       // edx
-	char *v43;       // edx
-	char *v44;       // edx
-	char *v45;       // edx
-	char *v46;       // edx
-	char *v47;       // edx
-	char *v48;       // edx
-	char *v49;       // edx
-	char *v50;       // edx
-	char *v51;       // edx
-	char *v52;       // edx
-	char *v53;       // edx
-	char *v54;       // edx
-	char *v55;       // edx
-	char *v56;       // edx
-	char *v57;       // edx
-	char *v58;       // edx
-	char *v59;       // edx
-	char *v60;       // edx
-	char *v61;       // edx
-	char *v62;       // edx
-	char *v63;       // edx
-	char *v64;       // edx
-	char *v65;       // edx
-	char *v66;       // edx
-	char *v67;       // edx
-	char *v68;       // edx
-	char *v69;       // edx
-	char *v70;       // edx
-	char *v71;       // edx
-	char *v72;       // edx
-	char *v73;       // edx
-	char *v74;       // edx
-	char *v75;       // edx
-	char *v76;       // edx
-	char *v77;       // edx
-	char *v78;       // edx
-	char *v79;       // edx
-	char *v80;       // edx
-	char *v81;       // edx
-	char *v82;       // edx
-	char *v83;       // edx
-	char *v84;       // edx
-	char *v85;       // edx
-	char *v86;       // edx
-	char *v87;       // edx
-	char *v88;       // edx
-	char *v89;       // edx
-	char *v90;       // edx
-	char *v91;       // edx
-	char *v92;       // edx
-	char *v93;       // edx
-	char *v94;       // edx
-	char *v95;       // edx
-	signed int v96;  // ecx
-	signed int v97;  // edi
-	signed int v98;  // eax
-	char *v99;       // esi
-	char v100;       // bl
-	char *v101;      // edx
-	char *v102;      // edx
-	char *v103;      // edx
-	char *v104;      // edx
-	char *v105;      // edx
-	char *v106;      // edx
-	char *v107;      // edx
-	char *v108;      // edx
-	char *v109;      // edx
-	char *v110;      // edx
-	char *v111;      // edx
-	char *v112;      // edx
-	char *v113;      // edx
-	char *v114;      // edx
-	char *v115;      // edx
-	char *v116;      // edx
-	char *v117;      // edx
-	char *v118;      // edx
-	char *v119;      // edx
-	char *v120;      // edx
-	char *v121;      // edx
-	char *v122;      // edx
-	char *v123;      // edx
-	char *v124;      // edx
-	char *v125;      // edx
-	char *v126;      // edx
-	char *v127;      // edx
-	char *v128;      // edx
-	char *v129;      // edx
-	char *v130;      // edx
-	signed int v131; // edx
-	char *v132;      // eax
-	signed int v133; // esi
-	char v134;       // cl
-	signed int v135; // edx
-	char *v136;      // eax
-	signed int v137; // esi
-	char v138;       // cl
-	signed int v139; // [esp+8h] [ebp-4h]
-
-	v0 = 0;
-	do {
-		v1 = &dungeon[1][v0];
-		v2 = 40;
-		do {
-			v3 = *(v1 - 40);
-			if (v3 == 2) {
-				if (*v1 == 6)
-					*v1 = 5;
-				if (*v1 == 1)
-					*v1 = 13;
-			}
-			if (v3 == 1 && *(v1 - 39) == 2)
-				*(v1 - 39) = 14;
-			v1 += 40;
-			--v2;
-		} while (v2);
-		++v0;
-	} while (v0 < 40);
-	v4 = 0;
-	do {
-		v5 = &dungeon[1][v4];
-		v6 = 40;
-		do {
-			v7 = *(v5 - 40);
-			if (v7 == 2) {
-				if (*v5 == 6)
-					*v5 = 2;
-				if (*v5 == 9)
-					*v5 = 11;
-			}
-			if (v7 == 9 && *v5 == 6)
-				*v5 = 12;
-			if (v7 == 14 && *v5 == 1)
-				*v5 = 13;
-			if (v7 == 6) {
-				if (*v5 == 14)
-					*v5 = 15;
-				if (*(v5 - 39) == 13)
-					*(v5 - 39) = 16;
-			}
-			if (v7 == 1 && *(v5 - 39) == 9)
-				*(v5 - 39) = 10;
-			if (v7 == 6 && *(v5 - 41) == 1)
-				*(v5 - 41) = 1;
-			v5 += 40;
-			--v6;
-		} while (v6);
-		++v4;
-	} while (v4 < 40);
-	v8 = 0;
-	do {
-		v9 = 0;
-		v139 = 0;
-		do {
-			v10 = v9;
-			v11 = &dungeon[v10][v8];
-			v12 = *v11;
-			if (*v11 == 13) {
-				v13 = &dungeon[v10][v8 + 1];
-				if (*v13 == 30)
-					*v13 = 27;
-			}
-			if (v12 == 27) {
-				v14 = &dungeon[v10 + 1][v8];
-				if (*v14 == 30)
-					*v14 = 19;
-			}
-			if (v12 == 1) {
-				v15 = &dungeon[v10][v8 + 1];
-				if (*v15 == 30)
-					*v15 = 27;
-			}
-			if (v12 == 27) {
-				v16 = &dungeon[v10 + 1][v8];
-				if (*v16 == 1)
-					*v16 = 16;
-			}
-			if (v12 == 19) {
-				v17 = &dungeon[v10 + 1][v8];
-				if (*v17 == 27)
-					*v17 = 26;
-			}
-			if (v12 == 27) {
-				v18 = &dungeon[v10 + 1][v8];
-				if (*v18 == 30)
-					*v18 = 19;
-			}
-			if (v12 == 2) {
-				v19 = &dungeon[v10 + 1][v8];
-				if (*v19 == 15)
-					*v19 = 14;
-			}
-			if (v12 == 14) {
-				v20 = &dungeon[v10 + 1][v8];
-				if (*v20 == 15)
-					*v20 = 14;
-			}
-			if (v12 == 22) {
-				v21 = &dungeon[v10 + 1][v8];
-				if (*v21 == 1)
-					*v21 = 16;
-			}
-			if (v12 == 27) {
-				v22 = &dungeon[v10 + 1][v8];
-				if (*v22 == 1)
-					*v22 = 16;
-			}
-			if (v12 == 6) {
-				v23 = &dungeon[v10 + 1][v8];
-				if (*v23 == 27) {
-					if (dungeon[v10 + 1][v8 + 1])
-						*v23 = 22;
-				}
-			}
-			if (v12 == 22) {
-				v24 = &dungeon[v10 + 1][v8];
-				if (*v24 == 30)
-					*v24 = 19;
-			}
-			if (v12 == 21) {
-				v25 = &dungeon[v10 + 1][v8];
-				if (*v25 == 1 && dungeon[v10][v8 + 39] == 1)
-					*v25 = 13;
-			}
-			if (v12 == 14) {
-				v26 = &dungeon[v10 + 1][v8];
-				if (*v26 == 30 && dungeon[v10][v8 + 1] == 6)
-					*v26 = 28;
-			}
-			if (v12 == 16) {
-				if (dungeon[v10 + 1][v8] == 6) {
-					v27 = &dungeon[v10][v8 + 1];
-					if (*v27 == 30)
-						*v27 = 27;
-				}
-				v28 = &dungeon[v10][v8 + 1];
-				if (*v28 == 30 && dungeon[v10 + 1][v8 + 1] == 30)
-					*v28 = 27;
-			}
-			if (v12 == 6) {
-				v29 = &dungeon[v10 + 1][v8];
-				if (*v29 == 30 && dungeon[v10][v8 + 39] == 6)
-					*v29 = 21;
-			}
-			if (v12 == 2) {
-				v30 = &dungeon[v10 + 1][v8];
-				if (*v30 == 27 && dungeon[v10 + 1][v8 + 1] == 9)
-					*v30 = 29;
-			}
-			if (v12 == 9) {
-				v31 = &dungeon[v10 + 1][v8];
-				if (*v31 == 15)
-					*v31 = 14;
-			}
-			if (v12 == 15) {
-				v32 = &dungeon[v10 + 1][v8];
-				if (*v32 == 27 && dungeon[v10 + 1][v8 + 1] == 2)
-					*v32 = 29;
-			}
-			if (v12 == 19) {
-				v33 = &dungeon[v10 + 1][v8];
-				if (*v33 == 18)
-					*v33 = 24;
-			}
-			if (v12 == 9) {
-				v34 = &dungeon[v10 + 1][v8];
-				if (*v34 == 15)
-					*v34 = 14;
-			}
-			if (v12 == 19) {
-				v35 = &dungeon[v10 + 1][v8];
-				if (*v35 == 19 && dungeon[v10][v8 + 39] == 30)
-					*v35 = 24;
-			}
-			if (v12 == 24 && *(v11 - 1) == 30 && *(v11 - 2) == 6)
-				*(v11 - 1) = 21;
-			if (v12 == 2) {
-				v36 = &dungeon[v10 + 1][v8];
-				if (*v36 == 30)
-					*v36 = 28;
-			}
-			if (v12 == 15) {
-				v37 = &dungeon[v10 + 1][v8];
-				if (*v37 == 30)
-					*v37 = 28;
-			}
-			if (v12 == 28) {
-				v38 = &dungeon[v10][v8 + 1];
-				if (*v38 == 30)
-					*v38 = 18;
-				v39 = &dungeon[v10][v8 + 1];
-				if (*v39 == 2)
-					*v39 = 15;
-			}
-			if (v12 == 19) {
-				if (dungeon[v10 + 2][v8] == 2 && dungeon[v10][v8 + 39] == 18 && dungeon[v10 + 1][v8 + 1] == 1)
-					dungeon[v10 + 1][v8] = 17;
-				if (dungeon[v10 + 2][v8] == 2 && dungeon[v10][v8 + 39] == 22 && dungeon[v10 + 1][v8 + 1] == 1)
-					dungeon[v10 + 1][v8] = 17;
-				if (dungeon[v10 + 2][v8] == 2 && dungeon[v10][v8 + 39] == 18 && dungeon[v10 + 1][v8 + 1] == 13)
-					dungeon[v10 + 1][v8] = 17;
-			}
-			if (v12 == 21) {
-				if (dungeon[v10 + 2][v8] == 2 && dungeon[v10][v8 + 39] == 18 && dungeon[v10 + 1][v8 + 1] == 1)
-					dungeon[v10 + 1][v8] = 17;
-				if (dungeon[v10 + 1][v8 + 1] == 1 && dungeon[v10][v8 + 39] == 22 && dungeon[v10 + 2][v8] == 3)
-					dungeon[v10 + 1][v8] = 17;
-			}
-			if (v12 == 15) {
-				v40 = &dungeon[v10 + 1][v8];
-				if (*v40 == 28 && dungeon[v10 + 2][v8] == 30 && dungeon[v10][v8 + 39] == 6)
-					*v40 = 23;
-			}
-			if (v12 == 14) {
-				v41 = &dungeon[v10 + 1][v8];
-				if (*v41 == 28 && dungeon[v10 + 2][v8] == 1)
-					*v41 = 23;
-			}
-			if (v12 == 15) {
-				v42 = &dungeon[v10 + 1][v8];
-				if (*v42 == 27 && dungeon[v10 + 1][v8 + 1] == 30)
-					*v42 = 29;
-			}
-			if (v12 == 28) {
-				v43 = &dungeon[v10][v8 + 1];
-				if (*v43 == 9)
-					*v43 = 15;
-			}
-			if (v12 == 21 && dungeon[v10][v8 + 39] == 21)
-				dungeon[v10 + 1][v8] = 24;
-			if (v12 == 2) {
-				v44 = &dungeon[v10 + 1][v8];
-				if (*v44 == 27 && dungeon[v10 + 1][v8 + 1] == 30)
-					*v44 = 29;
-				v45 = &dungeon[v10 + 1][v8];
-				if (*v45 == 18)
-					*v45 = 25;
-			}
-			if (v12 == 21) {
-				v46 = &dungeon[v10 + 1][v8];
-				if (*v46 == 9 && dungeon[v10 + 2][v8] == 2)
-					*v46 = 11;
-			}
-			if (v12 == 19) {
-				v47 = &dungeon[v10 + 1][v8];
-				if (*v47 == 10)
-					*v47 = 17;
-			}
-			if (v12 == 15) {
-				v48 = &dungeon[v10][v8 + 1];
-				if (*v48 == 3)
-					*v48 = 4;
-			}
-			if (v12 == 22) {
-				v49 = &dungeon[v10][v8 + 1];
-				if (*v49 == 9)
-					*v49 = 15;
-			}
-			if (v12 == 18) {
-				v50 = &dungeon[v10][v8 + 1];
-				if (*v50 == 30)
-					*v50 = 18;
-			}
-			if (v12 == 24 && *(v11 - 40) == 30)
-				*(v11 - 40) = 19;
-			if (v12 == 21) {
-				v51 = &dungeon[v10][v8 + 1];
-				if (*v51 == 2)
-					*v51 = 15;
-				v52 = &dungeon[v10][v8 + 1];
-				if (*v52 == 9)
-					*v52 = 10;
-			}
-			if (v12 == 22) {
-				v53 = &dungeon[v10][v8 + 1];
-				if (*v53 == 30)
-					*v53 = 18;
-			}
-			if (v12 == 21) {
-				v54 = &dungeon[v10][v8 + 1];
-				if (*v54 == 30)
-					*v54 = 18;
-			}
-			if (v12 == 16) {
-				v55 = &dungeon[v10][v8 + 1];
-				if (*v55 == 2)
-					*v55 = 15;
-			}
-			if (v12 == 13) {
-				v56 = &dungeon[v10][v8 + 1];
-				if (*v56 == 2)
-					*v56 = 15;
-			}
-			if (v12 == 22) {
-				v57 = &dungeon[v10][v8 + 1];
-				if (*v57 == 2)
-					*v57 = 15;
-			}
-			if (v12 == 21) {
-				v58 = &dungeon[v10 + 1][v8];
-				if (*v58 == 18 && dungeon[v10 + 2][v8] == 30)
-					*v58 = 24;
-				v59 = &dungeon[v10 + 1][v8];
-				if (*v59 == 9 && dungeon[v10 + 1][v8 + 1] == 1)
-					*v59 = 16;
-			}
-			if (v12 == 2) {
-				v60 = &dungeon[v10 + 1][v8];
-				if (*v60 == 27 && dungeon[v10 + 1][v8 + 1] == 2)
-					*v60 = 29;
-			}
-			if (v12 == 23) {
-				v61 = &dungeon[v10][v8 + 1];
-				if (*v61 == 2)
-					*v61 = 15;
-				v62 = &dungeon[v10][v8 + 1];
-				if (*v62 == 9)
-					*v62 = 15;
-			}
-			if (v12 == 25) {
-				v63 = &dungeon[v10][v8 + 1];
-				if (*v63 == 2)
-					*v63 = 15;
-			}
-			if (v12 == 22) {
-				v64 = &dungeon[v10 + 1][v8];
-				if (*v64 == 9)
-					*v64 = 11;
-			}
-			if (v12 == 23) {
-				v65 = &dungeon[v10 + 1][v8];
-				if (*v65 == 9)
-					*v65 = 11;
-			}
-			if (v12 == 15) {
-				v66 = &dungeon[v10 + 1][v8];
-				if (*v66 == 1)
-					*v66 = 16;
-			}
-			if (v12 == 11) {
-				v67 = &dungeon[v10 + 1][v8];
-				if (*v67 == 15)
-					*v67 = 14;
-			}
-			if (v12 == 23) {
-				v68 = &dungeon[v10 + 1][v8];
-				if (*v68 == 1)
-					*v68 = 16;
-			}
-			if (v12 == 21) {
-				v69 = &dungeon[v10 + 1][v8];
-				if (*v69 == 27)
-					*v69 = 26;
-				v70 = &dungeon[v10 + 1][v8];
-				if (*v70 == 18)
-					*v70 = 24;
-			}
-			if (v12 == 26) {
-				v71 = &dungeon[v10 + 1][v8];
-				if (*v71 == 1)
-					*v71 = 16;
-			}
-			if (v12 == 29) {
-				v72 = &dungeon[v10 + 1][v8];
-				if (*v72 == 1)
-					*v72 = 16;
-				v73 = &dungeon[v10][v8 + 1];
-				if (*v73 == 2)
-					*v73 = 15;
-			}
-			if (v12 == 1 && *(v11 - 1) == 15)
-				*(v11 - 1) = 10;
-			if (v12 == 18) {
-				v74 = &dungeon[v10][v8 + 1];
-				if (*v74 == 2)
-					*v74 = 15;
-			}
-			if (v12 == 23) {
-				v75 = &dungeon[v10][v8 + 1];
-				if (*v75 == 30)
-					*v75 = 18;
-			}
-			if (v12 == 18) {
-				v76 = &dungeon[v10][v8 + 1];
-				if (*v76 == 9)
-					*v76 = 10;
-			}
-			if (v12 == 14) {
-				v77 = &dungeon[v10 + 1][v8];
-				if (*v77 == 30 && dungeon[v10 + 1][v8 + 1] == 30)
-					*v77 = 23;
-			}
-			if (v12 == 2) {
-				v78 = &dungeon[v10 + 1][v8];
-				if (*v78 == 28 && dungeon[v10][v8 + 39] == 6)
-					*v78 = 23;
-			}
-			if (v12 == 23) {
-				v79 = &dungeon[v10 + 1][v8];
-				if (*v79 == 18 && *(v11 - 1) == 6)
-					*v79 = 24;
-			}
-			if (v12 == 14) {
-				v80 = &dungeon[v10 + 1][v8];
-				if (*v80 == 23 && dungeon[v10 + 2][v8] == 30)
-					*v80 = 28;
-				v81 = &dungeon[v10 + 1][v8];
-				if (*v81 == 28 && dungeon[v10 + 2][v8] == 30 && dungeon[v10][v8 + 39] == 6)
-					*v81 = 23;
-			}
-			if (v12 == 23) {
-				v82 = &dungeon[v10 + 1][v8];
-				if (*v82 == 30)
-					*v82 = 19;
-			}
-			if (v12 == 29) {
-				v83 = &dungeon[v10 + 1][v8];
-				if (*v83 == 30)
-					*v83 = 19;
-				v84 = &dungeon[v10][v8 + 1];
-				if (*v84 == 30)
-					*v84 = 18;
-			}
-			if (v12 == 19) {
-				v85 = &dungeon[v10 + 1][v8];
-				if (*v85 == 30)
-					*v85 = 19;
-			}
-			if (v12 == 21) {
-				v86 = &dungeon[v10 + 1][v8];
-				if (*v86 == 30)
-					*v86 = 19;
-			}
-			if (v12 == 26) {
-				v87 = &dungeon[v10 + 1][v8];
-				if (*v87 == 30)
-					*v87 = 19;
-			}
-			if (v12 == 16) {
-				v88 = &dungeon[v10][v8 + 1];
-				if (*v88 == 30)
-					*v88 = 18;
-			}
-			if (v12 == 13) {
-				v89 = &dungeon[v10][v8 + 1];
-				if (*v89 == 9)
-					*v89 = 10;
-			}
-			if (v12 == 25) {
-				v90 = &dungeon[v10][v8 + 1];
-				if (*v90 == 30)
-					*v90 = 18;
-			}
-			if (v12 == 18) {
-				v91 = &dungeon[v10][v8 + 1];
-				if (*v91 == 2)
-					*v91 = 15;
-			}
-			if (v12 == 11) {
-				v92 = &dungeon[v10 + 1][v8];
-				if (*v92 == 3)
-					*v92 = 5;
-			}
-			if (v12 == 19) {
-				v93 = &dungeon[v10 + 1][v8];
-				if (*v93 == 9)
-					*v93 = 11;
-				v94 = &dungeon[v10 + 1][v8];
-				if (*v94 == 1)
-					*v94 = 13;
-				v95 = &dungeon[v10 + 1][v8];
-				if (*v95 == 13 && dungeon[v10][v8 + 39] == 6)
-					*v95 = 16;
-			}
-			v9 = v139++ + 1;
-		} while (v139 < 40);
-		++v8;
-	} while (v8 < 40);
-	v96 = 0;
-	do {
-		v97 = 0;
-		do {
-			v98 = v97;
-			v99 = &dungeon[v97][v96];
-			v100 = *v99;
-			if (*v99 == 21) {
-				v101 = &dungeon[v98][v96 + 1];
-				if (*v101 == 24 && dungeon[v98][v96 + 2] == 1)
-					*v101 = 17;
-			}
-			if (v100 == 15
-			    && dungeon[v98 + 1][v96 + 1] == 9
-			    && dungeon[v98][v96 + 39] == 1
-			    && dungeon[v98 + 2][v96] == 16) {
-				dungeon[v98 + 1][v96] = 29;
-			}
-			if (v100 == 2 && *(v99 - 40) == 6)
-				*(v99 - 40) = 8;
-			if (v100 == 1 && *(v99 - 1) == 6)
-				*(v99 - 1) = 7;
-			if (v100 == 6) {
-				v102 = &dungeon[v98 + 1][v96];
-				if (*v102 == 15 && dungeon[v98 + 1][v96 + 1] == 4)
-					*v102 = 10;
-			}
-			if (v100 == 1) {
-				v103 = &dungeon[v98][v96 + 1];
-				if (*v103 == 3)
-					*v103 = 4;
-				v104 = &dungeon[v98][v96 + 1];
-				if (*v104 == 6)
-					*v104 = 4;
-			}
-			if (v100 == 9) {
-				v105 = &dungeon[v98][v96 + 1];
-				if (*v105 == 3)
-					*v105 = 4;
-			}
-			if (v100 == 10) {
-				v106 = &dungeon[v98][v96 + 1];
-				if (*v106 == 3)
-					*v106 = 4;
-			}
-			if (v100 == 13) {
-				v107 = &dungeon[v98][v96 + 1];
-				if (*v107 == 3)
-					*v107 = 4;
-			}
-			if (v100 == 1) {
-				v108 = &dungeon[v98][v96 + 1];
-				if (*v108 == 5)
-					*v108 = 12;
-				v109 = &dungeon[v98][v96 + 1];
-				if (*v109 == 16)
-					*v109 = 13;
-			}
-			if (v100 == 6) {
-				v110 = &dungeon[v98][v96 + 1];
-				if (*v110 == 13)
-					*v110 = 16;
-			}
-			if (v100 == 25) {
-				v111 = &dungeon[v98][v96 + 1];
-				if (*v111 == 9)
-					*v111 = 10;
-			}
-			if (v100 == 13) {
-				v112 = &dungeon[v98][v96 + 1];
-				if (*v112 == 5)
-					*v112 = 12;
-			}
-			if (v100 == 28 && *(v99 - 1) == 6) {
-				v113 = &dungeon[v98 + 1][v96];
-				if (*v113 == 1)
-					*v113 = 23;
-			}
-			if (v100 == 19) {
-				v114 = &dungeon[v98 + 1][v96];
-				if (*v114 == 10)
-					*v114 = 17;
-			}
-			if (v100 == 21) {
-				v115 = &dungeon[v98 + 1][v96];
-				if (*v115 == 9)
-					*v115 = 11;
-			}
-			if (v100 == 11) {
-				v116 = &dungeon[v98 + 1][v96];
-				if (*v116 == 3)
-					*v116 = 5;
-			}
-			if (v100 == 10) {
-				v117 = &dungeon[v98 + 1][v96];
-				if (*v117 == 4)
-					*v117 = 12;
-			}
-			if (v100 == 14) {
-				v118 = &dungeon[v98 + 1][v96];
-				if (*v118 == 4)
-					*v118 = 12;
-			}
-			if (v100 == 27) {
-				v119 = &dungeon[v98 + 1][v96];
-				if (*v119 == 9)
-					*v119 = 11;
-			}
-			if (v100 == 15) {
-				v120 = &dungeon[v98 + 1][v96];
-				if (*v120 == 4)
-					*v120 = 12;
-			}
-			if (v100 == 21) {
-				v121 = &dungeon[v98 + 1][v96];
-				if (*v121 == 1)
-					*v121 = 16;
-			}
-			if (v100 == 11) {
-				v122 = &dungeon[v98 + 1][v96];
-				if (*v122 == 4)
-					*v122 = 12;
-			}
-			if (v100 == 2) {
-				v123 = &dungeon[v98 + 1][v96];
-				if (*v123 == 3)
-					*v123 = 5;
-			}
-			if (v100 == 9) {
-				v124 = &dungeon[v98 + 1][v96];
-				if (*v124 == 3)
-					*v124 = 5;
-			}
-			if (v100 == 14) {
-				v125 = &dungeon[v98 + 1][v96];
-				if (*v125 == 3)
-					*v125 = 5;
-			}
-			if (v100 == 15) {
-				v126 = &dungeon[v98 + 1][v96];
-				if (*v126 == 3)
-					*v126 = 5;
-			}
-			if (v100 == 2) {
-				v127 = &dungeon[v98 + 1][v96];
-				if (*v127 == 5 && dungeon[v98][v96 + 39] == 16)
-					*v127 = 12;
-				v128 = &dungeon[v98 + 1][v96];
-				if (*v128 == 4)
-					*v128 = 12;
-			}
-			if (v100 == 9) {
-				v129 = &dungeon[v98 + 1][v96];
-				if (*v129 == 4)
-					*v129 = 12;
-			}
-			if (v100 == 1 && *(v99 - 1) == 8)
-				*(v99 - 1) = 9;
-			if (v100 == 28) {
-				v130 = &dungeon[v98 + 1][v96];
-				if (*v130 == 23 && dungeon[v98 + 1][v96 + 1] == 3)
-					*v130 = 16;
-			}
-			++v97;
-		} while (v97 < 40);
-		++v96;
-	} while (v96 < 40);
-	v131 = 0;
-	do {
-		v132 = &dungeon[0][v131 + 1];
-		v133 = 40;
-		do {
-			v134 = *(v132 - 1);
-			if (v134 == 21 && v132[39] == 10)
-				v132[39] = 17;
-			if (v134 == 17 && v132[39] == 4)
-				v132[39] = 12;
-			if (v134 == 10 && v132[39] == 4)
-				v132[39] = 12;
-			if (v134 == 17 && *v132 == 5)
-				*v132 = 12;
-			if (v134 == 29 && *v132 == 9)
-				*v132 = 10;
-			if (v134 == 13 && *v132 == 5)
-				*v132 = 12;
-			if (v134 == 9 && *v132 == 16)
-				*v132 = 13;
-			if (v134 == 10 && *v132 == 16)
-				*v132 = 13;
-			if (v134 == 16 && *v132 == 3)
-				*v132 = 4;
-			if (v134 == 11 && *v132 == 5)
-				*v132 = 12;
-			if (v134 == 10 && v132[39] == 3 && v132[38] == 16)
-				v132[39] = 12;
-			if (v134 == 16 && *v132 == 5)
-				*v132 = 12;
-			if (v134 == 1 && *v132 == 6)
-				*v132 = 4;
-			if (v134 == 21 && v132[39] == 13 && *v132 == 10)
-				v132[40] = 12;
-			if (v134 == 15 && v132[39] == 10)
-				v132[39] = 17;
-			if (v134 == 22 && *v132 == 11)
-				*v132 = 17;
-			if (v134 == 15 && v132[39] == 28 && v132[79] == 16)
-				v132[39] = 23;
-			if (v134 == 28 && v132[39] == 23 && v132[40] == 1 && v132[79] == 6)
-				v132[39] = 16;
-			v132 += 40;
-			--v133;
-		} while (v133);
-		++v131;
-	} while (v131 < 40);
-	v135 = 0;
-	do {
-		v136 = (char *)dungeon + v135;
-		v137 = 40;
-		do {
-			v138 = *v136;
-			if (*v136 == 15 && v136[40] == 28 && v136[80] == 16)
-				v136[40] = 23;
-			if (v138 == 21 && v136[39] == 21 && v136[41] == 13 && v136[80] == 2)
-				v136[40] = 17;
-			if (v138 == 19 && v136[40] == 15 && v136[41] == 12)
-				v136[40] = 17;
-			v136 += 40;
-			--v137;
-		} while (v137);
-		++v135;
-	} while (v135 < 40);
-}
-
-void __cdecl DRLG_L4Subs()
-{
-	signed int v0;    // edi
-	signed int v1;    // esi
-	signed int v2;    // ebp
-	unsigned char v3; // bl
-	int v4;           // eax
-	signed int v5;    // ecx
-	signed int v6;    // edi
-	signed int v7;    // esi
-	signed int v8;    // ebx
-
-	v0 = 0;
-	do {
-		v1 = v0;
-		v2 = 40;
-		do {
-			if (!random(0, 3)) {
-				v3 = L4BTYPES[(unsigned char)dungeon[0][v1]];
-				if (v3) {
-					if (!dflags[0][v1]) {
-						v4 = random(0, 16);
-						v5 = -1;
-						while (v4 >= 0) {
-							if (++v5 == 140)
-								v5 = 0;
-							if (v3 == L4BTYPES[v5])
-								--v4;
-						}
-						dungeon[0][v1] = v5;
-					}
-				}
-			}
-			v1 += 40;
-			--v2;
-		} while (v2);
-		++v0;
-	} while (v0 < 40);
-	v6 = 0;
-	do {
-		v7 = v6;
-		v8 = 40;
-		do {
-			if (!random(0, 10) && L4BTYPES[(unsigned char)dungeon[0][v7]] == 6 && !dflags[0][v7])
-				dungeon[0][v7] = random(0, 3) + 95;
-			v7 += 40;
-			--v8;
-		} while (v8);
-		++v6;
-	} while (v6 < 40);
-}
-
-void __cdecl L4makeDungeon()
-{
-	signed int v0;  // ebx
-	signed int v1;  // esi
-	char *v2;       // edx
-	char v3;        // cl
-	int v4;         // eax
-	int v5;         // eax
-	int v6;         // ebx
-	char *v7;       // esi
-	signed int v8;  // edx
-	char v9;        // cl
-	int v10;        // eax
-	int v11;        // eax
-	signed int v12; // ebx
-	signed int v13; // esi
-	char *v14;      // edx
-	char v15;       // cl
-	int v16;        // eax
-	int v17;        // eax
-	int v18;        // ebx
-	char *v19;      // esi
-	signed int v20; // edx
-	char v21;       // cl
-	int v22;        // eax
-	int v23;        // eax
-	signed int v24; // [esp+Ch] [ebp-8h]
-	char *v25;      // [esp+10h] [ebp-4h]
-	char *v26;      // [esp+10h] [ebp-4h]
-
-	v0 = 0;
-	do {
-		v1 = 0;
-		v2 = (char *)dung + v0;
-		do {
-			v3 = *v2;
-			v2 += 20;
-			v4 = 160 * v1++;
-			v5 = v4 + 2 * v0;
-			L4dungeon[0][v5] = v3;
-			L4dungeon[0][v5 + 1] = v3;
-			L4dungeon[1][v5] = v3;
-			L4dungeon[1][v5 + 1] = v3;
-		} while (v1 < 20);
-		++v0;
-	} while (v0 < 20);
-	v6 = 0;
-	v25 = &dung[0][19];
-	v24 = 20;
-	do {
-		v7 = v25;
-		v8 = 0;
-		do {
-			v9 = *v7;
-			v7 += 20;
-			v10 = 160 * v8++;
-			v11 = v10 + 2 * v6;
-			L4dungeon[0][v11 + 40] = v9;
-			L4dungeon[0][v11 + 41] = v9;
-			L4dungeon[1][v11 + 40] = v9;
-			L4dungeon[1][v11 + 41] = v9;
-		} while (v8 < 20);
-		++v6;
-		--v25;
-		--v24;
-	} while (v24);
-	v12 = 0;
-	do {
-		v13 = 0;
-		v14 = &dung[19][v12];
-		do {
-			v15 = *v14;
-			v14 -= 20;
-			v16 = 160 * v13++;
-			v17 = v16 + 2 * v12;
-			L4dungeon[40][v17] = v15;
-			L4dungeon[40][v17 + 1] = v15;
-			L4dungeon[41][v17] = v15;
-			L4dungeon[41][v17 + 1] = v15;
-		} while (v13 < 20);
-		++v12;
-	} while (v12 < 20);
-	v18 = 0;
-	v26 = &dung[19][19];
-	do {
-		v19 = v26;
-		v20 = 0;
-		do {
-			v21 = *v19;
-			v19 -= 20;
-			v22 = 160 * v20++;
-			v23 = v22 + 2 * v18;
-			L4dungeon[40][v23 + 40] = v21;
-			L4dungeon[40][v23 + 41] = v21;
-			L4dungeon[41][v23 + 40] = v21;
-			L4dungeon[41][v23 + 41] = v21;
-		} while (v20 < 20);
-		++v18;
-		--v26;
-	} while ((signed int)v26 > (signed int)&dung[18][19]);
-}
-
-void __cdecl uShape()
-{
-	int v0;         // ecx
-	signed int v1;  // esi
-	signed int v2;  // eax
-	char v3;        // dl
-	int v4;         // eax
-	signed int v5;  // esi
-	int v6;         // ecx
-	int v7;         // ecx
-	int *v8;        // esi
-	signed int v9;  // eax
-	char v10;       // dl
-	int v11;        // eax
-	signed int v12; // esi
-	char *v13;      // edx
-
-	v0 = 19;
-	do {
-		v1 = 19;
-		do {
-			v2 = v1;
-			v3 = dung[v1][v0];
-			if (v3 == 1 || (hallok[v0] = 0, v3 == 1)) {
-				hallok[v0] = dung[v2][v0 + 1] == 1 && !dung[v2 + 1][v0 + 1];
-				v1 = 0;
-			}
-			--v1;
-		} while (v1 >= 0);
-		--v0;
-	} while (v0 >= 0);
-	v4 = random(0, 19) + 1;
-	do {
-		if (hallok[v4]) {
-			v5 = 19;
-			do {
-				v6 = v4 + 20 * v5;
-				if (dung[0][v6] == 1) {
-					v5 = -1;
-					v4 = 0;
-				} else {
-					dung[0][v6] = 1;
-					dung[0][v6 + 1] = 1;
-				}
-				--v5;
-			} while (v5 >= 0);
-		} else if (++v4 == 20) {
-			v4 = 1;
-		}
-	} while (v4);
-	v7 = 380;
-	v8 = &hallok[19];
-	do {
-		v9 = 19;
-		do {
-			v10 = dung[0][v7 + v9];
-			if (v10 == 1 || (*v8 = 0, v10 == 1)) {
-				*v8 = dung[1][v7 + v9] == 1 && !dung[1][v7 + 1 + v9];
-				v9 = 0;
-			}
-			--v9;
-		} while (v9 >= 0);
-		--v8;
-		v7 -= 20;
-	} while ((signed int)v8 >= (signed int)hallok);
-	v11 = random(0, 19) + 1;
-	do {
-		if (hallok[v11]) {
-			v12 = 19;
-			do {
-				v13 = &dung[v11][v12];
-				if (*v13 == 1) {
-					v12 = -1;
-					v11 = 0;
-				} else {
-					*v13 = 1;
-					dung[v11 + 1][v12] = 1;
-				}
-				--v12;
-			} while (v12 >= 0);
-		} else if (++v11 == 20) {
-			v11 = 1;
-		}
-	} while (v11);
-}
-
-int __cdecl GetArea()
-{
-	int result;    // eax
-	signed int v1; // edx
-	_BYTE *v2;     // ecx
-	signed int v3; // esi
-
-	result = 0;
-	v1 = 0;
-	do {
-		v2 = (unsigned char *)dung + v1;
-		v3 = 20;
-		do {
-			if (*v2 == 1)
-				++result;
-			v2 += 20;
-			--v3;
-		} while (v3);
-		++v1;
-	} while (v1 < 20);
-	return result;
-}
-
-void __cdecl L4firstRoom()
-{
-	int v0; // esi
-	int v1; // edi
-	int v2; // ebx
-	int v3; // eax
-	int v4; // eax
-	int v5; // ebp
-	//int v6; // eax
-	int v7;        // eax
-	int v8;        // eax
-	signed int v9; // [esp-4h] [ebp-18h]
-
-	if (currlevel == 16) {
-		v9 = 14;
-	} else {
-		if ((currlevel != quests[QTYPE_WARLRD]._qlevel || !quests[QTYPE_WARLRD]._qactive)
-		    && (currlevel != quests[QTYPE_VB]._qlevel || gbMaxPlayers == 1)) {
-			v0 = random(0, 5) + 2;
-			v1 = random(0, 5) + 2;
-			goto LABEL_10;
-		}
-		v9 = 11;
-	}
-	v1 = v9;
-	v0 = v9;
-LABEL_10:
-	v2 = 20 - v0;
-	v3 = ((20 - v0) >> 1) + random(0, 20 - ((20 - v0) >> 1) - v0);
-	if (v3 + v0 <= 19)
-		v2 = v3;
-	v4 = ((20 - v1) >> 1) + random(0, 20 - ((20 - v1) >> 1) - v1);
-	v5 = 20 - v1;
-	if (v4 + v1 <= 19)
-		v5 = v4;
-	if (currlevel == 16) {
-		l4holdx = v2;
-		l4holdy = v5;
-	}
-	//_LOBYTE(v6) = QuestStatus(QTYPE_WARLRD);
-	if (QuestStatus(QTYPE_WARLRD) || currlevel == quests[QTYPE_VB]._qlevel && gbMaxPlayers != 1) {
-		SP4x1 = v2 + 1;
-		SP4y1 = v5 + 1;
-		v7 = v0 + v2 + 1;
-		SP4y2 = v1 + v5 + 1;
-	} else {
-		v7 = 0;
-		SP4x1 = 0;
-		SP4y1 = 0;
-		SP4y2 = 0;
-	}
-	SP4x2 = v7;
-	L4drawRoom(v2, v5, v0, v1);
-	v8 = random(0, 2);
-	L4roomGen(v2, v5, v0, v1, v8);
-}
-// 528A34: using guessed type int l4holdx;
-// 528A38: using guessed type int l4holdy;
-// 528A40: using guessed type int SP4x2;
-// 528A48: using guessed type int SP4y2;
-// 679660: using guessed type char gbMaxPlayers;
-
-void __fastcall L4drawRoom(int x, int y, int width, int height)
-{
-	int i;    // esi
-	int v5;   // edi
-	char *v6; // eax
-
-	for (i = 0; i < height; ++i) {
-		if (width > 0) {
-			v5 = width;
-			v6 = &dung[x][i + y];
-			do {
-				*v6 = 1;
-				v6 += 20;
-				--v5;
-			} while (v5);
-		}
-	}
-}
-
-void __fastcall L4roomGen(int x, int y, int w, int h, int dir)
-{
-	int v5;   // eax
-	int v6;   // ecx
-	int v7;   // eax
-	int v8;   // ecx
-	int v9;   // eax
-	int v11;  // esi
-	int v12;  // edi
-	int v13;  // ebx
-	int v14;  // eax
-	int v15;  // eax
-	int v17;  // esi
-	int v18;  // edi
-	int v19;  // ebx
-	int v20;  // eax
-	int ya;   // [esp+Ch] [ebp-10h]
-	int yb;   // [esp+Ch] [ebp-10h]
-	int v23;  // [esp+10h] [ebp-Ch]
-	int v24;  // [esp+10h] [ebp-Ch]
-	int xa;   // [esp+14h] [ebp-8h]
-	int xb;   // [esp+14h] [ebp-8h]
-	int v27;  // [esp+18h] [ebp-4h]
-	int wa;   // [esp+24h] [ebp+8h]
-	int ha;   // [esp+28h] [ebp+Ch]
-	int hb;   // [esp+28h] [ebp+Ch]
-	int hc;   // [esp+28h] [ebp+Ch]
-	int dira; // [esp+2Ch] [ebp+10h]
-	int dirb; // [esp+2Ch] [ebp+10h]
-
-	v27 = y;
-	xa = x;
-	while (1) {
-		while (1) {
-			v5 = random(0, 4);
-			v6 = 0;
-			_LOBYTE(v6) = dir == 1 ? v5 != 0 : v5 == 0;
-			v7 = v6;
-			v8 = 0;
-			if (!v7)
-				break;
-			if (v7 != 1)
-				return;
-			dira = 0;
-			wa = w / 2;
-			do {
-				v9 = random(0, 5);
-				v11 = (v9 + 2) & 0xFFFFFFFE;
-				v12 = (random(0, 5) + 2) & 0xFFFFFFFE;
-				v13 = xa + wa - v11 / 2;
-				ya = v27 - v12;
-				v14 = L4checkRoom(v13 - 1, v27 - v12 - 1, v11 + 2, v12 + 1);
-				++dira;
-				v23 = v14;
-			} while (!v14 && dira < 20);
-			if (v14 == 1)
-				L4drawRoom(v13, ya, v11, v12);
-			xb = v27 + h;
-			ha = L4checkRoom(v13 - 1, v27 + h, v11 + 2, v12 + 1);
-			if (ha == 1)
-				L4drawRoom(v13, xb, v11, v12);
-			if (v23 == 1)
-				L4roomGen(v13, ya, v11, v12, 0);
-			if (ha != 1)
-				return;
-			dir = 0;
-			h = v12;
-			w = v11;
-			v27 = xb;
-			xa = v13;
-		}
-		dirb = 0;
-		hb = h / 2;
-		do {
-			v15 = random(0, 5);
-			v17 = (v15 + 2) & 0xFFFFFFFE;
-			v18 = (random(0, 5) + 2) & 0xFFFFFFFE;
-			v19 = v27 + hb - v18 / 2;
-			yb = xa - v17;
-			v20 = L4checkRoom(xa - v17 - 1, v19 - 1, v18 + 2, v17 + 1);
-			++dirb;
-			v24 = v20;
-		} while (!v20 && dirb < 20);
-		if (v20 == 1)
-			L4drawRoom(yb, v19, v17, v18);
-		xa += w;
-		hc = L4checkRoom(xa, v19 - 1, v17 + 1, v18 + 2);
-		if (hc == 1)
-			L4drawRoom(xa, v19, v17, v18);
-		if (v24 == 1)
-			L4roomGen(yb, v19, v17, v18, 1);
-		if (hc != 1)
-			break;
-		dir = 1;
-		h = v18;
-		w = v17;
-		v27 = v19;
-	}
-}
-
-BOOLEAN __fastcall L4checkRoom(int x, int y, int width, int height)
-{
-	int v4;   // esi
-	int v5;   // ebx
-	char *v6; // edi
-	int v8;   // [esp+Ch] [ebp-4h]
-
-	v4 = 0;
-	if (x > 0 && y > 0) {
-		if (height <= 0)
-			return 1;
-		while (1) {
-			v8 = 0;
-			if (width > 0)
-				break;
-		LABEL_12:
-			if (++v4 >= height)
-				return 1;
-		}
-		v5 = x;
-		v6 = &dung[x][v4 + y];
-		while (v5 >= 0 && v5 < 20 && v4 + y >= 0 && v4 + y < 20 && !*v6) {
-			++v8;
-			v6 += 20;
-			++v5;
-			if (v8 >= width)
-				goto LABEL_12;
-		}
-	}
-	return 0;
-}
-
-BOOLEAN __fastcall DRLG_L4PlaceMiniSet(const unsigned char *miniset, int tmin, int tmax, int cx, int cy, int setview, int ldir)
-{
-	int v7;                   // ebx
-	int v8;                   // esi
-	int v9;                   // edi
-	int v10;                  // edx
-	int v11;                  // esi
-	int v12;                  // ebx
-	int v13;                  // edi
-	signed int i;             // eax
-	int v15;                  // ecx
-	unsigned char v16;        // dl
-	int v17;                  // eax
-	int j;                    // ecx
-	int v19;                  // edi
-	int v20;                  // edx
-	char v21;                 // bl
-	BOOLEAN result;           // al
-	const unsigned char *v23; // [esp+Ch] [ebp-28h]
-	int v24;                  // [esp+10h] [ebp-24h]
-	int v25;                  // [esp+14h] [ebp-20h]
-	int v26;                  // [esp+18h] [ebp-1Ch]
-	signed int v27;           // [esp+1Ch] [ebp-18h]
-	int v28;                  // [esp+20h] [ebp-14h]
-	int v29;                  // [esp+24h] [ebp-10h]
-	int v30;                  // [esp+28h] [ebp-Ch]
-	int max;                  // [esp+2Ch] [ebp-8h]
-	//int v32; // [esp+30h] [ebp-4h]
-	int v33;   // [esp+30h] [ebp-4h]
-	int tmaxa; // [esp+3Ch] [ebp+8h]
-
-	v7 = miniset[1];
-	v8 = tmin;
-	v9 = *miniset;
-	v23 = miniset;
-	v10 = tmax - tmin;
-	v28 = *miniset;
-	v29 = miniset[1];
-	if (v10)
-		v24 = v8 + random(0, v10);
-	else
-		v24 = 1;
-	v25 = 0;
-	if (v24 <= 0) {
-		v11 = tmax;
-		v12 = 0; /* v32 */
-	} else {
-		max = 40 - v9;
-		v30 = 40 - v7;
-		do {
-			v11 = random(0, max);
-			v27 = 0;
-			v12 = random(0, v30);
-			v33 = v12;
-			do {
-				if (v27 >= 200)
-					return 0;
-				tmaxa = 1;
-				if (v11 >= SP4x1 && v11 <= SP4x2 && v12 >= SP4y1 && v12 <= SP4y2)
-					tmaxa = 0;
-				if (cx != -1 && v11 >= cx - v28 && v11 <= cx + 12) {
-					v11 = random(0, max);
-					tmaxa = 0;
-					v33 = random(0, v30);
-					v12 = v33;
-				}
-				if (cy != -1 && v12 >= cy - v29 && v12 <= cy + 12) {
-					v11 = random(0, max);
-					tmaxa = 0;
-					v33 = random(0, v30);
-					v12 = v33;
-				}
-				v13 = 0;
-				for (i = 2; v13 < v29; ++v13) {
-					if (tmaxa != 1)
-						break;
-					v26 = 0;
-					if (v28 > 0) {
-						v15 = v12 + v13 + 40 * v11;
-						do {
-							if (tmaxa != 1)
-								break;
-							v16 = v23[i];
-							if (v16 && dungeon[0][v15] != v16)
-								tmaxa = 0;
-							if (dflags[0][v15])
-								tmaxa = 0;
-							++i;
-							++v26;
-							v15 += 40;
-						} while (v26 < v28);
-					}
-				}
-				if (!tmaxa && ++v11 == max) {
-					v11 = 0;
-					v33 = ++v12;
-					if (v12 == v30) {
-						v33 = 0;
-						v12 = 0;
-					}
-				}
-				++v27;
-			} while (!tmaxa);
-			if (v27 >= 200)
-				return 0;
-			v17 = 0;
-			for (j = v28 * v29 + 2; v17 < v29; ++v17) {
-				v19 = v28;
-				if (v28 > 0) {
-					v20 = v12 + v17 + 40 * v11;
-					do {
-						v21 = v23[j];
-						if (v21) {
-							dflags[0][v20] |= DFLAG_POPULATED;
-							dungeon[0][v20] = v21;
-						}
-						++j;
-						v20 += 40;
-						--v19;
-					} while (v19);
-					v12 = v33;
-				}
-			}
-			++v25;
-		} while (v25 < v24);
-	}
-	if (currlevel == 15) {
-		quests[QTYPE_VB]._qtx = v11 + 1;
-		quests[QTYPE_VB]._qty = v12 + 1;
-	}
-	result = 1;
-	if (setview == 1) {
-		ViewX = 2 * v11 + 21;
-		ViewY = 2 * v12 + 22;
-	}
-	if (!ldir) {
-		LvlViewX = 2 * v11 + 21;
-		LvlViewY = 2 * v12 + 22;
-	}
-	return result;
-}
-// 528A40: using guessed type int SP4x2;
-// 528A48: using guessed type int SP4y2;
-// 5CF320: using guessed type int LvlViewY;
-// 5CF324: using guessed type int LvlViewX;
-
-void __cdecl DRLG_L4FloodTVal()
-{
-	int v0;       // ebx
-	int v1;       // esi
-	char *v2;     // edi
-	_BYTE *v3;    // [esp+Ch] [ebp-Ch]
-	signed int x; // [esp+10h] [ebp-8h]
-	signed int i; // [esp+14h] [ebp-4h]
-
-	v0 = 16;
-	v1 = 0;
-	do {
-		i = 0;
-		x = 16;
-		v2 = &dung_map[16][v0];
-		v3 = (unsigned char *)dungeon + v1;
-		do {
-			if (*v3 == 6 && !*v2) {
-				DRLG_L4FTVR(i, v1, x, v0, 0);
-				++TransVal;
-			}
-			x += 2;
-			v3 += 40;
-			v2 += 224;
-			++i;
-		} while (i < 40);
-		v0 += 2;
-		++v1;
-	} while (v1 < 40);
-}
-// 5A5590: using guessed type char TransVal;
-
-void __fastcall DRLG_L4FTVR(int i, int j, int x, int y, int d)
-{
-	int v5;   // ebx
-	int v6;   // esi
-	int v7;   // edi
-	int v8;   // edx
-	int v9;   // ecx
-	int v10;  // ebx
-	int v11;  // eax
-	int v12;  // edi
-	char v13; // al
-	char v14; // al
-	int v15;  // ecx
-	int v16;  // ecx
-	int v17;  // ecx
-	int v18;  // ecx
-	int v19;  // [esp+Ch] [ebp-14h]
-	int k;    // [esp+10h] [ebp-10h]
-	int v21;  // [esp+14h] [ebp-Ch]
-	int ja;   // [esp+18h] [ebp-8h]
-	int ia;   // [esp+1Ch] [ebp-4h]
-	int ya;   // [esp+2Ch] [ebp+Ch]
-
-	v5 = x;
-	v6 = y;
-	v7 = j;
-	v8 = i;
-	v9 = 112 * x + y;
-	ja = v7;
-	v21 = v8;
-	if (!dung_map[0][v9]) {
-		v19 = x;
-		ia = v8 - 1;
-		v10 = x - 2;
-		v11 = 40 * v8;
-		ya = v7 - 1;
-		v12 = v6 - 2;
-		for (k = 40 * v8; dungeon[0][v11 + ja] == 6; v11 = k) {
-			v13 = TransVal;
-			dung_map[0][v9] = TransVal;
-			dung_map[1][v9] = v13;
-			dung_map[0][v9 + 1] = v13;
-			dung_map[1][v9 + 1] = v13;
-			DRLG_L4FTVR(ia + 2, ja, v10 + 4, v6, 1);
-			DRLG_L4FTVR(ia, ja, v10, v6, 2);
-			DRLG_L4FTVR(v21, ya + 2, x, v12 + 4, 3);
-			DRLG_L4FTVR(v21, ya, x, v12, 4);
-			DRLG_L4FTVR(ia, ya, v10, v12, 5);
-			DRLG_L4FTVR(ia + 2, ya, v10 + 4, v12, 6);
-			DRLG_L4FTVR(ia, ya + 2, v10, v12 + 4, 7);
-			v19 += 2;
-			k += 40;
-			d = 8;
-			x += 2;
-			v6 += 2;
-			v12 += 2;
-			v10 += 2;
-			++ja;
-			++ya;
-			++v21;
-			++ia;
-			v9 = v19 * 112 + v6;
-			if (dung_map[v19][v6])
-				break;
-		}
-		v5 = x;
-	}
-	v14 = TransVal;
-	if (d == 1) {
-		v15 = v6 + 112 * v5;
-		dung_map[0][v15] = TransVal;
-		dung_map[0][v15 + 1] = v14;
-	}
-	if (d == 2) {
-		v16 = v6 + 112 * v5;
-		dung_map[1][v16] = v14;
-		dung_map[1][v16 + 1] = v14;
-	}
-	if (d == 3) {
-		v17 = v6 + 112 * v5;
-		dung_map[0][v17] = v14;
-		dung_map[1][v17] = v14;
-	}
-	if (d == 4) {
-		v18 = v6 + 112 * v5;
-		dung_map[0][v18 + 1] = v14;
-		dung_map[1][v18 + 1] = v14;
-	}
-	if (d == 5)
-		dung_map[v5 + 1][v6 + 1] = v14;
-	if (d == 6)
-		dung_map[v5][v6 + 1] = v14;
-	if (d == 7)
-		dung_map[v5 + 1][v6] = v14;
-	if (d == 8)
-		dung_map[v5][v6] = v14;
-}
-// 5A5590: using guessed type char TransVal;
-
-void __cdecl DRLG_L4TransFix()
-{
-	signed int v0; // ebx
-	char *v1;      // esi
-	char *v2;      // edi
-	char v3;       // al
-	signed int v4; // [esp+Ch] [ebp-8h]
-	char *v5;      // [esp+10h] [ebp-4h]
-
-	v0 = 0;
-	v5 = &dung_map[16][16];
-	do {
-		v1 = v5;
-		v2 = (char *)dungeon + v0;
-		v4 = 40;
-		do {
-			if (IsDURWall(*v2) && *(v2 - 1) == 18) {
-				v1[112] = *v1;
-				v1[113] = *v1;
-			}
-			if (IsDLLWall(*v2) && v2[40] == 19) {
-				v1[1] = *v1;
-				v1[113] = *v1;
-			}
-			v3 = *v2;
-			if (*v2 == 18) {
-				v1[112] = *v1;
-				v1[113] = *v1;
-			}
-			if (v3 == 19) {
-				v1[1] = *v1;
-				v1[113] = *v1;
-			}
-			if (v3 == 24) {
-				v1[112] = *v1;
-				v1[1] = *v1;
-				v1[113] = *v1;
-			}
-			if (v3 == 57) {
-				*(v1 - 112) = v1[1];
-				*v1 = v1[1];
-			}
-			if (v3 == 53) {
-				*(v1 - 1) = v1[112];
-				*v1 = v1[112];
-			}
-			v1 += 224;
-			v2 += 40;
-			--v4;
-		} while (v4);
-		v5 += 2;
-		++v0;
-	} while (v0 < 40);
-}
-
-void __cdecl DRLG_L4Corners()
-{
-	signed int v0; // edx
-	char *v1;      // ecx
-	signed int v2; // esi
-	char v3;       // al
-
-	v0 = 1;
-	do {
-		v1 = &dungeon[1][v0];
-		v2 = 38;
-		do {
-			v3 = *v1;
-			if ((unsigned char)*v1 >= 0x12u
-			    && (unsigned char)v3 <= 0x1Eu
-			    && ((unsigned char)v1[40] < 0x12u || (unsigned char)v1[1] < 0x12u)) {
-				*v1 = v3 + 98;
-			}
-			v1 += 40;
-			--v2;
-		} while (v2);
-		++v0;
-	} while (v0 < 39);
-}
-
-void __cdecl DRLG_L4Pass3()
-{
-	int i, j, xx, yy;
-	long v1, v2, v3, v4, lv;
-
-	lv = 30-1;
-
-#if (_MSC_VER >= 800) && (_MSC_VER <= 1200)
-	__asm {
-		mov		esi, pMegaTiles
-		mov		eax, lv
-		shl		eax, 3
-		add		esi, eax
-		xor		eax, eax
-		lodsw
-		inc		eax
-		mov		v1, eax
-		lodsw
-		inc		eax
-		mov		v2, eax
-		lodsw
-		inc		eax
-		mov		v3, eax
-		lodsw
-		inc		eax
-		mov		v4, eax
-	}
-#else
-	v1 = *((WORD *)&pMegaTiles[lv*8])+1;
-	v2 = *((WORD *)&pMegaTiles[lv*8]+1)+1;
-	v3 = *((WORD *)&pMegaTiles[lv*8]+2)+1;
-	v4 = *((WORD *)&pMegaTiles[lv*8]+3)+1;
-#endif
-
-	for(j = 0; j < MAXDUNY; j += 2) {
-		for(i = 0; i < MAXDUNX; i += 2) {
-			dPiece[i][j] = v1;
-			dPiece[i+1][j] = v2;
-			dPiece[i][j+1] = v3;
-			dPiece[i+1][j+1] = v4;
-		}
-	}
-
-	yy = 16;
-	for(j = 0; j < DMAXY; j++) {
-		xx = 16;
-		for(i = 0; i < DMAXX; i++) {
-			lv = (unsigned char)dungeon[i][j]-1;
-#if (_MSC_VER >= 800) && (_MSC_VER <= 1200)
-			if(lv >= 0) {
-				__asm {
-					mov		esi, pMegaTiles
-					mov		eax, lv
-					shl		eax, 3
-					add		esi, eax
-					xor		eax, eax
-					lodsw
-					inc		eax
-					mov		v1, eax
-					lodsw
-					inc		eax
-					mov		v2, eax
-					lodsw
-					inc		eax
-					mov		v3, eax
-					lodsw
-					inc		eax
-					mov		v4, eax
-				}
-			} else {
-<<<<<<< HEAD
-				v7 = (unsigned short *)((char *)pMegaTiles + 8 * v12);
-				v8 = *v7;
-				++v7;
-				v9 = v8 + 1;
-				v20 = v9;
-				_LOWORD(v9) = *v7;
-				++v7;
-				v18 = ++v9;
-				_LOWORD(v9) = *v7;
-				v16 = ++v9;
-				_LOWORD(v9) = v7[1];
-				v14 = v9 + 1;
-			}
-			v6 += 40;
-			*(v5 - 112) = v20;
-			*v5 = v18;
-			*(v5 - 111) = v16;
-			v5[1] = v14;
-			v5 += 224;
-			--v10;
-		} while (v10);
-		v11 += 2;
-		++v4;
-	} while (v4 < 40);
-}
-
-DEVILUTION_END_NAMESPACE
-
-=======
-				v1 = 0;
-				v2 = 0;
-				v3 = 0;
-				v4 = 0;
-			}
-#else
-			if(lv >= 0) {
-				v1 = *((WORD *)&pMegaTiles[lv*8])+1;
-				v2 = *((WORD *)&pMegaTiles[lv*8]+1)+1;
-				v3 = *((WORD *)&pMegaTiles[lv*8]+2)+1;
-				v4 = *((WORD *)&pMegaTiles[lv*8]+3)+1;
-			} else {
-				v1 = 0;
-				v2 = 0;
-				v3 = 0;
-				v4 = 0;
-			}
-#endif
-			dPiece[xx][yy] = v1;
-			dPiece[xx+1][yy] = v2;
-			dPiece[xx][yy+1] = v3;
-			dPiece[xx+1][yy+1] = v4;
-			xx += 2;
-		}
-		yy += 2;
-	}
-}
-
->>>>>>> 1780717d
+//HEADER_GOES_HERE
+
+#include "../types.h"
+
+DEVILUTION_BEGIN_NAMESPACE
+
+int diabquad1x; // weak
+int diabquad1y; // weak
+int diabquad3x; // idb
+int diabquad3y; // idb
+int diabquad2x; // idb
+int diabquad2y; // idb
+int diabquad4x; // idb
+int diabquad4y; // idb
+int hallok[20];
+int l4holdx; // weak
+int l4holdy; // weak
+int SP4x1;   // idb
+int SP4x2;   // weak
+int SP4y1;   // idb
+int SP4y2;   // weak
+char L4dungeon[80][80];
+char dung[20][20];
+//int dword_52A4DC; // weak
+
+const unsigned char L4ConvTbl[16] = { 30u, 6u, 1u, 6u, 2u, 6u, 6u, 6u, 9u, 6u, 1u, 6u, 2u, 6u, 3u, 6u };
+const unsigned char L4USTAIRS[42] = {
+	4u,
+	5u,
+	6u,
+	6u,
+	6u,
+	6u,
+	6u,
+	6u,
+	6u,
+	6u,
+	6u,
+	6u,
+	6u,
+	6u,
+	6u,
+	6u,
+	6u,
+	6u,
+	6u,
+	6u,
+	6u,
+	6u,
+	0u,
+	0u,
+	0u,
+	0u,
+	36u,
+	38u,
+	35u,
+	0u,
+	37u,
+	34u,
+	33u,
+	32u,
+	0u,
+	0u,
+	31u,
+	0u,
+	0u,
+	0u,
+	0u,
+	0u
+};
+const unsigned char L4TWARP[42] = {
+	4u,
+	5u,
+	6u,
+	6u,
+	6u,
+	6u,
+	6u,
+	6u,
+	6u,
+	6u,
+	6u,
+	6u,
+	6u,
+	6u,
+	6u,
+	6u,
+	6u,
+	6u,
+	6u,
+	6u,
+	6u,
+	6u,
+	0u,
+	0u,
+	0u,
+	0u,
+	134u,
+	136u,
+	133u,
+	0u,
+	135u,
+	132u,
+	131u,
+	130u,
+	0u,
+	0u,
+	129u,
+	0u,
+	0u,
+	0u,
+	0u,
+	0u
+};
+const unsigned char L4DSTAIRS[52] = {
+	5u,
+	5u,
+	6u,
+	6u,
+	6u,
+	6u,
+	6u,
+	6u,
+	6u,
+	6u,
+	6u,
+	6u,
+	6u,
+	6u,
+	6u,
+	6u,
+	6u,
+	6u,
+	6u,
+	6u,
+	6u,
+	6u,
+	6u,
+	6u,
+	6u,
+	6u,
+	6u,
+	0u,
+	0u,
+	0u,
+	0u,
+	0u,
+	0u,
+	0u,
+	45u,
+	41u,
+	0u,
+	0u,
+	44u,
+	43u,
+	40u,
+	0u,
+	0u,
+	46u,
+	42u,
+	39u,
+	0u,
+	0u,
+	0u,
+	0u,
+	0u,
+	0u
+};
+const unsigned char L4PENTA[52] = {
+	5u,
+	5u,
+	6u,
+	6u,
+	6u,
+	6u,
+	6u,
+	6u,
+	6u,
+	6u,
+	6u,
+	6u,
+	6u,
+	6u,
+	6u,
+	6u,
+	6u,
+	6u,
+	6u,
+	6u,
+	6u,
+	6u,
+	6u,
+	6u,
+	6u,
+	6u,
+	6u,
+	0u,
+	0u,
+	0u,
+	0u,
+	0u,
+	0u,
+	98u,
+	100u,
+	103u,
+	0u,
+	0u,
+	99u,
+	102u,
+	105u,
+	0u,
+	0u,
+	101u,
+	104u,
+	106u,
+	0u,
+	0u,
+	0u,
+	0u,
+	0u,
+	0u
+};
+const unsigned char L4PENTA2[52] = {
+	5u,
+	5u,
+	6u,
+	6u,
+	6u,
+	6u,
+	6u,
+	6u,
+	6u,
+	6u,
+	6u,
+	6u,
+	6u,
+	6u,
+	6u,
+	6u,
+	6u,
+	6u,
+	6u,
+	6u,
+	6u,
+	6u,
+	6u,
+	6u,
+	6u,
+	6u,
+	6u,
+	0u,
+	0u,
+	0u,
+	0u,
+	0u,
+	0u,
+	107u,
+	109u,
+	112u,
+	0u,
+	0u,
+	108u,
+	111u,
+	114u,
+	0u,
+	0u,
+	110u,
+	113u,
+	115u,
+	0u,
+	0u,
+	0u,
+	0u,
+	0u,
+	0u
+};
+const unsigned char L4BTYPES[140] = {
+	0, 1, 2, 3, 4, 5, 6, 7, 8, 9,
+	10, 11, 12, 13, 14, 15, 16, 17, 0, 0,
+	0, 0, 0, 0, 0, 0, 0, 0, 0, 0,
+	0, 0, 0, 0, 0, 0, 0, 0, 0, 0,
+	0, 0, 0, 0, 0, 0, 0, 0, 0, 6,
+	6, 6, 0, 0, 0, 0, 0, 0, 0, 0,
+	0, 1, 2, 1, 2, 1, 2, 1, 1, 2,
+	2, 0, 0, 0, 0, 0, 0, 15, 16, 9,
+	12, 4, 5, 7, 0, 0, 0, 0, 0, 0,
+	0, 0, 0, 0, 0, 0, 0, 0, 0, 0,
+	0, 0, 0, 0, 0, 0, 0, 0, 0, 0,
+	0, 0, 0, 0, 0, 0, 0, 0, 0, 0,
+	0, 0, 0, 0, 0, 0, 0, 0, 0, 0,
+	0, 0, 0, 0, 0, 0, 0, 0, 0, 0
+};
+
+void __cdecl DRLG_LoadL4SP()
+{
+	setloadflag_2 = 0;
+	if (QuestStatus(QTYPE_WARLRD)) {
+		pSetPiece_2 = (char *)LoadFileInMem("Levels\\L4Data\\Warlord.DUN", 0);
+		setloadflag_2 = 1;
+	}
+	if (currlevel == 15 && gbMaxPlayers != 1) {
+		pSetPiece_2 = (char *)LoadFileInMem("Levels\\L4Data\\Vile1.DUN", 0);
+		setloadflag_2 = 1;
+	}
+}
+// 5B50D8: using guessed type int setloadflag_2;
+// 679660: using guessed type char gbMaxPlayers;
+
+void __cdecl DRLG_FreeL4SP()
+{
+	char *ptr;
+
+	ptr = pSetPiece_2;
+	pSetPiece_2 = NULL;
+	mem_free_dbg(ptr);
+}
+
+void __fastcall DRLG_L4SetSPRoom(int rx1, int ry1)
+{
+	int v2;   // edi
+	int v3;   // esi
+	int v4;   // eax
+	char v5;  // bl
+	int v6;   // [esp+8h] [ebp-Ch]
+	char *v7; // [esp+Ch] [ebp-8h]
+	int v8;   // [esp+10h] [ebp-4h]
+
+	v8 = 0;
+	v2 = (unsigned char)pSetPiece_2[2];
+	v3 = (unsigned char)*pSetPiece_2;
+	setpc_x = rx1;
+	setpc_y = ry1;
+	setpc_w = v3;
+	setpc_h = v2;
+	v7 = pSetPiece_2 + 4;
+	if (v2 > 0) {
+		do {
+			if (v3 > 0) {
+				v6 = v3;
+				v4 = ry1 + v8 + 40 * rx1;
+				do {
+					v5 = *v7;
+					if (*v7) {
+						dflags[0][v4] |= DFLAG_EXPLORED;
+						dungeon[0][v4] = v5;
+					} else {
+						dungeon[0][v4] = 6;
+					}
+					v7 += 2;
+					v4 += 40;
+					--v6;
+				} while (v6);
+			}
+			++v8;
+		} while (v8 < v2);
+	}
+}
+// 5CF330: using guessed type int setpc_h;
+// 5CF334: using guessed type int setpc_w;
+
+void __cdecl L4SaveQuads()
+{
+	char *v0;      // esi
+	char *v1;      // edx
+	char *v2;      // edi
+	char *v3;      // eax
+	char *v4;      // ecx
+	char *v5;      // ebx
+	signed int v6; // [esp+Ch] [ebp-14h]
+	signed int v7; // [esp+10h] [ebp-10h]
+	char *v8;      // [esp+14h] [ebp-Ch]
+	char *v9;      // [esp+18h] [ebp-8h]
+	char *v10;     // [esp+1Ch] [ebp-4h]
+
+	v0 = &dflags[39][l4holdy - 40 * l4holdx]; /* check */
+	v1 = &dflags[39][-l4holdy + 39 + -40 * l4holdx];
+	v9 = &dflags[l4holdx][l4holdy];
+	v8 = &dflags[0][40 * l4holdx - l4holdy + 39];
+	v6 = 14;
+	do {
+		v2 = v1;
+		v10 = v8;
+		v3 = v9;
+		v4 = v0;
+		v7 = 14;
+		do {
+			v5 = v10;
+			v10 += 40;
+			*v3 = 1;
+			*v4 = 1;
+			*v5 = 1;
+			*v2 = 1;
+			v4 -= 40;
+			v2 -= 40;
+			v3 += 40;
+			--v7;
+		} while (v7);
+		++v9;
+		--v8;
+		--v1;
+		++v0;
+		--v6;
+	} while (v6);
+}
+// 528A34: using guessed type int l4holdx;
+// 528A38: using guessed type int l4holdy;
+
+void __fastcall DRLG_L4SetRoom(unsigned char *pSetPiece, int rx1, int ry1)
+{
+	int v3;            // ebx
+	int v4;            // edi
+	unsigned char *v5; // esi
+	int v6;            // eax
+	char v7;           // cl
+	int v8;            // [esp+Ch] [ebp-8h]
+	int v9;            // [esp+10h] [ebp-4h]
+
+	v3 = *pSetPiece;
+	v4 = 0;
+	v8 = pSetPiece[2];
+	v5 = pSetPiece + 4;
+	if (v8 > 0) {
+		do {
+			if (v3 > 0) {
+				v9 = v3;
+				v6 = ry1 + v4 + 40 * rx1;
+				do {
+					v7 = *v5;
+					if (*v5) {
+						dflags[0][v6] |= DFLAG_EXPLORED;
+						dungeon[0][v6] = v7;
+					} else {
+						dungeon[0][v6] = 6;
+					}
+					v6 += 40;
+					v5 += 2;
+					--v9;
+				} while (v9);
+			}
+			++v4;
+		} while (v4 < v8);
+	}
+}
+
+void __fastcall DRLG_LoadDiabQuads(BOOL preflag)
+{
+	BYTE *dun;
+
+	dun = LoadFileInMem("Levels\\L4Data\\diab1.DUN", 0);
+	diabquad1x = l4holdx + 4;
+	diabquad1y = l4holdy + 4;
+	DRLG_L4SetRoom(dun, diabquad1x, diabquad1y);
+	mem_free_dbg(dun);
+
+	if (!preflag)
+		dun = LoadFileInMem("Levels\\L4Data\\diab2a.DUN", 0);
+	else
+		dun = LoadFileInMem("Levels\\L4Data\\diab2b.DUN", 0);
+	diabquad2x = 27 - l4holdx;
+	diabquad2y = l4holdy + 1;
+	DRLG_L4SetRoom(dun, diabquad2x, diabquad2y);
+	mem_free_dbg(dun);
+
+	if (!preflag)
+		dun = LoadFileInMem("Levels\\L4Data\\diab3a.DUN", 0);
+	else
+		dun = LoadFileInMem("Levels\\L4Data\\diab3b.DUN", 0);
+	diabquad3x = l4holdx + 1;
+	diabquad3y = 27 - l4holdy;
+	DRLG_L4SetRoom(dun, diabquad3x, diabquad3y);
+	mem_free_dbg(dun);
+
+	if (!preflag)
+		dun = LoadFileInMem("Levels\\L4Data\\diab4a.DUN", 0);
+	else
+		dun = LoadFileInMem("Levels\\L4Data\\diab4b.DUN", 0);
+	diabquad4x = 28 - l4holdx;
+	diabquad4y = 28 - l4holdy;
+	DRLG_L4SetRoom(dun, diabquad4x, diabquad4y);
+	mem_free_dbg(dun);
+}
+// 5289C4: using guessed type int diabquad1x;
+// 5289C8: using guessed type int diabquad1y;
+// 528A34: using guessed type int l4holdx;
+// 528A38: using guessed type int l4holdy;
+
+BOOLEAN __fastcall IsDURWall(char d)
+{
+	BOOLEAN result; // al
+
+	if (d == 25 || d == 28)
+		result = 1;
+	else
+		result = d == 23;
+	return result;
+}
+
+BOOLEAN __fastcall IsDLLWall(char dd)
+{
+	BOOLEAN result; // al
+
+	if (dd == 27 || dd == 26)
+		result = 1;
+	else
+		result = dd == 22;
+	return result;
+}
+
+void __cdecl L4FixRim()
+{
+	char(*v0)[20]; // eax
+
+	v0 = dung;
+	do {
+		*(_BYTE *)v0 = 0;
+		++v0;
+	} while ((signed int)v0 < (signed int)&dung[20][0]);
+	*(_DWORD *)&dung[0][0] = 0;
+	*(_DWORD *)&dung[0][4] = 0;
+	*(_DWORD *)&dung[0][8] = 0;
+	*(_DWORD *)&dung[0][12] = 0;
+	*(_DWORD *)&dung[0][16] = 0;
+}
+// 52A4DC: using guessed type int dword_52A4DC;
+
+void __cdecl DRLG_L4GeneralFix()
+{
+	signed int v0; // ecx
+	char *v1;      // eax
+	signed int v2; // esi
+
+	v0 = 0;
+	do {
+		v1 = (char *)dungeon + v0;
+		v2 = 39;
+		do {
+			if ((*v1 == 24 || *v1 == 122) && v1[40] == 2 && v1[1] == 5)
+				*v1 = 17;
+			v1 += 40;
+			--v2;
+		} while (v2);
+		++v0;
+	} while (v0 < 39);
+}
+
+void __fastcall CreateL4Dungeon(int rseed, int entry)
+{
+	int v2; // esi
+
+	v2 = entry;
+	SetRndSeed(rseed);
+	dminx = 16;
+	dminy = 16;
+	dmaxx = 96;
+	dmaxy = 96;
+	ViewX = 40;
+	ViewY = 40;
+	DRLG_InitSetPC();
+	DRLG_LoadL4SP();
+	DRLG_L4(v2);
+	DRLG_L4Pass3();
+	DRLG_FreeL4SP();
+	DRLG_SetPC();
+}
+// 5CF328: using guessed type int dmaxx;
+// 5CF32C: using guessed type int dmaxy;
+// 5D2458: using guessed type int dminx;
+// 5D245C: using guessed type int dminy;
+
+void __fastcall DRLG_L4(int entry)
+{
+	signed int v1; // ebp
+	//int v2; // eax
+	int v3;          // edx
+	char *v4;        // edi
+	char v5;         // bp
+	unsigned int v6; // ecx
+	char *v7;        // edi
+	int v8;          // ecx
+	//int v9; // eax
+	int v10;            // eax
+	unsigned char *v11; // ecx
+	unsigned char *v12; // ecx
+	//int v13; // eax
+	signed int v14; // eax
+	signed int v15; // ecx
+	int v16;        // ebx
+	int v17;        // edi
+	char *v18;      // ebp
+	signed int v19; // ecx
+	signed int v20; // eax
+	signed int v21; // esi
+	int v22;        // [esp-8h] [ebp-20h]
+	int v23;        // [esp+10h] [ebp-8h]
+	int v24;        // [esp+14h] [ebp-4h]
+
+	v1 = 0;
+	v23 = entry;
+	do {
+		DRLG_InitTrans();
+		do {
+			InitL4Dungeon();
+			L4firstRoom();
+			L4FixRim();
+		} while (GetArea() < 173);
+		uShape();
+		L4makeDungeon();
+		L4makeDmt();
+		L4tileFix();
+		if (currlevel == 16)
+			L4SaveQuads();
+		//_LOBYTE(v2) = QuestStatus(QTYPE_WARLRD);
+		if ((QuestStatus(QTYPE_WARLRD) || currlevel == quests[QTYPE_VB]._qlevel && gbMaxPlayers != 1) && SP4x1 < SP4x2) {
+			v3 = SP4x1;
+			v24 = SP4x2 - SP4x1;
+			do {
+				if (SP4y1 < SP4y2) {
+					v4 = &dflags[v3][SP4y1];
+					v5 = SP4y2 - SP4y1;
+					v6 = (unsigned int)(SP4y2 - SP4y1) >> 2;
+					memset(v4, 1u, 4 * v6);
+					v7 = &v4[4 * v6];
+					v8 = v5 & 3;
+					v1 = 0;
+					memset(v7, 1, v8);
+				}
+				++v3;
+				--v24;
+			} while (v24);
+		}
+		L4AddWall();
+		DRLG_L4FloodTVal();
+		DRLG_L4TransFix();
+		if (setloadflag_2)
+			DRLG_L4SetSPRoom(SP4x1, SP4y1);
+		if (currlevel == 16)
+			DRLG_LoadDiabQuads(1);
+		//_LOBYTE(v9) = QuestStatus(QTYPE_WARLRD);
+		if (!QuestStatus(QTYPE_WARLRD)) {
+			if (currlevel == 15) {
+				if (!v23) {
+					v10 = DRLG_L4PlaceMiniSet(L4USTAIRS, 1, 1, -1, -1, 1, 0);
+					if (v10) {
+						if (gbMaxPlayers != 1 || (v11 = (unsigned char *)L4PENTA, quests[QTYPE_MOD]._qactive == 2))
+							v11 = (unsigned char *)L4PENTA2;
+						v10 = DRLG_L4PlaceMiniSet(v11, 1, 1, -1, -1, 0, 1);
+					}
+					goto LABEL_35;
+				}
+				v10 = DRLG_L4PlaceMiniSet(L4USTAIRS, 1, 1, -1, -1, 0, 0);
+				if (v10) {
+					if (gbMaxPlayers != 1 || (v12 = (unsigned char *)L4PENTA, quests[QTYPE_MOD]._qactive == 2))
+						v12 = (unsigned char *)L4PENTA2;
+					v10 = DRLG_L4PlaceMiniSet(v12, 1, 1, -1, -1, 1, 1);
+				}
+			} else {
+				if (!v23) {
+					v10 = DRLG_L4PlaceMiniSet(L4USTAIRS, 1, 1, -1, -1, 1, 0);
+					if (v10) {
+						if (currlevel != 16)
+							v10 = DRLG_L4PlaceMiniSet(L4DSTAIRS, 1, 1, -1, -1, 0, 1);
+						goto LABEL_31;
+					}
+				LABEL_35:
+					++ViewX;
+					continue;
+				}
+				v10 = DRLG_L4PlaceMiniSet(L4USTAIRS, 1, 1, -1, -1, 0, 0);
+				if (v23 != 1) {
+					if (v10) {
+						if (currlevel != 16)
+							v10 = DRLG_L4PlaceMiniSet(L4DSTAIRS, 1, 1, -1, -1, 0, 1);
+					LABEL_46:
+						if (v10) {
+							if (currlevel == 13) {
+								v22 = 1;
+							LABEL_34:
+								v10 = DRLG_L4PlaceMiniSet(L4TWARP, 1, 1, -1, -1, v22, 6);
+								goto LABEL_35;
+							}
+						}
+					}
+					goto LABEL_35;
+				}
+				if (v10) {
+					if (currlevel != 16)
+						v10 = DRLG_L4PlaceMiniSet(L4DSTAIRS, 1, 1, -1, -1, 1, 1);
+					if (v10 && currlevel == 13)
+						v10 = DRLG_L4PlaceMiniSet(L4TWARP, 1, 1, -1, -1, 0, 6);
+				}
+			}
+			++ViewY;
+			continue;
+		}
+		if (!v23) {
+			v10 = DRLG_L4PlaceMiniSet(L4USTAIRS, 1, 1, -1, -1, 1, 0);
+		LABEL_31:
+			if (!v10 || currlevel != 13)
+				goto LABEL_35;
+			v22 = 0;
+			goto LABEL_34;
+		}
+		v10 = DRLG_L4PlaceMiniSet(L4USTAIRS, 1, 1, -1, -1, 0, 0);
+		if (v23 != 1)
+			goto LABEL_46;
+		if (v10 && currlevel == 13)
+			v10 = DRLG_L4PlaceMiniSet(L4TWARP, 1, 1, -1, -1, 0, 6);
+		ViewX = 2 * setpc_x + 22;
+		ViewY = 2 * setpc_y + 22;
+	} while (!v10);
+	DRLG_L4GeneralFix();
+	if (currlevel != 16)
+		DRLG_PlaceThemeRooms(7, 10, 6, 8, 1);
+	DRLG_L4Shadows();
+	DRLG_L4Corners();
+	DRLG_L4Subs();
+	DRLG_Init_Globals();
+	//_LOBYTE(v13) = QuestStatus(QTYPE_WARLRD);
+	if (QuestStatus(QTYPE_WARLRD)) {
+		do {
+			v14 = v1;
+			v15 = 40;
+			do {
+				pdungeon[0][v14] = dungeon[0][v14];
+				v14 += 40;
+				--v15;
+			} while (v15);
+			++v1;
+		} while (v1 < 40);
+	}
+	DRLG_CheckQuests(SP4x1, SP4y1);
+	if (currlevel == 15) {
+		v16 = -1;
+		do {
+			v17 = -1;
+			v18 = &dungeon[0][v16 + 1];
+			do {
+				if (*v18 == 98)
+					Make_SetPC(v17, v16, 5, 5);
+				if (*v18 == 107)
+					Make_SetPC(v17, v16, 5, 5);
+				v18 += 40;
+				++v17;
+			} while (v17 + 1 < 40);
+			++v16;
+		} while (v16 < 39);
+	}
+	if (currlevel == 16) {
+		v19 = 0;
+		do {
+			v20 = v19;
+			v21 = 40;
+			do {
+				pdungeon[0][v20] = dungeon[0][v20];
+				v20 += 40;
+				--v21;
+			} while (v21);
+			++v19;
+		} while (v19 < 40);
+		DRLG_LoadDiabQuads(0);
+	}
+}
+// 528A40: using guessed type int SP4x2;
+// 528A48: using guessed type int SP4y2;
+// 5B50D8: using guessed type int setloadflag_2;
+// 679660: using guessed type char gbMaxPlayers;
+
+void __cdecl DRLG_L4Shadows()
+{
+	signed int v0; // esi
+	char *v1;      // eax
+	signed int v2; // edi
+	char v3;       // dl
+	signed int v4; // ecx
+
+	v0 = 1;
+	do {
+		v1 = &dungeon[1][v0];
+		v2 = 39;
+		do {
+			v3 = *v1;
+			v4 = 0;
+			if (*v1 == 3)
+				v4 = 1;
+			if (v3 == 4)
+				v4 = 1;
+			if (v3 == 8)
+				v4 = 1;
+			if (v3 == 15)
+				v4 = 1;
+			if (v4) {
+				if (*(v1 - 40) == 6)
+					*(v1 - 40) = 47;
+				if (*(v1 - 41) == 6)
+					*(v1 - 41) = 48;
+			}
+			v1 += 40;
+			--v2;
+		} while (v2);
+		++v0;
+	} while (v0 < 40);
+}
+
+void __cdecl InitL4Dungeon()
+{
+	signed int v0; // edx
+	signed int v1; // eax
+	signed int v2; // ecx
+
+	memset(dung, 0, sizeof(dung));
+	memset(L4dungeon, 0, sizeof(L4dungeon));
+	v0 = 0;
+	do {
+		v1 = v0;
+		v2 = 40;
+		do {
+			dflags[0][v1] = 0;
+			dungeon[0][v1] = 30;
+			v1 += 40;
+			--v2;
+		} while (v2);
+		++v0;
+	} while (v0 < 40);
+}
+
+void __cdecl L4makeDmt()
+{
+	signed int v0; // ecx
+	char(*v1)[40]; // ebp
+	char(*v2)[40]; // esi
+	char *v3;      // eax
+	signed int v4; // edi
+	int v5;        // edx
+	int v6;        // ebx
+
+	v0 = 1;
+	v1 = dungeon;
+	do {
+		v2 = v1;
+		v3 = &L4dungeon[1][v0 + 1];
+		v4 = 39;
+		do {
+			v5 = (unsigned char)v3[80];
+			v6 = (unsigned char)*v3;
+			v3 += 160;
+			*(_BYTE *)v2 = L4ConvTbl[2 * ((unsigned char)*(v3 - 81) + 2 * (v6 + 2 * v5))
+			    + (unsigned char)*(v3 - 161)];
+			++v2;
+			--v4;
+		} while (v4);
+		v1 = (char(*)[40])((char *)v1 + 1);
+		v0 += 2;
+	} while (v0 <= 77);
+}
+
+void __cdecl L4AddWall()
+{
+	int v0;  // edi
+	int v1;  // esi
+	int v2;  // ebx
+	int v3;  // eax
+	int v4;  // eax
+	int v5;  // eax
+	int v6;  // eax
+	int v7;  // eax
+	int v8;  // eax
+	int v9;  // eax
+	int v10; // eax
+	int v11; // eax
+	int v12; // eax
+	int v13; // eax
+	int v14; // eax
+	int v15; // eax
+	int v16; // eax
+	int v17; // eax
+
+	v0 = 0;
+	do {
+		v1 = 0;
+		v2 = v0;
+		do {
+			if (!dflags[0][v2]) {
+				if (dungeon[0][v2] == 10 && random(0, 100) < 100) {
+					v3 = L4HWallOk(v1, v0);
+					if (v3 != -1)
+						L4HorizWall(v1, v0, v3);
+				}
+				if (dungeon[0][v2] == 12 && random(0, 100) < 100) {
+					v4 = L4HWallOk(v1, v0);
+					if (v4 != -1)
+						L4HorizWall(v1, v0, v4);
+				}
+				if (dungeon[0][v2] == 13 && random(0, 100) < 100) {
+					v5 = L4HWallOk(v1, v0);
+					if (v5 != -1)
+						L4HorizWall(v1, v0, v5);
+				}
+				if (dungeon[0][v2] == 15 && random(0, 100) < 100) {
+					v6 = L4HWallOk(v1, v0);
+					if (v6 != -1)
+						L4HorizWall(v1, v0, v6);
+				}
+				if (dungeon[0][v2] == 16 && random(0, 100) < 100) {
+					v7 = L4HWallOk(v1, v0);
+					if (v7 != -1)
+						L4HorizWall(v1, v0, v7);
+				}
+				if (dungeon[0][v2] == 21 && random(0, 100) < 100) {
+					v8 = L4HWallOk(v1, v0);
+					if (v8 != -1)
+						L4HorizWall(v1, v0, v8);
+				}
+				if (dungeon[0][v2] == 22 && random(0, 100) < 100) {
+					v9 = L4HWallOk(v1, v0);
+					if (v9 != -1)
+						L4HorizWall(v1, v0, v9);
+				}
+				if (dungeon[0][v2] == 8 && random(0, 100) < 100) {
+					v10 = L4VWallOk(v1, v0);
+					if (v10 != -1)
+						L4VertWall(v1, v0, v10);
+				}
+				if (dungeon[0][v2] == 9 && random(0, 100) < 100) {
+					v11 = L4VWallOk(v1, v0);
+					if (v11 != -1)
+						L4VertWall(v1, v0, v11);
+				}
+				if (dungeon[0][v2] == 11 && random(0, 100) < 100) {
+					v12 = L4VWallOk(v1, v0);
+					if (v12 != -1)
+						L4VertWall(v1, v0, v12);
+				}
+				if (dungeon[0][v2] == 14 && random(0, 100) < 100) {
+					v13 = L4VWallOk(v1, v0);
+					if (v13 != -1)
+						L4VertWall(v1, v0, v13);
+				}
+				if (dungeon[0][v2] == 15 && random(0, 100) < 100) {
+					v14 = L4VWallOk(v1, v0);
+					if (v14 != -1)
+						L4VertWall(v1, v0, v14);
+				}
+				if (dungeon[0][v2] == 16 && random(0, 100) < 100) {
+					v15 = L4VWallOk(v1, v0);
+					if (v15 != -1)
+						L4VertWall(v1, v0, v15);
+				}
+				if (dungeon[0][v2] == 21 && random(0, 100) < 100) {
+					v16 = L4VWallOk(v1, v0);
+					if (v16 != -1)
+						L4VertWall(v1, v0, v16);
+				}
+				if (dungeon[0][v2] == 23 && random(0, 100) < 100) {
+					v17 = L4VWallOk(v1, v0);
+					if (v17 != -1)
+						L4VertWall(v1, v0, v17);
+				}
+			}
+			++v1;
+			v2 += 40;
+		} while (v1 < 40);
+		++v0;
+	} while (v0 < 40);
+}
+
+int __fastcall L4HWallOk(int i, int j)
+{
+	int v2;        // esi
+	int v3;        // edi
+	char *v4;      // ebx
+	int result;    // eax
+	signed int v6; // esi
+	char v7;       // dl
+	int v8;        // [esp+8h] [ebp-4h]
+
+	v2 = 8 * (5 * i + 5);
+	v8 = 1;
+	if (dungeon[0][v2 + j] == 6) {
+		v3 = 8 * (5 * i + 5);
+		v4 = &dungeon[i + 1][j];
+		do {
+			if (dflags[0][v3 + j])
+				break;
+			if (dungeon[0][v3 + j - 1] != 6) // *((_BYTE *)&dMonster[111][111] + v3 + j + 3) != 6 ) /* check */
+				break;
+			if (dungeon[0][v3 + 1 + j] != 6)
+				break;
+			++v8;
+			v4 += 40;
+			v2 += 40;
+			v3 = v2;
+		} while (*v4 == 6);
+	}
+	result = v8;
+	v6 = 0;
+	v7 = dungeon[v8 + i][j];
+	if (v7 == 10)
+		v6 = 1;
+	if (v7 == 12)
+		v6 = 1;
+	if (v7 == 13)
+		v6 = 1;
+	if (v7 == 15)
+		v6 = 1;
+	if (v7 == 16)
+		v6 = 1;
+	if (v7 == 21)
+		v6 = 1;
+	if (v7 == 22)
+		v6 = 1;
+	if (v8 <= 3)
+		v6 = 0;
+	if (!v6)
+		result = -1;
+	return result;
+}
+
+int __fastcall L4VWallOk(int i, int j)
+{
+	int v2;        // ecx
+	int result;    // eax
+	char *v4;      // esi
+	signed int v5; // esi
+	char v6;       // dl
+
+	v2 = i;
+	result = 1;
+	if (dungeon[v2][j + 1] == 6) {
+		do {
+			if (dflags[v2][j + result])
+				break;
+			v4 = &dungeon[v2][j];
+			if (v4[result - 40] != 6)
+				break;
+			if (dungeon[v2 + 1][result + j] != 6)
+				break;
+			++result;
+		} while (v4[result] == 6);
+	}
+	v5 = 0;
+	v6 = dungeon[0][result + v2 * 40 + j];
+	if (v6 == 8)
+		v5 = 1;
+	if (v6 == 9)
+		v5 = 1;
+	if (v6 == 11)
+		v5 = 1;
+	if (v6 == 14)
+		v5 = 1;
+	if (v6 == 15)
+		v5 = 1;
+	if (v6 == 16)
+		v5 = 1;
+	if (v6 == 21)
+		v5 = 1;
+	if (v6 == 23)
+		v5 = 1;
+	if (result <= 3)
+		v5 = 0;
+	if (!v5)
+		result = -1;
+	return result;
+}
+
+void __fastcall L4HorizWall(int i, int j, int dx)
+{
+	int v3;      // esi
+	int v4;      // edi
+	int v5;      // eax
+	int v6;      // ecx
+	char *v7;    // eax
+	int v8;      // edx
+	char *v9;    // eax
+	int v10;     // eax
+	BOOLEAN v11; // zf
+	char *v12;   // eax
+
+	v3 = i;
+	v4 = j;
+	v5 = j + 40 * i;
+	if (dungeon[0][v5] == 13)
+		dungeon[0][v5] = 17;
+	if (dungeon[0][v5] == 16)
+		dungeon[0][v5] = 11;
+	if (dungeon[0][v5] == 12)
+		dungeon[0][v5] = 14;
+	v6 = dx;
+	if (dx > 1) {
+		v7 = &dungeon[1][v5];
+		v8 = dx - 1;
+		do {
+			*v7 = 2;
+			v7 += 40;
+			--v8;
+		} while (v8);
+	}
+	v9 = &dungeon[v3 + dx][v4];
+	if (*v9 == 15)
+		*v9 = 14;
+	if (*v9 == 10)
+		*v9 = 17;
+	if (*v9 == 21)
+		*v9 = 23;
+	if (*v9 == 22)
+		*v9 = 29;
+	v10 = v4 + 40 * (v3 + random(0, dx - 3) + 1);
+	dungeon[2][v10] = 56;
+	dungeon[1][v10] = 60;
+	v11 = dungeon[0][v10 - 1] == 6;
+	dungeon[0][v10] = 57;
+	if (v11)
+		dungeon[0][v10 - 1] = 58;
+	v12 = &dungeon[0][v10 + 39];
+	if (*v12 == 6)
+		*v12 = 59;
+}
+
+void __fastcall L4VertWall(int i, int j, int dy)
+{
+	int v3;      // edi
+	int v4;      // esi
+	int v5;      // edx
+	int v6;      // ecx
+	_BYTE *v7;   // eax
+	int v8;      // edx
+	int v9;      // eax
+	char *v10;   // ecx
+	BOOLEAN v11; // zf
+	int v12;     // [esp+8h] [ebp-4h]
+
+	v3 = j;
+	v4 = 40 * i;
+	v12 = j;
+	v5 = 40 * i + j;
+	if (dungeon[0][v5] == 14)
+		dungeon[0][v5] = 17;
+	if (dungeon[0][v5] == 8)
+		dungeon[0][v5] = 9;
+	if (dungeon[0][v5] == 15)
+		dungeon[0][v5] = 10;
+	v6 = dy;
+	if (dy > 1) {
+		memset(&dungeon[0][v5 + 1], 1u, dy - 1);
+		v3 = v12;
+		v6 = dy;
+	}
+	v7 = (unsigned char *)dungeon + v5 + v6;
+	if (*v7 == 11)
+		*v7 = 17;
+	if (*v7 == 9)
+		*v7 = 10;
+	if (*v7 == 16)
+		*v7 = 13;
+	if (*v7 == 21)
+		*v7 = 22;
+	if (*v7 == 23)
+		*v7 = 29;
+	v8 = v6 - 3;
+	v9 = random(0, v8) + 1 + v4 + v3;
+	v10 = (char *)dungeon + v9;
+	dungeon[0][v9 + 2] = 52;
+	dungeon[0][v9 + 1] = 6;
+	v11 = dungeon[-1][v9] == 6;
+	dungeon[0][v9] = 53;
+	if (v11)
+		*(v10 - 40) = 54;
+	if (*(v10 - 41) == 6)
+		*(v10 - 41) = 55;
+}
+
+void __cdecl L4tileFix()
+{
+	signed int v0;   // edx
+	char *v1;        // eax
+	signed int v2;   // esi
+	char v3;         // cl
+	signed int v4;   // edx
+	char *v5;        // eax
+	signed int v6;   // esi
+	char v7;         // cl
+	signed int v8;   // ecx
+	int v9;          // eax
+	int v10;         // eax
+	char *v11;       // esi
+	char v12;        // bl
+	char *v13;       // edx
+	char *v14;       // edx
+	char *v15;       // edx
+	char *v16;       // edx
+	char *v17;       // edx
+	char *v18;       // edx
+	char *v19;       // edx
+	char *v20;       // edx
+	char *v21;       // edx
+	char *v22;       // edx
+	char *v23;       // edx
+	char *v24;       // edx
+	char *v25;       // edx
+	char *v26;       // edx
+	char *v27;       // edx
+	char *v28;       // edx
+	char *v29;       // edx
+	char *v30;       // edx
+	char *v31;       // edx
+	char *v32;       // edx
+	char *v33;       // edx
+	char *v34;       // edx
+	char *v35;       // edx
+	char *v36;       // edx
+	char *v37;       // edx
+	char *v38;       // edx
+	char *v39;       // edx
+	char *v40;       // edx
+	char *v41;       // edx
+	char *v42;       // edx
+	char *v43;       // edx
+	char *v44;       // edx
+	char *v45;       // edx
+	char *v46;       // edx
+	char *v47;       // edx
+	char *v48;       // edx
+	char *v49;       // edx
+	char *v50;       // edx
+	char *v51;       // edx
+	char *v52;       // edx
+	char *v53;       // edx
+	char *v54;       // edx
+	char *v55;       // edx
+	char *v56;       // edx
+	char *v57;       // edx
+	char *v58;       // edx
+	char *v59;       // edx
+	char *v60;       // edx
+	char *v61;       // edx
+	char *v62;       // edx
+	char *v63;       // edx
+	char *v64;       // edx
+	char *v65;       // edx
+	char *v66;       // edx
+	char *v67;       // edx
+	char *v68;       // edx
+	char *v69;       // edx
+	char *v70;       // edx
+	char *v71;       // edx
+	char *v72;       // edx
+	char *v73;       // edx
+	char *v74;       // edx
+	char *v75;       // edx
+	char *v76;       // edx
+	char *v77;       // edx
+	char *v78;       // edx
+	char *v79;       // edx
+	char *v80;       // edx
+	char *v81;       // edx
+	char *v82;       // edx
+	char *v83;       // edx
+	char *v84;       // edx
+	char *v85;       // edx
+	char *v86;       // edx
+	char *v87;       // edx
+	char *v88;       // edx
+	char *v89;       // edx
+	char *v90;       // edx
+	char *v91;       // edx
+	char *v92;       // edx
+	char *v93;       // edx
+	char *v94;       // edx
+	char *v95;       // edx
+	signed int v96;  // ecx
+	signed int v97;  // edi
+	signed int v98;  // eax
+	char *v99;       // esi
+	char v100;       // bl
+	char *v101;      // edx
+	char *v102;      // edx
+	char *v103;      // edx
+	char *v104;      // edx
+	char *v105;      // edx
+	char *v106;      // edx
+	char *v107;      // edx
+	char *v108;      // edx
+	char *v109;      // edx
+	char *v110;      // edx
+	char *v111;      // edx
+	char *v112;      // edx
+	char *v113;      // edx
+	char *v114;      // edx
+	char *v115;      // edx
+	char *v116;      // edx
+	char *v117;      // edx
+	char *v118;      // edx
+	char *v119;      // edx
+	char *v120;      // edx
+	char *v121;      // edx
+	char *v122;      // edx
+	char *v123;      // edx
+	char *v124;      // edx
+	char *v125;      // edx
+	char *v126;      // edx
+	char *v127;      // edx
+	char *v128;      // edx
+	char *v129;      // edx
+	char *v130;      // edx
+	signed int v131; // edx
+	char *v132;      // eax
+	signed int v133; // esi
+	char v134;       // cl
+	signed int v135; // edx
+	char *v136;      // eax
+	signed int v137; // esi
+	char v138;       // cl
+	signed int v139; // [esp+8h] [ebp-4h]
+
+	v0 = 0;
+	do {
+		v1 = &dungeon[1][v0];
+		v2 = 40;
+		do {
+			v3 = *(v1 - 40);
+			if (v3 == 2) {
+				if (*v1 == 6)
+					*v1 = 5;
+				if (*v1 == 1)
+					*v1 = 13;
+			}
+			if (v3 == 1 && *(v1 - 39) == 2)
+				*(v1 - 39) = 14;
+			v1 += 40;
+			--v2;
+		} while (v2);
+		++v0;
+	} while (v0 < 40);
+	v4 = 0;
+	do {
+		v5 = &dungeon[1][v4];
+		v6 = 40;
+		do {
+			v7 = *(v5 - 40);
+			if (v7 == 2) {
+				if (*v5 == 6)
+					*v5 = 2;
+				if (*v5 == 9)
+					*v5 = 11;
+			}
+			if (v7 == 9 && *v5 == 6)
+				*v5 = 12;
+			if (v7 == 14 && *v5 == 1)
+				*v5 = 13;
+			if (v7 == 6) {
+				if (*v5 == 14)
+					*v5 = 15;
+				if (*(v5 - 39) == 13)
+					*(v5 - 39) = 16;
+			}
+			if (v7 == 1 && *(v5 - 39) == 9)
+				*(v5 - 39) = 10;
+			if (v7 == 6 && *(v5 - 41) == 1)
+				*(v5 - 41) = 1;
+			v5 += 40;
+			--v6;
+		} while (v6);
+		++v4;
+	} while (v4 < 40);
+	v8 = 0;
+	do {
+		v9 = 0;
+		v139 = 0;
+		do {
+			v10 = v9;
+			v11 = &dungeon[v10][v8];
+			v12 = *v11;
+			if (*v11 == 13) {
+				v13 = &dungeon[v10][v8 + 1];
+				if (*v13 == 30)
+					*v13 = 27;
+			}
+			if (v12 == 27) {
+				v14 = &dungeon[v10 + 1][v8];
+				if (*v14 == 30)
+					*v14 = 19;
+			}
+			if (v12 == 1) {
+				v15 = &dungeon[v10][v8 + 1];
+				if (*v15 == 30)
+					*v15 = 27;
+			}
+			if (v12 == 27) {
+				v16 = &dungeon[v10 + 1][v8];
+				if (*v16 == 1)
+					*v16 = 16;
+			}
+			if (v12 == 19) {
+				v17 = &dungeon[v10 + 1][v8];
+				if (*v17 == 27)
+					*v17 = 26;
+			}
+			if (v12 == 27) {
+				v18 = &dungeon[v10 + 1][v8];
+				if (*v18 == 30)
+					*v18 = 19;
+			}
+			if (v12 == 2) {
+				v19 = &dungeon[v10 + 1][v8];
+				if (*v19 == 15)
+					*v19 = 14;
+			}
+			if (v12 == 14) {
+				v20 = &dungeon[v10 + 1][v8];
+				if (*v20 == 15)
+					*v20 = 14;
+			}
+			if (v12 == 22) {
+				v21 = &dungeon[v10 + 1][v8];
+				if (*v21 == 1)
+					*v21 = 16;
+			}
+			if (v12 == 27) {
+				v22 = &dungeon[v10 + 1][v8];
+				if (*v22 == 1)
+					*v22 = 16;
+			}
+			if (v12 == 6) {
+				v23 = &dungeon[v10 + 1][v8];
+				if (*v23 == 27) {
+					if (dungeon[v10 + 1][v8 + 1])
+						*v23 = 22;
+				}
+			}
+			if (v12 == 22) {
+				v24 = &dungeon[v10 + 1][v8];
+				if (*v24 == 30)
+					*v24 = 19;
+			}
+			if (v12 == 21) {
+				v25 = &dungeon[v10 + 1][v8];
+				if (*v25 == 1 && dungeon[v10][v8 + 39] == 1)
+					*v25 = 13;
+			}
+			if (v12 == 14) {
+				v26 = &dungeon[v10 + 1][v8];
+				if (*v26 == 30 && dungeon[v10][v8 + 1] == 6)
+					*v26 = 28;
+			}
+			if (v12 == 16) {
+				if (dungeon[v10 + 1][v8] == 6) {
+					v27 = &dungeon[v10][v8 + 1];
+					if (*v27 == 30)
+						*v27 = 27;
+				}
+				v28 = &dungeon[v10][v8 + 1];
+				if (*v28 == 30 && dungeon[v10 + 1][v8 + 1] == 30)
+					*v28 = 27;
+			}
+			if (v12 == 6) {
+				v29 = &dungeon[v10 + 1][v8];
+				if (*v29 == 30 && dungeon[v10][v8 + 39] == 6)
+					*v29 = 21;
+			}
+			if (v12 == 2) {
+				v30 = &dungeon[v10 + 1][v8];
+				if (*v30 == 27 && dungeon[v10 + 1][v8 + 1] == 9)
+					*v30 = 29;
+			}
+			if (v12 == 9) {
+				v31 = &dungeon[v10 + 1][v8];
+				if (*v31 == 15)
+					*v31 = 14;
+			}
+			if (v12 == 15) {
+				v32 = &dungeon[v10 + 1][v8];
+				if (*v32 == 27 && dungeon[v10 + 1][v8 + 1] == 2)
+					*v32 = 29;
+			}
+			if (v12 == 19) {
+				v33 = &dungeon[v10 + 1][v8];
+				if (*v33 == 18)
+					*v33 = 24;
+			}
+			if (v12 == 9) {
+				v34 = &dungeon[v10 + 1][v8];
+				if (*v34 == 15)
+					*v34 = 14;
+			}
+			if (v12 == 19) {
+				v35 = &dungeon[v10 + 1][v8];
+				if (*v35 == 19 && dungeon[v10][v8 + 39] == 30)
+					*v35 = 24;
+			}
+			if (v12 == 24 && *(v11 - 1) == 30 && *(v11 - 2) == 6)
+				*(v11 - 1) = 21;
+			if (v12 == 2) {
+				v36 = &dungeon[v10 + 1][v8];
+				if (*v36 == 30)
+					*v36 = 28;
+			}
+			if (v12 == 15) {
+				v37 = &dungeon[v10 + 1][v8];
+				if (*v37 == 30)
+					*v37 = 28;
+			}
+			if (v12 == 28) {
+				v38 = &dungeon[v10][v8 + 1];
+				if (*v38 == 30)
+					*v38 = 18;
+				v39 = &dungeon[v10][v8 + 1];
+				if (*v39 == 2)
+					*v39 = 15;
+			}
+			if (v12 == 19) {
+				if (dungeon[v10 + 2][v8] == 2 && dungeon[v10][v8 + 39] == 18 && dungeon[v10 + 1][v8 + 1] == 1)
+					dungeon[v10 + 1][v8] = 17;
+				if (dungeon[v10 + 2][v8] == 2 && dungeon[v10][v8 + 39] == 22 && dungeon[v10 + 1][v8 + 1] == 1)
+					dungeon[v10 + 1][v8] = 17;
+				if (dungeon[v10 + 2][v8] == 2 && dungeon[v10][v8 + 39] == 18 && dungeon[v10 + 1][v8 + 1] == 13)
+					dungeon[v10 + 1][v8] = 17;
+			}
+			if (v12 == 21) {
+				if (dungeon[v10 + 2][v8] == 2 && dungeon[v10][v8 + 39] == 18 && dungeon[v10 + 1][v8 + 1] == 1)
+					dungeon[v10 + 1][v8] = 17;
+				if (dungeon[v10 + 1][v8 + 1] == 1 && dungeon[v10][v8 + 39] == 22 && dungeon[v10 + 2][v8] == 3)
+					dungeon[v10 + 1][v8] = 17;
+			}
+			if (v12 == 15) {
+				v40 = &dungeon[v10 + 1][v8];
+				if (*v40 == 28 && dungeon[v10 + 2][v8] == 30 && dungeon[v10][v8 + 39] == 6)
+					*v40 = 23;
+			}
+			if (v12 == 14) {
+				v41 = &dungeon[v10 + 1][v8];
+				if (*v41 == 28 && dungeon[v10 + 2][v8] == 1)
+					*v41 = 23;
+			}
+			if (v12 == 15) {
+				v42 = &dungeon[v10 + 1][v8];
+				if (*v42 == 27 && dungeon[v10 + 1][v8 + 1] == 30)
+					*v42 = 29;
+			}
+			if (v12 == 28) {
+				v43 = &dungeon[v10][v8 + 1];
+				if (*v43 == 9)
+					*v43 = 15;
+			}
+			if (v12 == 21 && dungeon[v10][v8 + 39] == 21)
+				dungeon[v10 + 1][v8] = 24;
+			if (v12 == 2) {
+				v44 = &dungeon[v10 + 1][v8];
+				if (*v44 == 27 && dungeon[v10 + 1][v8 + 1] == 30)
+					*v44 = 29;
+				v45 = &dungeon[v10 + 1][v8];
+				if (*v45 == 18)
+					*v45 = 25;
+			}
+			if (v12 == 21) {
+				v46 = &dungeon[v10 + 1][v8];
+				if (*v46 == 9 && dungeon[v10 + 2][v8] == 2)
+					*v46 = 11;
+			}
+			if (v12 == 19) {
+				v47 = &dungeon[v10 + 1][v8];
+				if (*v47 == 10)
+					*v47 = 17;
+			}
+			if (v12 == 15) {
+				v48 = &dungeon[v10][v8 + 1];
+				if (*v48 == 3)
+					*v48 = 4;
+			}
+			if (v12 == 22) {
+				v49 = &dungeon[v10][v8 + 1];
+				if (*v49 == 9)
+					*v49 = 15;
+			}
+			if (v12 == 18) {
+				v50 = &dungeon[v10][v8 + 1];
+				if (*v50 == 30)
+					*v50 = 18;
+			}
+			if (v12 == 24 && *(v11 - 40) == 30)
+				*(v11 - 40) = 19;
+			if (v12 == 21) {
+				v51 = &dungeon[v10][v8 + 1];
+				if (*v51 == 2)
+					*v51 = 15;
+				v52 = &dungeon[v10][v8 + 1];
+				if (*v52 == 9)
+					*v52 = 10;
+			}
+			if (v12 == 22) {
+				v53 = &dungeon[v10][v8 + 1];
+				if (*v53 == 30)
+					*v53 = 18;
+			}
+			if (v12 == 21) {
+				v54 = &dungeon[v10][v8 + 1];
+				if (*v54 == 30)
+					*v54 = 18;
+			}
+			if (v12 == 16) {
+				v55 = &dungeon[v10][v8 + 1];
+				if (*v55 == 2)
+					*v55 = 15;
+			}
+			if (v12 == 13) {
+				v56 = &dungeon[v10][v8 + 1];
+				if (*v56 == 2)
+					*v56 = 15;
+			}
+			if (v12 == 22) {
+				v57 = &dungeon[v10][v8 + 1];
+				if (*v57 == 2)
+					*v57 = 15;
+			}
+			if (v12 == 21) {
+				v58 = &dungeon[v10 + 1][v8];
+				if (*v58 == 18 && dungeon[v10 + 2][v8] == 30)
+					*v58 = 24;
+				v59 = &dungeon[v10 + 1][v8];
+				if (*v59 == 9 && dungeon[v10 + 1][v8 + 1] == 1)
+					*v59 = 16;
+			}
+			if (v12 == 2) {
+				v60 = &dungeon[v10 + 1][v8];
+				if (*v60 == 27 && dungeon[v10 + 1][v8 + 1] == 2)
+					*v60 = 29;
+			}
+			if (v12 == 23) {
+				v61 = &dungeon[v10][v8 + 1];
+				if (*v61 == 2)
+					*v61 = 15;
+				v62 = &dungeon[v10][v8 + 1];
+				if (*v62 == 9)
+					*v62 = 15;
+			}
+			if (v12 == 25) {
+				v63 = &dungeon[v10][v8 + 1];
+				if (*v63 == 2)
+					*v63 = 15;
+			}
+			if (v12 == 22) {
+				v64 = &dungeon[v10 + 1][v8];
+				if (*v64 == 9)
+					*v64 = 11;
+			}
+			if (v12 == 23) {
+				v65 = &dungeon[v10 + 1][v8];
+				if (*v65 == 9)
+					*v65 = 11;
+			}
+			if (v12 == 15) {
+				v66 = &dungeon[v10 + 1][v8];
+				if (*v66 == 1)
+					*v66 = 16;
+			}
+			if (v12 == 11) {
+				v67 = &dungeon[v10 + 1][v8];
+				if (*v67 == 15)
+					*v67 = 14;
+			}
+			if (v12 == 23) {
+				v68 = &dungeon[v10 + 1][v8];
+				if (*v68 == 1)
+					*v68 = 16;
+			}
+			if (v12 == 21) {
+				v69 = &dungeon[v10 + 1][v8];
+				if (*v69 == 27)
+					*v69 = 26;
+				v70 = &dungeon[v10 + 1][v8];
+				if (*v70 == 18)
+					*v70 = 24;
+			}
+			if (v12 == 26) {
+				v71 = &dungeon[v10 + 1][v8];
+				if (*v71 == 1)
+					*v71 = 16;
+			}
+			if (v12 == 29) {
+				v72 = &dungeon[v10 + 1][v8];
+				if (*v72 == 1)
+					*v72 = 16;
+				v73 = &dungeon[v10][v8 + 1];
+				if (*v73 == 2)
+					*v73 = 15;
+			}
+			if (v12 == 1 && *(v11 - 1) == 15)
+				*(v11 - 1) = 10;
+			if (v12 == 18) {
+				v74 = &dungeon[v10][v8 + 1];
+				if (*v74 == 2)
+					*v74 = 15;
+			}
+			if (v12 == 23) {
+				v75 = &dungeon[v10][v8 + 1];
+				if (*v75 == 30)
+					*v75 = 18;
+			}
+			if (v12 == 18) {
+				v76 = &dungeon[v10][v8 + 1];
+				if (*v76 == 9)
+					*v76 = 10;
+			}
+			if (v12 == 14) {
+				v77 = &dungeon[v10 + 1][v8];
+				if (*v77 == 30 && dungeon[v10 + 1][v8 + 1] == 30)
+					*v77 = 23;
+			}
+			if (v12 == 2) {
+				v78 = &dungeon[v10 + 1][v8];
+				if (*v78 == 28 && dungeon[v10][v8 + 39] == 6)
+					*v78 = 23;
+			}
+			if (v12 == 23) {
+				v79 = &dungeon[v10 + 1][v8];
+				if (*v79 == 18 && *(v11 - 1) == 6)
+					*v79 = 24;
+			}
+			if (v12 == 14) {
+				v80 = &dungeon[v10 + 1][v8];
+				if (*v80 == 23 && dungeon[v10 + 2][v8] == 30)
+					*v80 = 28;
+				v81 = &dungeon[v10 + 1][v8];
+				if (*v81 == 28 && dungeon[v10 + 2][v8] == 30 && dungeon[v10][v8 + 39] == 6)
+					*v81 = 23;
+			}
+			if (v12 == 23) {
+				v82 = &dungeon[v10 + 1][v8];
+				if (*v82 == 30)
+					*v82 = 19;
+			}
+			if (v12 == 29) {
+				v83 = &dungeon[v10 + 1][v8];
+				if (*v83 == 30)
+					*v83 = 19;
+				v84 = &dungeon[v10][v8 + 1];
+				if (*v84 == 30)
+					*v84 = 18;
+			}
+			if (v12 == 19) {
+				v85 = &dungeon[v10 + 1][v8];
+				if (*v85 == 30)
+					*v85 = 19;
+			}
+			if (v12 == 21) {
+				v86 = &dungeon[v10 + 1][v8];
+				if (*v86 == 30)
+					*v86 = 19;
+			}
+			if (v12 == 26) {
+				v87 = &dungeon[v10 + 1][v8];
+				if (*v87 == 30)
+					*v87 = 19;
+			}
+			if (v12 == 16) {
+				v88 = &dungeon[v10][v8 + 1];
+				if (*v88 == 30)
+					*v88 = 18;
+			}
+			if (v12 == 13) {
+				v89 = &dungeon[v10][v8 + 1];
+				if (*v89 == 9)
+					*v89 = 10;
+			}
+			if (v12 == 25) {
+				v90 = &dungeon[v10][v8 + 1];
+				if (*v90 == 30)
+					*v90 = 18;
+			}
+			if (v12 == 18) {
+				v91 = &dungeon[v10][v8 + 1];
+				if (*v91 == 2)
+					*v91 = 15;
+			}
+			if (v12 == 11) {
+				v92 = &dungeon[v10 + 1][v8];
+				if (*v92 == 3)
+					*v92 = 5;
+			}
+			if (v12 == 19) {
+				v93 = &dungeon[v10 + 1][v8];
+				if (*v93 == 9)
+					*v93 = 11;
+				v94 = &dungeon[v10 + 1][v8];
+				if (*v94 == 1)
+					*v94 = 13;
+				v95 = &dungeon[v10 + 1][v8];
+				if (*v95 == 13 && dungeon[v10][v8 + 39] == 6)
+					*v95 = 16;
+			}
+			v9 = v139++ + 1;
+		} while (v139 < 40);
+		++v8;
+	} while (v8 < 40);
+	v96 = 0;
+	do {
+		v97 = 0;
+		do {
+			v98 = v97;
+			v99 = &dungeon[v97][v96];
+			v100 = *v99;
+			if (*v99 == 21) {
+				v101 = &dungeon[v98][v96 + 1];
+				if (*v101 == 24 && dungeon[v98][v96 + 2] == 1)
+					*v101 = 17;
+			}
+			if (v100 == 15
+			    && dungeon[v98 + 1][v96 + 1] == 9
+			    && dungeon[v98][v96 + 39] == 1
+			    && dungeon[v98 + 2][v96] == 16) {
+				dungeon[v98 + 1][v96] = 29;
+			}
+			if (v100 == 2 && *(v99 - 40) == 6)
+				*(v99 - 40) = 8;
+			if (v100 == 1 && *(v99 - 1) == 6)
+				*(v99 - 1) = 7;
+			if (v100 == 6) {
+				v102 = &dungeon[v98 + 1][v96];
+				if (*v102 == 15 && dungeon[v98 + 1][v96 + 1] == 4)
+					*v102 = 10;
+			}
+			if (v100 == 1) {
+				v103 = &dungeon[v98][v96 + 1];
+				if (*v103 == 3)
+					*v103 = 4;
+				v104 = &dungeon[v98][v96 + 1];
+				if (*v104 == 6)
+					*v104 = 4;
+			}
+			if (v100 == 9) {
+				v105 = &dungeon[v98][v96 + 1];
+				if (*v105 == 3)
+					*v105 = 4;
+			}
+			if (v100 == 10) {
+				v106 = &dungeon[v98][v96 + 1];
+				if (*v106 == 3)
+					*v106 = 4;
+			}
+			if (v100 == 13) {
+				v107 = &dungeon[v98][v96 + 1];
+				if (*v107 == 3)
+					*v107 = 4;
+			}
+			if (v100 == 1) {
+				v108 = &dungeon[v98][v96 + 1];
+				if (*v108 == 5)
+					*v108 = 12;
+				v109 = &dungeon[v98][v96 + 1];
+				if (*v109 == 16)
+					*v109 = 13;
+			}
+			if (v100 == 6) {
+				v110 = &dungeon[v98][v96 + 1];
+				if (*v110 == 13)
+					*v110 = 16;
+			}
+			if (v100 == 25) {
+				v111 = &dungeon[v98][v96 + 1];
+				if (*v111 == 9)
+					*v111 = 10;
+			}
+			if (v100 == 13) {
+				v112 = &dungeon[v98][v96 + 1];
+				if (*v112 == 5)
+					*v112 = 12;
+			}
+			if (v100 == 28 && *(v99 - 1) == 6) {
+				v113 = &dungeon[v98 + 1][v96];
+				if (*v113 == 1)
+					*v113 = 23;
+			}
+			if (v100 == 19) {
+				v114 = &dungeon[v98 + 1][v96];
+				if (*v114 == 10)
+					*v114 = 17;
+			}
+			if (v100 == 21) {
+				v115 = &dungeon[v98 + 1][v96];
+				if (*v115 == 9)
+					*v115 = 11;
+			}
+			if (v100 == 11) {
+				v116 = &dungeon[v98 + 1][v96];
+				if (*v116 == 3)
+					*v116 = 5;
+			}
+			if (v100 == 10) {
+				v117 = &dungeon[v98 + 1][v96];
+				if (*v117 == 4)
+					*v117 = 12;
+			}
+			if (v100 == 14) {
+				v118 = &dungeon[v98 + 1][v96];
+				if (*v118 == 4)
+					*v118 = 12;
+			}
+			if (v100 == 27) {
+				v119 = &dungeon[v98 + 1][v96];
+				if (*v119 == 9)
+					*v119 = 11;
+			}
+			if (v100 == 15) {
+				v120 = &dungeon[v98 + 1][v96];
+				if (*v120 == 4)
+					*v120 = 12;
+			}
+			if (v100 == 21) {
+				v121 = &dungeon[v98 + 1][v96];
+				if (*v121 == 1)
+					*v121 = 16;
+			}
+			if (v100 == 11) {
+				v122 = &dungeon[v98 + 1][v96];
+				if (*v122 == 4)
+					*v122 = 12;
+			}
+			if (v100 == 2) {
+				v123 = &dungeon[v98 + 1][v96];
+				if (*v123 == 3)
+					*v123 = 5;
+			}
+			if (v100 == 9) {
+				v124 = &dungeon[v98 + 1][v96];
+				if (*v124 == 3)
+					*v124 = 5;
+			}
+			if (v100 == 14) {
+				v125 = &dungeon[v98 + 1][v96];
+				if (*v125 == 3)
+					*v125 = 5;
+			}
+			if (v100 == 15) {
+				v126 = &dungeon[v98 + 1][v96];
+				if (*v126 == 3)
+					*v126 = 5;
+			}
+			if (v100 == 2) {
+				v127 = &dungeon[v98 + 1][v96];
+				if (*v127 == 5 && dungeon[v98][v96 + 39] == 16)
+					*v127 = 12;
+				v128 = &dungeon[v98 + 1][v96];
+				if (*v128 == 4)
+					*v128 = 12;
+			}
+			if (v100 == 9) {
+				v129 = &dungeon[v98 + 1][v96];
+				if (*v129 == 4)
+					*v129 = 12;
+			}
+			if (v100 == 1 && *(v99 - 1) == 8)
+				*(v99 - 1) = 9;
+			if (v100 == 28) {
+				v130 = &dungeon[v98 + 1][v96];
+				if (*v130 == 23 && dungeon[v98 + 1][v96 + 1] == 3)
+					*v130 = 16;
+			}
+			++v97;
+		} while (v97 < 40);
+		++v96;
+	} while (v96 < 40);
+	v131 = 0;
+	do {
+		v132 = &dungeon[0][v131 + 1];
+		v133 = 40;
+		do {
+			v134 = *(v132 - 1);
+			if (v134 == 21 && v132[39] == 10)
+				v132[39] = 17;
+			if (v134 == 17 && v132[39] == 4)
+				v132[39] = 12;
+			if (v134 == 10 && v132[39] == 4)
+				v132[39] = 12;
+			if (v134 == 17 && *v132 == 5)
+				*v132 = 12;
+			if (v134 == 29 && *v132 == 9)
+				*v132 = 10;
+			if (v134 == 13 && *v132 == 5)
+				*v132 = 12;
+			if (v134 == 9 && *v132 == 16)
+				*v132 = 13;
+			if (v134 == 10 && *v132 == 16)
+				*v132 = 13;
+			if (v134 == 16 && *v132 == 3)
+				*v132 = 4;
+			if (v134 == 11 && *v132 == 5)
+				*v132 = 12;
+			if (v134 == 10 && v132[39] == 3 && v132[38] == 16)
+				v132[39] = 12;
+			if (v134 == 16 && *v132 == 5)
+				*v132 = 12;
+			if (v134 == 1 && *v132 == 6)
+				*v132 = 4;
+			if (v134 == 21 && v132[39] == 13 && *v132 == 10)
+				v132[40] = 12;
+			if (v134 == 15 && v132[39] == 10)
+				v132[39] = 17;
+			if (v134 == 22 && *v132 == 11)
+				*v132 = 17;
+			if (v134 == 15 && v132[39] == 28 && v132[79] == 16)
+				v132[39] = 23;
+			if (v134 == 28 && v132[39] == 23 && v132[40] == 1 && v132[79] == 6)
+				v132[39] = 16;
+			v132 += 40;
+			--v133;
+		} while (v133);
+		++v131;
+	} while (v131 < 40);
+	v135 = 0;
+	do {
+		v136 = (char *)dungeon + v135;
+		v137 = 40;
+		do {
+			v138 = *v136;
+			if (*v136 == 15 && v136[40] == 28 && v136[80] == 16)
+				v136[40] = 23;
+			if (v138 == 21 && v136[39] == 21 && v136[41] == 13 && v136[80] == 2)
+				v136[40] = 17;
+			if (v138 == 19 && v136[40] == 15 && v136[41] == 12)
+				v136[40] = 17;
+			v136 += 40;
+			--v137;
+		} while (v137);
+		++v135;
+	} while (v135 < 40);
+}
+
+void __cdecl DRLG_L4Subs()
+{
+	signed int v0;    // edi
+	signed int v1;    // esi
+	signed int v2;    // ebp
+	unsigned char v3; // bl
+	int v4;           // eax
+	signed int v5;    // ecx
+	signed int v6;    // edi
+	signed int v7;    // esi
+	signed int v8;    // ebx
+
+	v0 = 0;
+	do {
+		v1 = v0;
+		v2 = 40;
+		do {
+			if (!random(0, 3)) {
+				v3 = L4BTYPES[(unsigned char)dungeon[0][v1]];
+				if (v3) {
+					if (!dflags[0][v1]) {
+						v4 = random(0, 16);
+						v5 = -1;
+						while (v4 >= 0) {
+							if (++v5 == 140)
+								v5 = 0;
+							if (v3 == L4BTYPES[v5])
+								--v4;
+						}
+						dungeon[0][v1] = v5;
+					}
+				}
+			}
+			v1 += 40;
+			--v2;
+		} while (v2);
+		++v0;
+	} while (v0 < 40);
+	v6 = 0;
+	do {
+		v7 = v6;
+		v8 = 40;
+		do {
+			if (!random(0, 10) && L4BTYPES[(unsigned char)dungeon[0][v7]] == 6 && !dflags[0][v7])
+				dungeon[0][v7] = random(0, 3) + 95;
+			v7 += 40;
+			--v8;
+		} while (v8);
+		++v6;
+	} while (v6 < 40);
+}
+
+void __cdecl L4makeDungeon()
+{
+	signed int v0;  // ebx
+	signed int v1;  // esi
+	char *v2;       // edx
+	char v3;        // cl
+	int v4;         // eax
+	int v5;         // eax
+	int v6;         // ebx
+	char *v7;       // esi
+	signed int v8;  // edx
+	char v9;        // cl
+	int v10;        // eax
+	int v11;        // eax
+	signed int v12; // ebx
+	signed int v13; // esi
+	char *v14;      // edx
+	char v15;       // cl
+	int v16;        // eax
+	int v17;        // eax
+	int v18;        // ebx
+	char *v19;      // esi
+	signed int v20; // edx
+	char v21;       // cl
+	int v22;        // eax
+	int v23;        // eax
+	signed int v24; // [esp+Ch] [ebp-8h]
+	char *v25;      // [esp+10h] [ebp-4h]
+	char *v26;      // [esp+10h] [ebp-4h]
+
+	v0 = 0;
+	do {
+		v1 = 0;
+		v2 = (char *)dung + v0;
+		do {
+			v3 = *v2;
+			v2 += 20;
+			v4 = 160 * v1++;
+			v5 = v4 + 2 * v0;
+			L4dungeon[0][v5] = v3;
+			L4dungeon[0][v5 + 1] = v3;
+			L4dungeon[1][v5] = v3;
+			L4dungeon[1][v5 + 1] = v3;
+		} while (v1 < 20);
+		++v0;
+	} while (v0 < 20);
+	v6 = 0;
+	v25 = &dung[0][19];
+	v24 = 20;
+	do {
+		v7 = v25;
+		v8 = 0;
+		do {
+			v9 = *v7;
+			v7 += 20;
+			v10 = 160 * v8++;
+			v11 = v10 + 2 * v6;
+			L4dungeon[0][v11 + 40] = v9;
+			L4dungeon[0][v11 + 41] = v9;
+			L4dungeon[1][v11 + 40] = v9;
+			L4dungeon[1][v11 + 41] = v9;
+		} while (v8 < 20);
+		++v6;
+		--v25;
+		--v24;
+	} while (v24);
+	v12 = 0;
+	do {
+		v13 = 0;
+		v14 = &dung[19][v12];
+		do {
+			v15 = *v14;
+			v14 -= 20;
+			v16 = 160 * v13++;
+			v17 = v16 + 2 * v12;
+			L4dungeon[40][v17] = v15;
+			L4dungeon[40][v17 + 1] = v15;
+			L4dungeon[41][v17] = v15;
+			L4dungeon[41][v17 + 1] = v15;
+		} while (v13 < 20);
+		++v12;
+	} while (v12 < 20);
+	v18 = 0;
+	v26 = &dung[19][19];
+	do {
+		v19 = v26;
+		v20 = 0;
+		do {
+			v21 = *v19;
+			v19 -= 20;
+			v22 = 160 * v20++;
+			v23 = v22 + 2 * v18;
+			L4dungeon[40][v23 + 40] = v21;
+			L4dungeon[40][v23 + 41] = v21;
+			L4dungeon[41][v23 + 40] = v21;
+			L4dungeon[41][v23 + 41] = v21;
+		} while (v20 < 20);
+		++v18;
+		--v26;
+	} while ((signed int)v26 > (signed int)&dung[18][19]);
+}
+
+void __cdecl uShape()
+{
+	int v0;         // ecx
+	signed int v1;  // esi
+	signed int v2;  // eax
+	char v3;        // dl
+	int v4;         // eax
+	signed int v5;  // esi
+	int v6;         // ecx
+	int v7;         // ecx
+	int *v8;        // esi
+	signed int v9;  // eax
+	char v10;       // dl
+	int v11;        // eax
+	signed int v12; // esi
+	char *v13;      // edx
+
+	v0 = 19;
+	do {
+		v1 = 19;
+		do {
+			v2 = v1;
+			v3 = dung[v1][v0];
+			if (v3 == 1 || (hallok[v0] = 0, v3 == 1)) {
+				hallok[v0] = dung[v2][v0 + 1] == 1 && !dung[v2 + 1][v0 + 1];
+				v1 = 0;
+			}
+			--v1;
+		} while (v1 >= 0);
+		--v0;
+	} while (v0 >= 0);
+	v4 = random(0, 19) + 1;
+	do {
+		if (hallok[v4]) {
+			v5 = 19;
+			do {
+				v6 = v4 + 20 * v5;
+				if (dung[0][v6] == 1) {
+					v5 = -1;
+					v4 = 0;
+				} else {
+					dung[0][v6] = 1;
+					dung[0][v6 + 1] = 1;
+				}
+				--v5;
+			} while (v5 >= 0);
+		} else if (++v4 == 20) {
+			v4 = 1;
+		}
+	} while (v4);
+	v7 = 380;
+	v8 = &hallok[19];
+	do {
+		v9 = 19;
+		do {
+			v10 = dung[0][v7 + v9];
+			if (v10 == 1 || (*v8 = 0, v10 == 1)) {
+				*v8 = dung[1][v7 + v9] == 1 && !dung[1][v7 + 1 + v9];
+				v9 = 0;
+			}
+			--v9;
+		} while (v9 >= 0);
+		--v8;
+		v7 -= 20;
+	} while ((signed int)v8 >= (signed int)hallok);
+	v11 = random(0, 19) + 1;
+	do {
+		if (hallok[v11]) {
+			v12 = 19;
+			do {
+				v13 = &dung[v11][v12];
+				if (*v13 == 1) {
+					v12 = -1;
+					v11 = 0;
+				} else {
+					*v13 = 1;
+					dung[v11 + 1][v12] = 1;
+				}
+				--v12;
+			} while (v12 >= 0);
+		} else if (++v11 == 20) {
+			v11 = 1;
+		}
+	} while (v11);
+}
+
+int __cdecl GetArea()
+{
+	int result;    // eax
+	signed int v1; // edx
+	_BYTE *v2;     // ecx
+	signed int v3; // esi
+
+	result = 0;
+	v1 = 0;
+	do {
+		v2 = (unsigned char *)dung + v1;
+		v3 = 20;
+		do {
+			if (*v2 == 1)
+				++result;
+			v2 += 20;
+			--v3;
+		} while (v3);
+		++v1;
+	} while (v1 < 20);
+	return result;
+}
+
+void __cdecl L4firstRoom()
+{
+	int v0; // esi
+	int v1; // edi
+	int v2; // ebx
+	int v3; // eax
+	int v4; // eax
+	int v5; // ebp
+	//int v6; // eax
+	int v7;        // eax
+	int v8;        // eax
+	signed int v9; // [esp-4h] [ebp-18h]
+
+	if (currlevel == 16) {
+		v9 = 14;
+	} else {
+		if ((currlevel != quests[QTYPE_WARLRD]._qlevel || !quests[QTYPE_WARLRD]._qactive)
+		    && (currlevel != quests[QTYPE_VB]._qlevel || gbMaxPlayers == 1)) {
+			v0 = random(0, 5) + 2;
+			v1 = random(0, 5) + 2;
+			goto LABEL_10;
+		}
+		v9 = 11;
+	}
+	v1 = v9;
+	v0 = v9;
+LABEL_10:
+	v2 = 20 - v0;
+	v3 = ((20 - v0) >> 1) + random(0, 20 - ((20 - v0) >> 1) - v0);
+	if (v3 + v0 <= 19)
+		v2 = v3;
+	v4 = ((20 - v1) >> 1) + random(0, 20 - ((20 - v1) >> 1) - v1);
+	v5 = 20 - v1;
+	if (v4 + v1 <= 19)
+		v5 = v4;
+	if (currlevel == 16) {
+		l4holdx = v2;
+		l4holdy = v5;
+	}
+	//_LOBYTE(v6) = QuestStatus(QTYPE_WARLRD);
+	if (QuestStatus(QTYPE_WARLRD) || currlevel == quests[QTYPE_VB]._qlevel && gbMaxPlayers != 1) {
+		SP4x1 = v2 + 1;
+		SP4y1 = v5 + 1;
+		v7 = v0 + v2 + 1;
+		SP4y2 = v1 + v5 + 1;
+	} else {
+		v7 = 0;
+		SP4x1 = 0;
+		SP4y1 = 0;
+		SP4y2 = 0;
+	}
+	SP4x2 = v7;
+	L4drawRoom(v2, v5, v0, v1);
+	v8 = random(0, 2);
+	L4roomGen(v2, v5, v0, v1, v8);
+}
+// 528A34: using guessed type int l4holdx;
+// 528A38: using guessed type int l4holdy;
+// 528A40: using guessed type int SP4x2;
+// 528A48: using guessed type int SP4y2;
+// 679660: using guessed type char gbMaxPlayers;
+
+void __fastcall L4drawRoom(int x, int y, int width, int height)
+{
+	int i;    // esi
+	int v5;   // edi
+	char *v6; // eax
+
+	for (i = 0; i < height; ++i) {
+		if (width > 0) {
+			v5 = width;
+			v6 = &dung[x][i + y];
+			do {
+				*v6 = 1;
+				v6 += 20;
+				--v5;
+			} while (v5);
+		}
+	}
+}
+
+void __fastcall L4roomGen(int x, int y, int w, int h, int dir)
+{
+	int v5;   // eax
+	int v6;   // ecx
+	int v7;   // eax
+	int v8;   // ecx
+	int v9;   // eax
+	int v11;  // esi
+	int v12;  // edi
+	int v13;  // ebx
+	int v14;  // eax
+	int v15;  // eax
+	int v17;  // esi
+	int v18;  // edi
+	int v19;  // ebx
+	int v20;  // eax
+	int ya;   // [esp+Ch] [ebp-10h]
+	int yb;   // [esp+Ch] [ebp-10h]
+	int v23;  // [esp+10h] [ebp-Ch]
+	int v24;  // [esp+10h] [ebp-Ch]
+	int xa;   // [esp+14h] [ebp-8h]
+	int xb;   // [esp+14h] [ebp-8h]
+	int v27;  // [esp+18h] [ebp-4h]
+	int wa;   // [esp+24h] [ebp+8h]
+	int ha;   // [esp+28h] [ebp+Ch]
+	int hb;   // [esp+28h] [ebp+Ch]
+	int hc;   // [esp+28h] [ebp+Ch]
+	int dira; // [esp+2Ch] [ebp+10h]
+	int dirb; // [esp+2Ch] [ebp+10h]
+
+	v27 = y;
+	xa = x;
+	while (1) {
+		while (1) {
+			v5 = random(0, 4);
+			v6 = 0;
+			_LOBYTE(v6) = dir == 1 ? v5 != 0 : v5 == 0;
+			v7 = v6;
+			v8 = 0;
+			if (!v7)
+				break;
+			if (v7 != 1)
+				return;
+			dira = 0;
+			wa = w / 2;
+			do {
+				v9 = random(0, 5);
+				v11 = (v9 + 2) & 0xFFFFFFFE;
+				v12 = (random(0, 5) + 2) & 0xFFFFFFFE;
+				v13 = xa + wa - v11 / 2;
+				ya = v27 - v12;
+				v14 = L4checkRoom(v13 - 1, v27 - v12 - 1, v11 + 2, v12 + 1);
+				++dira;
+				v23 = v14;
+			} while (!v14 && dira < 20);
+			if (v14 == 1)
+				L4drawRoom(v13, ya, v11, v12);
+			xb = v27 + h;
+			ha = L4checkRoom(v13 - 1, v27 + h, v11 + 2, v12 + 1);
+			if (ha == 1)
+				L4drawRoom(v13, xb, v11, v12);
+			if (v23 == 1)
+				L4roomGen(v13, ya, v11, v12, 0);
+			if (ha != 1)
+				return;
+			dir = 0;
+			h = v12;
+			w = v11;
+			v27 = xb;
+			xa = v13;
+		}
+		dirb = 0;
+		hb = h / 2;
+		do {
+			v15 = random(0, 5);
+			v17 = (v15 + 2) & 0xFFFFFFFE;
+			v18 = (random(0, 5) + 2) & 0xFFFFFFFE;
+			v19 = v27 + hb - v18 / 2;
+			yb = xa - v17;
+			v20 = L4checkRoom(xa - v17 - 1, v19 - 1, v18 + 2, v17 + 1);
+			++dirb;
+			v24 = v20;
+		} while (!v20 && dirb < 20);
+		if (v20 == 1)
+			L4drawRoom(yb, v19, v17, v18);
+		xa += w;
+		hc = L4checkRoom(xa, v19 - 1, v17 + 1, v18 + 2);
+		if (hc == 1)
+			L4drawRoom(xa, v19, v17, v18);
+		if (v24 == 1)
+			L4roomGen(yb, v19, v17, v18, 1);
+		if (hc != 1)
+			break;
+		dir = 1;
+		h = v18;
+		w = v17;
+		v27 = v19;
+	}
+}
+
+BOOLEAN __fastcall L4checkRoom(int x, int y, int width, int height)
+{
+	int v4;   // esi
+	int v5;   // ebx
+	char *v6; // edi
+	int v8;   // [esp+Ch] [ebp-4h]
+
+	v4 = 0;
+	if (x > 0 && y > 0) {
+		if (height <= 0)
+			return 1;
+		while (1) {
+			v8 = 0;
+			if (width > 0)
+				break;
+		LABEL_12:
+			if (++v4 >= height)
+				return 1;
+		}
+		v5 = x;
+		v6 = &dung[x][v4 + y];
+		while (v5 >= 0 && v5 < 20 && v4 + y >= 0 && v4 + y < 20 && !*v6) {
+			++v8;
+			v6 += 20;
+			++v5;
+			if (v8 >= width)
+				goto LABEL_12;
+		}
+	}
+	return 0;
+}
+
+BOOLEAN __fastcall DRLG_L4PlaceMiniSet(const unsigned char *miniset, int tmin, int tmax, int cx, int cy, int setview, int ldir)
+{
+	int v7;                   // ebx
+	int v8;                   // esi
+	int v9;                   // edi
+	int v10;                  // edx
+	int v11;                  // esi
+	int v12;                  // ebx
+	int v13;                  // edi
+	signed int i;             // eax
+	int v15;                  // ecx
+	unsigned char v16;        // dl
+	int v17;                  // eax
+	int j;                    // ecx
+	int v19;                  // edi
+	int v20;                  // edx
+	char v21;                 // bl
+	BOOLEAN result;           // al
+	const unsigned char *v23; // [esp+Ch] [ebp-28h]
+	int v24;                  // [esp+10h] [ebp-24h]
+	int v25;                  // [esp+14h] [ebp-20h]
+	int v26;                  // [esp+18h] [ebp-1Ch]
+	signed int v27;           // [esp+1Ch] [ebp-18h]
+	int v28;                  // [esp+20h] [ebp-14h]
+	int v29;                  // [esp+24h] [ebp-10h]
+	int v30;                  // [esp+28h] [ebp-Ch]
+	int max;                  // [esp+2Ch] [ebp-8h]
+	//int v32; // [esp+30h] [ebp-4h]
+	int v33;   // [esp+30h] [ebp-4h]
+	int tmaxa; // [esp+3Ch] [ebp+8h]
+
+	v7 = miniset[1];
+	v8 = tmin;
+	v9 = *miniset;
+	v23 = miniset;
+	v10 = tmax - tmin;
+	v28 = *miniset;
+	v29 = miniset[1];
+	if (v10)
+		v24 = v8 + random(0, v10);
+	else
+		v24 = 1;
+	v25 = 0;
+	if (v24 <= 0) {
+		v11 = tmax;
+		v12 = 0; /* v32 */
+	} else {
+		max = 40 - v9;
+		v30 = 40 - v7;
+		do {
+			v11 = random(0, max);
+			v27 = 0;
+			v12 = random(0, v30);
+			v33 = v12;
+			do {
+				if (v27 >= 200)
+					return 0;
+				tmaxa = 1;
+				if (v11 >= SP4x1 && v11 <= SP4x2 && v12 >= SP4y1 && v12 <= SP4y2)
+					tmaxa = 0;
+				if (cx != -1 && v11 >= cx - v28 && v11 <= cx + 12) {
+					v11 = random(0, max);
+					tmaxa = 0;
+					v33 = random(0, v30);
+					v12 = v33;
+				}
+				if (cy != -1 && v12 >= cy - v29 && v12 <= cy + 12) {
+					v11 = random(0, max);
+					tmaxa = 0;
+					v33 = random(0, v30);
+					v12 = v33;
+				}
+				v13 = 0;
+				for (i = 2; v13 < v29; ++v13) {
+					if (tmaxa != 1)
+						break;
+					v26 = 0;
+					if (v28 > 0) {
+						v15 = v12 + v13 + 40 * v11;
+						do {
+							if (tmaxa != 1)
+								break;
+							v16 = v23[i];
+							if (v16 && dungeon[0][v15] != v16)
+								tmaxa = 0;
+							if (dflags[0][v15])
+								tmaxa = 0;
+							++i;
+							++v26;
+							v15 += 40;
+						} while (v26 < v28);
+					}
+				}
+				if (!tmaxa && ++v11 == max) {
+					v11 = 0;
+					v33 = ++v12;
+					if (v12 == v30) {
+						v33 = 0;
+						v12 = 0;
+					}
+				}
+				++v27;
+			} while (!tmaxa);
+			if (v27 >= 200)
+				return 0;
+			v17 = 0;
+			for (j = v28 * v29 + 2; v17 < v29; ++v17) {
+				v19 = v28;
+				if (v28 > 0) {
+					v20 = v12 + v17 + 40 * v11;
+					do {
+						v21 = v23[j];
+						if (v21) {
+							dflags[0][v20] |= DFLAG_POPULATED;
+							dungeon[0][v20] = v21;
+						}
+						++j;
+						v20 += 40;
+						--v19;
+					} while (v19);
+					v12 = v33;
+				}
+			}
+			++v25;
+		} while (v25 < v24);
+	}
+	if (currlevel == 15) {
+		quests[QTYPE_VB]._qtx = v11 + 1;
+		quests[QTYPE_VB]._qty = v12 + 1;
+	}
+	result = 1;
+	if (setview == 1) {
+		ViewX = 2 * v11 + 21;
+		ViewY = 2 * v12 + 22;
+	}
+	if (!ldir) {
+		LvlViewX = 2 * v11 + 21;
+		LvlViewY = 2 * v12 + 22;
+	}
+	return result;
+}
+// 528A40: using guessed type int SP4x2;
+// 528A48: using guessed type int SP4y2;
+// 5CF320: using guessed type int LvlViewY;
+// 5CF324: using guessed type int LvlViewX;
+
+void __cdecl DRLG_L4FloodTVal()
+{
+	int v0;       // ebx
+	int v1;       // esi
+	char *v2;     // edi
+	_BYTE *v3;    // [esp+Ch] [ebp-Ch]
+	signed int x; // [esp+10h] [ebp-8h]
+	signed int i; // [esp+14h] [ebp-4h]
+
+	v0 = 16;
+	v1 = 0;
+	do {
+		i = 0;
+		x = 16;
+		v2 = &dung_map[16][v0];
+		v3 = (unsigned char *)dungeon + v1;
+		do {
+			if (*v3 == 6 && !*v2) {
+				DRLG_L4FTVR(i, v1, x, v0, 0);
+				++TransVal;
+			}
+			x += 2;
+			v3 += 40;
+			v2 += 224;
+			++i;
+		} while (i < 40);
+		v0 += 2;
+		++v1;
+	} while (v1 < 40);
+}
+// 5A5590: using guessed type char TransVal;
+
+void __fastcall DRLG_L4FTVR(int i, int j, int x, int y, int d)
+{
+	int v5;   // ebx
+	int v6;   // esi
+	int v7;   // edi
+	int v8;   // edx
+	int v9;   // ecx
+	int v10;  // ebx
+	int v11;  // eax
+	int v12;  // edi
+	char v13; // al
+	char v14; // al
+	int v15;  // ecx
+	int v16;  // ecx
+	int v17;  // ecx
+	int v18;  // ecx
+	int v19;  // [esp+Ch] [ebp-14h]
+	int k;    // [esp+10h] [ebp-10h]
+	int v21;  // [esp+14h] [ebp-Ch]
+	int ja;   // [esp+18h] [ebp-8h]
+	int ia;   // [esp+1Ch] [ebp-4h]
+	int ya;   // [esp+2Ch] [ebp+Ch]
+
+	v5 = x;
+	v6 = y;
+	v7 = j;
+	v8 = i;
+	v9 = 112 * x + y;
+	ja = v7;
+	v21 = v8;
+	if (!dung_map[0][v9]) {
+		v19 = x;
+		ia = v8 - 1;
+		v10 = x - 2;
+		v11 = 40 * v8;
+		ya = v7 - 1;
+		v12 = v6 - 2;
+		for (k = 40 * v8; dungeon[0][v11 + ja] == 6; v11 = k) {
+			v13 = TransVal;
+			dung_map[0][v9] = TransVal;
+			dung_map[1][v9] = v13;
+			dung_map[0][v9 + 1] = v13;
+			dung_map[1][v9 + 1] = v13;
+			DRLG_L4FTVR(ia + 2, ja, v10 + 4, v6, 1);
+			DRLG_L4FTVR(ia, ja, v10, v6, 2);
+			DRLG_L4FTVR(v21, ya + 2, x, v12 + 4, 3);
+			DRLG_L4FTVR(v21, ya, x, v12, 4);
+			DRLG_L4FTVR(ia, ya, v10, v12, 5);
+			DRLG_L4FTVR(ia + 2, ya, v10 + 4, v12, 6);
+			DRLG_L4FTVR(ia, ya + 2, v10, v12 + 4, 7);
+			v19 += 2;
+			k += 40;
+			d = 8;
+			x += 2;
+			v6 += 2;
+			v12 += 2;
+			v10 += 2;
+			++ja;
+			++ya;
+			++v21;
+			++ia;
+			v9 = v19 * 112 + v6;
+			if (dung_map[v19][v6])
+				break;
+		}
+		v5 = x;
+	}
+	v14 = TransVal;
+	if (d == 1) {
+		v15 = v6 + 112 * v5;
+		dung_map[0][v15] = TransVal;
+		dung_map[0][v15 + 1] = v14;
+	}
+	if (d == 2) {
+		v16 = v6 + 112 * v5;
+		dung_map[1][v16] = v14;
+		dung_map[1][v16 + 1] = v14;
+	}
+	if (d == 3) {
+		v17 = v6 + 112 * v5;
+		dung_map[0][v17] = v14;
+		dung_map[1][v17] = v14;
+	}
+	if (d == 4) {
+		v18 = v6 + 112 * v5;
+		dung_map[0][v18 + 1] = v14;
+		dung_map[1][v18 + 1] = v14;
+	}
+	if (d == 5)
+		dung_map[v5 + 1][v6 + 1] = v14;
+	if (d == 6)
+		dung_map[v5][v6 + 1] = v14;
+	if (d == 7)
+		dung_map[v5 + 1][v6] = v14;
+	if (d == 8)
+		dung_map[v5][v6] = v14;
+}
+// 5A5590: using guessed type char TransVal;
+
+void __cdecl DRLG_L4TransFix()
+{
+	signed int v0; // ebx
+	char *v1;      // esi
+	char *v2;      // edi
+	char v3;       // al
+	signed int v4; // [esp+Ch] [ebp-8h]
+	char *v5;      // [esp+10h] [ebp-4h]
+
+	v0 = 0;
+	v5 = &dung_map[16][16];
+	do {
+		v1 = v5;
+		v2 = (char *)dungeon + v0;
+		v4 = 40;
+		do {
+			if (IsDURWall(*v2) && *(v2 - 1) == 18) {
+				v1[112] = *v1;
+				v1[113] = *v1;
+			}
+			if (IsDLLWall(*v2) && v2[40] == 19) {
+				v1[1] = *v1;
+				v1[113] = *v1;
+			}
+			v3 = *v2;
+			if (*v2 == 18) {
+				v1[112] = *v1;
+				v1[113] = *v1;
+			}
+			if (v3 == 19) {
+				v1[1] = *v1;
+				v1[113] = *v1;
+			}
+			if (v3 == 24) {
+				v1[112] = *v1;
+				v1[1] = *v1;
+				v1[113] = *v1;
+			}
+			if (v3 == 57) {
+				*(v1 - 112) = v1[1];
+				*v1 = v1[1];
+			}
+			if (v3 == 53) {
+				*(v1 - 1) = v1[112];
+				*v1 = v1[112];
+			}
+			v1 += 224;
+			v2 += 40;
+			--v4;
+		} while (v4);
+		v5 += 2;
+		++v0;
+	} while (v0 < 40);
+}
+
+void __cdecl DRLG_L4Corners()
+{
+	signed int v0; // edx
+	char *v1;      // ecx
+	signed int v2; // esi
+	char v3;       // al
+
+	v0 = 1;
+	do {
+		v1 = &dungeon[1][v0];
+		v2 = 38;
+		do {
+			v3 = *v1;
+			if ((unsigned char)*v1 >= 0x12u
+			    && (unsigned char)v3 <= 0x1Eu
+			    && ((unsigned char)v1[40] < 0x12u || (unsigned char)v1[1] < 0x12u)) {
+				*v1 = v3 + 98;
+			}
+			v1 += 40;
+			--v2;
+		} while (v2);
+		++v0;
+	} while (v0 < 39);
+}
+
+void __cdecl DRLG_L4Pass3()
+{
+	int i, j, xx, yy;
+	long v1, v2, v3, v4, lv;
+
+	lv = 30-1;
+
+#if (_MSC_VER >= 800) && (_MSC_VER <= 1200)
+	__asm {
+		mov		esi, pMegaTiles
+		mov		eax, lv
+		shl		eax, 3
+		add		esi, eax
+		xor		eax, eax
+		lodsw
+		inc		eax
+		mov		v1, eax
+		lodsw
+		inc		eax
+		mov		v2, eax
+		lodsw
+		inc		eax
+		mov		v3, eax
+		lodsw
+		inc		eax
+		mov		v4, eax
+	}
+#else
+	v1 = *((WORD *)&pMegaTiles[lv*8])+1;
+	v2 = *((WORD *)&pMegaTiles[lv*8]+1)+1;
+	v3 = *((WORD *)&pMegaTiles[lv*8]+2)+1;
+	v4 = *((WORD *)&pMegaTiles[lv*8]+3)+1;
+#endif
+
+	for(j = 0; j < MAXDUNY; j += 2) {
+		for(i = 0; i < MAXDUNX; i += 2) {
+			dPiece[i][j] = v1;
+			dPiece[i+1][j] = v2;
+			dPiece[i][j+1] = v3;
+			dPiece[i+1][j+1] = v4;
+		}
+	}
+
+	yy = 16;
+	for(j = 0; j < DMAXY; j++) {
+		xx = 16;
+		for(i = 0; i < DMAXX; i++) {
+			lv = (unsigned char)dungeon[i][j]-1;
+#if (_MSC_VER >= 800) && (_MSC_VER <= 1200)
+			if(lv >= 0) {
+				__asm {
+					mov		esi, pMegaTiles
+					mov		eax, lv
+					shl		eax, 3
+					add		esi, eax
+					xor		eax, eax
+					lodsw
+					inc		eax
+					mov		v1, eax
+					lodsw
+					inc		eax
+					mov		v2, eax
+					lodsw
+					inc		eax
+					mov		v3, eax
+					lodsw
+					inc		eax
+					mov		v4, eax
+				}
+			} else {
+				v1 = 0;
+				v2 = 0;
+				v3 = 0;
+				v4 = 0;
+			}
+#else
+			if(lv >= 0) {
+				v1 = *((WORD *)&pMegaTiles[lv*8])+1;
+				v2 = *((WORD *)&pMegaTiles[lv*8]+1)+1;
+				v3 = *((WORD *)&pMegaTiles[lv*8]+2)+1;
+				v4 = *((WORD *)&pMegaTiles[lv*8]+3)+1;
+			} else {
+				v1 = 0;
+				v2 = 0;
+				v3 = 0;
+				v4 = 0;
+			}
+#endif
+			dPiece[xx][yy] = v1;
+			dPiece[xx+1][yy] = v2;
+			dPiece[xx][yy+1] = v3;
+			dPiece[xx+1][yy+1] = v4;
+			xx += 2;
+		}
+		yy += 2;
+	}
+}
+
+DEVILUTION_END_NAMESPACE