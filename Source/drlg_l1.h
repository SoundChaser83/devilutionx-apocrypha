/**
 * @file drlg_l1.h
 *
 * Interface of the cathedral level generation algorithms.
 */
#ifndef __DRLG_L1_H__
#define __DRLG_L1_H__

<<<<<<< HEAD
DEVILUTION_BEGIN_NAMESPACE

#ifdef __cplusplus
extern "C" {
#endif

extern BYTE L5dungeon[80][80];
extern BYTE L5dflags[DMAXX][DMAXY];
extern BOOL L5setloadflag;
extern int HR1;
extern int HR2;
extern int HR3;
=======
#ifdef HELLFIRE
>>>>>>> 4251527e
extern int UberRow;
extern int UberCol;
extern int IsUberRoomOpened;
extern int UberLeverRow;
extern int UberLeverCol;
extern int IsUberLeverActivated;
extern int UberDiabloMonsterIndex;
<<<<<<< HEAD
extern int VR1;
extern int VR2;
extern int VR3;
extern BYTE *L5pSetPiece;
=======
#endif
>>>>>>> 4251527e

void DRLG_Init_Globals();
void LoadL1Dungeon(const char *sFileName, int vx, int vy);
void LoadPreL1Dungeon(const char *sFileName, int vx, int vy);
void CreateL5Dungeon(DWORD rseed, int entry);
#ifdef HELLFIRE
void drlg_l1_set_crypt_room(int rx1, int ry1);
void drlg_l1_set_corner_room(int rx1, int ry1);
void drlg_l1_crypt_pattern1(int rndper);
void drlg_l1_crypt_pattern2(int rndper);
void drlg_l1_crypt_pattern3(int rndper);
void drlg_l1_crypt_pattern4(int rndper);
void drlg_l1_crypt_pattern5(int rndper);
void drlg_l1_crypt_pattern6(int rndper);
void drlg_l1_crypt_pattern7(int rndper);
#endif

<<<<<<< HEAD
/* rdata */
extern const ShadowStruct SPATS[37];

// BUGFIX: These arrays should contain an additional 0 (207 elements).
extern const BYTE BSTYPES[207];
extern const BYTE L5BTYPES[207];

extern const BYTE STAIRSUP[];
extern const BYTE L5STAIRSUP[];
extern const BYTE STAIRSDOWN[];
extern const BYTE LAMPS[];
extern const BYTE PWATERIN[];

/* data */
extern BYTE L5ConvTbl[16];

#ifdef __cplusplus
}
#endif

DEVILUTION_END_NAMESPACE

=======
>>>>>>> 4251527e
#endif /* __DRLG_L1_H__ */
<|MERGE_RESOLUTION|>--- conflicted
+++ resolved
@@ -1,82 +1,45 @@
-/**
- * @file drlg_l1.h
- *
- * Interface of the cathedral level generation algorithms.
- */
-#ifndef __DRLG_L1_H__
-#define __DRLG_L1_H__
-
-<<<<<<< HEAD
-DEVILUTION_BEGIN_NAMESPACE
-
-#ifdef __cplusplus
-extern "C" {
-#endif
-
-extern BYTE L5dungeon[80][80];
-extern BYTE L5dflags[DMAXX][DMAXY];
-extern BOOL L5setloadflag;
-extern int HR1;
-extern int HR2;
-extern int HR3;
-=======
-#ifdef HELLFIRE
->>>>>>> 4251527e
-extern int UberRow;
-extern int UberCol;
-extern int IsUberRoomOpened;
-extern int UberLeverRow;
-extern int UberLeverCol;
-extern int IsUberLeverActivated;
-extern int UberDiabloMonsterIndex;
-<<<<<<< HEAD
-extern int VR1;
-extern int VR2;
-extern int VR3;
-extern BYTE *L5pSetPiece;
-=======
-#endif
->>>>>>> 4251527e
-
-void DRLG_Init_Globals();
-void LoadL1Dungeon(const char *sFileName, int vx, int vy);
-void LoadPreL1Dungeon(const char *sFileName, int vx, int vy);
-void CreateL5Dungeon(DWORD rseed, int entry);
-#ifdef HELLFIRE
-void drlg_l1_set_crypt_room(int rx1, int ry1);
-void drlg_l1_set_corner_room(int rx1, int ry1);
-void drlg_l1_crypt_pattern1(int rndper);
-void drlg_l1_crypt_pattern2(int rndper);
-void drlg_l1_crypt_pattern3(int rndper);
-void drlg_l1_crypt_pattern4(int rndper);
-void drlg_l1_crypt_pattern5(int rndper);
-void drlg_l1_crypt_pattern6(int rndper);
-void drlg_l1_crypt_pattern7(int rndper);
-#endif
-
-<<<<<<< HEAD
-/* rdata */
-extern const ShadowStruct SPATS[37];
-
-// BUGFIX: These arrays should contain an additional 0 (207 elements).
-extern const BYTE BSTYPES[207];
-extern const BYTE L5BTYPES[207];
-
-extern const BYTE STAIRSUP[];
-extern const BYTE L5STAIRSUP[];
-extern const BYTE STAIRSDOWN[];
-extern const BYTE LAMPS[];
-extern const BYTE PWATERIN[];
-
-/* data */
-extern BYTE L5ConvTbl[16];
-
-#ifdef __cplusplus
-}
-#endif
-
-DEVILUTION_END_NAMESPACE
-
-=======
->>>>>>> 4251527e
-#endif /* __DRLG_L1_H__ */
+/**
+ * @file drlg_l1.h
+ *
+ * Interface of the cathedral level generation algorithms.
+ */
+#ifndef __DRLG_L1_H__
+#define __DRLG_L1_H__
+
+DEVILUTION_BEGIN_NAMESPACE
+
+#ifdef __cplusplus
+extern "C" {
+#endif
+
+extern int UberRow;
+extern int UberCol;
+extern int IsUberRoomOpened;
+extern int UberLeverRow;
+extern int UberLeverCol;
+extern int IsUberLeverActivated;
+extern int UberDiabloMonsterIndex;
+
+void DRLG_Init_Globals();
+void LoadL1Dungeon(const char *sFileName, int vx, int vy);
+void LoadPreL1Dungeon(const char *sFileName, int vx, int vy);
+void CreateL5Dungeon(DWORD rseed, int entry);
+#ifdef HELLFIRE
+void drlg_l1_set_crypt_room(int rx1, int ry1);
+void drlg_l1_set_corner_room(int rx1, int ry1);
+void drlg_l1_crypt_pattern1(int rndper);
+void drlg_l1_crypt_pattern2(int rndper);
+void drlg_l1_crypt_pattern3(int rndper);
+void drlg_l1_crypt_pattern4(int rndper);
+void drlg_l1_crypt_pattern5(int rndper);
+void drlg_l1_crypt_pattern6(int rndper);
+void drlg_l1_crypt_pattern7(int rndper);
+#endif
+
+#ifdef __cplusplus
+}
+#endif
+
+DEVILUTION_END_NAMESPACE
+
+#endif /* __DRLG_L1_H__ */