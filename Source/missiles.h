/**
 * @file missiles.h
 *
 * Interface of missile functionality.
 */
#ifndef __MISSILES_H__
#define __MISSILES_H__

DEVILUTION_BEGIN_NAMESPACE

#ifdef __cplusplus
extern "C" {
#endif

extern int missileactive[MAXMISSILES];
extern int missileavail[MAXMISSILES];
extern MissileStruct missile[MAXMISSILES];
extern int nummissiles;
extern BOOL MissilePreFlag;

void GetDamageAmt(int i, int *mind, int *maxd);
int GetSpellLevel(int id, int sn);
void DeleteMissile(int mi, int i);
BOOL MonsterTrapHit(int m, int mindam, int maxdam, int dist, int t, BOOLEAN shift);
BOOL PlayerMHit(int pnum, int m, int dist, int mind, int maxd, int mtype, BOOLEAN shift, int earflag);
void SetMissAnim(int mi, int animtype);
void SetMissDir(int mi, int dir);
void LoadMissileGFX(BYTE mi);
void InitMissileGFX();
void FreeMissiles();
void FreeMissiles2();
void InitMissiles();
#ifdef HELLFIRE
void missiles_hive_explosion(int mi, int sx, int sy, int dx, int dy, int midir, char mienemy, int id, int dam);
void missiles_fire_rune(int mi, int sx, int sy, int dx, int dy, int midir, char mienemy, int id, int dam);
void missiles_light_rune(int mi, int sx, int sy, int dx, int dy, int midir, char mienemy, int id, int dam);
void missiles_great_light_rune(int mi, int sx, int sy, int dx, int dy, int midir, char mienemy, int id, int dam);
void missiles_immolation_rune(int mi, int sx, int sy, int dx, int dy, int midir, char mienemy, int id, int dam);
void missiles_stone_rune(int mi, int sx, int sy, int dx, int dy, int midir, char mienemy, int id, int dam);
void missiles_reflection(int mi, int sx, int sy, int dx, int dy, int midir, char mienemy, int id, int dam);
void missiles_berserk(int mi, int sx, int sy, int dx, int dy, int midir, char mienemy, int id, int dam);
void missiles_430624(int mi, int sx, int sy, int dx, int dy, int midir, char mienemy, int id, int dam);
void missiles_jester(int mi, int sx, int sy, int dx, int dy, int midir, char mienemy, int id, int dam);
void missiles_steal_pots(int mi, int sx, int sy, int dx, int dy, int midir, char mienemy, int id, int dam);
void missiles_mana_trap(int mi, int sx, int sy, int dx, int dy, int midir, char mienemy, int id, int dam);
void missiles_spec_arrow(int mi, int sx, int sy, int dx, int dy, int midir, char mienemy, int id, int dam);
void missiles_warp(int mi, int sx, int sy, int dx, int dy, int midir, char mienemy, int id, int dam);
void missiles_light_wall(int mi, int sx, int sy, int dx, int dy, int midir, char mienemy, int id, int dam);
void missiles_rune_explosion(int mi, int sx, int sy, int dx, int dy, int midir, char mienemy, int id, int dam);
void missiles_immo_1(int mi, int sx, int sy, int dx, int dy, int midir, char mienemy, int id, int dam);
void missiles_immo_2(int mi, int sx, int sy, int dx, int dy, int midir, char mienemy, int id, int dam);
void missiles_larrow(int mi, int sx, int sy, int dx, int dy, int midir, char mienemy, int id, int dam);
void missiles_43303D(int mi, int sx, int sy, int dx, int dy, int midir, char mienemy, int id, int dam);
void missiles_433040(int mi, int sx, int sy, int dx, int dy, int midir, char mienemy, int id, int dam);
void missiles_rech_mana(int mi, int sx, int sy, int dx, int dy, int midir, char mienemy, int id, int dam);
void missiles_magi(int mi, int sx, int sy, int dx, int dy, int midir, char mienemy, int id, int dam);
void missiles_ring(int mi, int sx, int sy, int dx, int dy, int midir, char mienemy, int id, int dam);
void missiles_search(int mi, int sx, int sy, int dx, int dy, int midir, char mienemy, int id, int dam);
void missiles_cbolt_arrow(int mi, int sx, int sy, int dx, int dy, int midir, char mienemy, int id, int dam);
void missiles_hbolt_arrow(int mi, int sx, int sy, int dx, int dy, int midir, char mienemy, int id, int dam);
void AddBlodboil(int mi, int sx, int sy, int dx, int dy, int midir, char mienemy, int id, int dam);
#endif
void AddLArrow(int mi, int sx, int sy, int dx, int dy, int midir, char mienemy, int id, int dam);
void AddArrow(int mi, int sx, int sy, int dx, int dy, int midir, char mienemy, int id, int dam);
void AddRndTeleport(int mi, int sx, int sy, int dx, int dy, int midir, char mienemy, int id, int dam);
void AddFirebolt(int mi, int sx, int sy, int dx, int dy, int midir, char micaster, int id, int dam);
void AddMagmaball(int mi, int sx, int sy, int dx, int dy, int midir, char mienemy, int id, int dam);
void miss_null_33(int mi, int sx, int sy, int dx, int dy, int midir, char mienemy, int id, int dam);
void AddTeleport(int mi, int sx, int sy, int dx, int dy, int midir, char mienemy, int id, int dam);
void AddLightball(int mi, int sx, int sy, int dx, int dy, int midir, char mienemy, int id, int dam);
void AddFirewall(int mi, int sx, int sy, int dx, int dy, int midir, char mienemy, int id, int dam);
void AddFireball(int mi, int sx, int sy, int dx, int dy, int midir, char mienemy, int id, int dam);
void AddLightctrl(int mi, int sx, int sy, int dx, int dy, int midir, char mienemy, int id, int dam);
void AddLightning(int mi, int sx, int sy, int dx, int dy, int midir, char mienemy, int id, int dam);
void AddMisexp(int mi, int sx, int sy, int dx, int dy, int midir, char mienemy, int id, int dam);
void AddWeapexp(int mi, int sx, int sy, int dx, int dy, int midir, char mienemy, int id, int dam);
void AddTown(int mi, int sx, int sy, int dx, int dy, int midir, char mienemy, int id, int dam);
void AddFlash(int mi, int sx, int sy, int dx, int dy, int midir, char mienemy, int id, int dam);
void AddFlash2(int mi, int sx, int sy, int dx, int dy, int midir, char mienemy, int id, int dam);
void AddManashield(int mi, int sx, int sy, int dx, int dy, int midir, char mienemy, int id, int dam);
void AddFiremove(int mi, int sx, int sy, int dx, int dy, int midir, char mienemy, int id, int dam);
void AddGuardian(int mi, int sx, int sy, int dx, int dy, int midir, char mienemy, int id, int dam);
void AddChain(int mi, int sx, int sy, int dx, int dy, int midir, char mienemy, int id, int dam);
void miss_null_11(int mi, int sx, int sy, int dx, int dy, int midir, char mienemy, int id, int dam);
void miss_null_12(int mi, int sx, int sy, int dx, int dy, int midir, char mienemy, int id, int dam);
void miss_null_13(int mi, int sx, int sy, int dx, int dy, int midir, char mienemy, int id, int dam);
void AddRhino(int mi, int sx, int sy, int dx, int dy, int midir, char mienemy, int id, int dam);
void miss_null_32(int mi, int sx, int sy, int dx, int dy, int midir, char mienemy, int id, int dam);
void AddFlare(int mi, int sx, int sy, int dx, int dy, int midir, char mienemy, int id, int dam);
void AddAcid(int mi, int sx, int sy, int dx, int dy, int midir, char mienemy, int id, int dam);
void miss_null_1D(int mi, int sx, int sy, int dx, int dy, int midir, char mienemy, int id, int dam);
void AddAcidpud(int mi, int sx, int sy, int dx, int dy, int midir, char mienemy, int id, int dam);
void AddStone(int mi, int sx, int sy, int dx, int dy, int midir, char mienemy, int id, int dam);
void AddGolem(int mi, int sx, int sy, int dx, int dy, int midir, char mienemy, int id, int dam);
void AddEtherealize(int mi, int sx, int sy, int dx, int dy, int midir, char mienemy, int id, int dam);
void miss_null_1F(int mi, int sx, int sy, int dx, int dy, int midir, char mienemy, int id, int dam);
void miss_null_23(int mi, int sx, int sy, int dx, int dy, int midir, char mienemy, int id, int dam);
void AddBoom(int mi, int sx, int sy, int dx, int dy, int midir, char mienemy, int id, int dam);
void AddHeal(int mi, int sx, int sy, int dx, int dy, int midir, char mienemy, int id, int dam);
void AddHealOther(int mi, int sx, int sy, int dx, int dy, int midir, char mienemy, int id, int dam);
void AddElement(int mi, int sx, int sy, int dx, int dy, int midir, char mienemy, int id, int dam);
void AddIdentify(int mi, int sx, int sy, int dx, int dy, int midir, char mienemy, int id, int dam);
void AddFirewallC(int mi, int sx, int sy, int dx, int dy, int midir, char mienemy, int id, int dam);
void AddInfra(int mi, int sx, int sy, int dx, int dy, int midir, char mienemy, int id, int dam);
void AddWave(int mi, int sx, int sy, int dx, int dy, int midir, char mienemy, int id, int dam);
void AddNova(int mi, int sx, int sy, int dx, int dy, int midir, char mienemy, int id, int dam);
void AddBlodboil(int mi, int sx, int sy, int dx, int dy, int midir, char mienemy, int id, int dam);
void AddRepair(int mi, int sx, int sy, int dx, int dy, int midir, char mienemy, int id, int dam);
void AddRecharge(int mi, int sx, int sy, int dx, int dy, int midir, char mienemy, int id, int dam);
void AddDisarm(int mi, int sx, int sy, int dx, int dy, int midir, char mienemy, int id, int dam);
void AddApoca(int mi, int sx, int sy, int dx, int dy, int midir, char mienemy, int id, int dam);
void AddFlame(int mi, int sx, int sy, int dx, int dy, int midir, char mienemy, int id, int dam);
void AddFlamec(int mi, int sx, int sy, int dx, int dy, int midir, char mienemy, int id, int dam);
void AddCbolt(int mi, int sx, int sy, int dx, int dy, int midir, char micaster, int id, int dam);
void AddHbolt(int mi, int sx, int sy, int dx, int dy, int midir, char micaster, int id, int dam);
void AddResurrect(int mi, int sx, int sy, int dx, int dy, int midir, char mienemy, int id, int dam);
void AddResurrectBeam(int mi, int sx, int sy, int dx, int dy, int midir, char mienemy, int id, int dam);
void AddTelekinesis(int mi, int sx, int sy, int dx, int dy, int midir, char mienemy, int id, int dam);
void AddBoneSpirit(int mi, int sx, int sy, int dx, int dy, int midir, char mienemy, int id, int dam);
void AddRportal(int mi, int sx, int sy, int dx, int dy, int midir, char mienemy, int id, int dam);
void AddDiabApoca(int mi, int sx, int sy, int dx, int dy, int midir, char mienemy, int id, int dam);
int AddMissile(int sx, int sy, int dx, int dy, int midir, int mitype, char micaster, int id, int midam, int spllvl);
void MI_Dummy(int i);
void MI_Golem(int i);
void MI_SetManashield(int i);
void MI_LArrow(int i);
void MI_Arrow(int i);
void MI_Firebolt(int i);
void MI_Lightball(int i);
void mi_null_33(int i);
void MI_Acidpud(int i);
void MI_Firewall(int i);
void MI_Fireball(int i);
#ifdef HELLFIRE
void missiles_4359A0(int i);
void MI_Rune(int i);
void mi_light_wall(int i);
void mi_hive_explode(int i);
void mi_immolation(int i);
void mi_light_arrow(int i);
void mi_flashfr(int i);
void mi_flashbk(int i);
void mi_reflect(int i);
void mi_fire_ring(int i);
void mi_light_ring(int i);
void mi_search(int i);
void mi_lightning_wall(int i);
void mi_fire_nova(int i);
void mi_spec_arrow(int i);
#endif
void MI_Lightctrl(int i);
void MI_Lightning(int i);
void MI_Town(int i);
void MI_Flash(int i);
void MI_Flash2(int i);
void MI_Etherealize(int i);
void MI_Firemove(int i);
void MI_Guardian(int i);
void MI_Chain(int i);
void mi_null_11(int i);
void MI_Weapexp(int i);
void MI_Misexp(int i);
void MI_Acidsplat(int i);
void MI_Teleport(int i);
void MI_Stone(int i);
void MI_Boom(int i);
void MI_Rhino(int i);
void mi_null_32(int i);
void MI_FirewallC(int i);
void MI_Infra(int i);
void MI_Apoca(int i);
void MI_Wave(int i);
void MI_Nova(int i);
void MI_Blodboil(int i);
void MI_Flame(int i);
void MI_Flamec(int i);
void MI_Cbolt(int i);
void MI_Hbolt(int i);
void MI_Element(int i);
void MI_Bonespirit(int i);
void MI_ResurrectBeam(int i);
void MI_Rportal(int i);
void ProcessMissiles();
void missiles_process_charge();
void ClearMissileSpot(int mi);

<<<<<<< HEAD
/* rdata */

extern int XDirAdd[8];
extern int YDirAdd[8];

#ifdef __cplusplus
}
#endif

DEVILUTION_END_NAMESPACE

=======
>>>>>>> f2f4de8e
#endif /* __MISSILES_H__ */
<|MERGE_RESOLUTION|>--- conflicted
+++ resolved
@@ -1,201 +1,193 @@
-/**
- * @file missiles.h
- *
- * Interface of missile functionality.
- */
-#ifndef __MISSILES_H__
-#define __MISSILES_H__
-
-DEVILUTION_BEGIN_NAMESPACE
-
-#ifdef __cplusplus
-extern "C" {
-#endif
-
-extern int missileactive[MAXMISSILES];
-extern int missileavail[MAXMISSILES];
-extern MissileStruct missile[MAXMISSILES];
-extern int nummissiles;
-extern BOOL MissilePreFlag;
-
-void GetDamageAmt(int i, int *mind, int *maxd);
-int GetSpellLevel(int id, int sn);
-void DeleteMissile(int mi, int i);
-BOOL MonsterTrapHit(int m, int mindam, int maxdam, int dist, int t, BOOLEAN shift);
-BOOL PlayerMHit(int pnum, int m, int dist, int mind, int maxd, int mtype, BOOLEAN shift, int earflag);
-void SetMissAnim(int mi, int animtype);
-void SetMissDir(int mi, int dir);
-void LoadMissileGFX(BYTE mi);
-void InitMissileGFX();
-void FreeMissiles();
-void FreeMissiles2();
-void InitMissiles();
-#ifdef HELLFIRE
-void missiles_hive_explosion(int mi, int sx, int sy, int dx, int dy, int midir, char mienemy, int id, int dam);
-void missiles_fire_rune(int mi, int sx, int sy, int dx, int dy, int midir, char mienemy, int id, int dam);
-void missiles_light_rune(int mi, int sx, int sy, int dx, int dy, int midir, char mienemy, int id, int dam);
-void missiles_great_light_rune(int mi, int sx, int sy, int dx, int dy, int midir, char mienemy, int id, int dam);
-void missiles_immolation_rune(int mi, int sx, int sy, int dx, int dy, int midir, char mienemy, int id, int dam);
-void missiles_stone_rune(int mi, int sx, int sy, int dx, int dy, int midir, char mienemy, int id, int dam);
-void missiles_reflection(int mi, int sx, int sy, int dx, int dy, int midir, char mienemy, int id, int dam);
-void missiles_berserk(int mi, int sx, int sy, int dx, int dy, int midir, char mienemy, int id, int dam);
-void missiles_430624(int mi, int sx, int sy, int dx, int dy, int midir, char mienemy, int id, int dam);
-void missiles_jester(int mi, int sx, int sy, int dx, int dy, int midir, char mienemy, int id, int dam);
-void missiles_steal_pots(int mi, int sx, int sy, int dx, int dy, int midir, char mienemy, int id, int dam);
-void missiles_mana_trap(int mi, int sx, int sy, int dx, int dy, int midir, char mienemy, int id, int dam);
-void missiles_spec_arrow(int mi, int sx, int sy, int dx, int dy, int midir, char mienemy, int id, int dam);
-void missiles_warp(int mi, int sx, int sy, int dx, int dy, int midir, char mienemy, int id, int dam);
-void missiles_light_wall(int mi, int sx, int sy, int dx, int dy, int midir, char mienemy, int id, int dam);
-void missiles_rune_explosion(int mi, int sx, int sy, int dx, int dy, int midir, char mienemy, int id, int dam);
-void missiles_immo_1(int mi, int sx, int sy, int dx, int dy, int midir, char mienemy, int id, int dam);
-void missiles_immo_2(int mi, int sx, int sy, int dx, int dy, int midir, char mienemy, int id, int dam);
-void missiles_larrow(int mi, int sx, int sy, int dx, int dy, int midir, char mienemy, int id, int dam);
-void missiles_43303D(int mi, int sx, int sy, int dx, int dy, int midir, char mienemy, int id, int dam);
-void missiles_433040(int mi, int sx, int sy, int dx, int dy, int midir, char mienemy, int id, int dam);
-void missiles_rech_mana(int mi, int sx, int sy, int dx, int dy, int midir, char mienemy, int id, int dam);
-void missiles_magi(int mi, int sx, int sy, int dx, int dy, int midir, char mienemy, int id, int dam);
-void missiles_ring(int mi, int sx, int sy, int dx, int dy, int midir, char mienemy, int id, int dam);
-void missiles_search(int mi, int sx, int sy, int dx, int dy, int midir, char mienemy, int id, int dam);
-void missiles_cbolt_arrow(int mi, int sx, int sy, int dx, int dy, int midir, char mienemy, int id, int dam);
-void missiles_hbolt_arrow(int mi, int sx, int sy, int dx, int dy, int midir, char mienemy, int id, int dam);
-void AddBlodboil(int mi, int sx, int sy, int dx, int dy, int midir, char mienemy, int id, int dam);
-#endif
-void AddLArrow(int mi, int sx, int sy, int dx, int dy, int midir, char mienemy, int id, int dam);
-void AddArrow(int mi, int sx, int sy, int dx, int dy, int midir, char mienemy, int id, int dam);
-void AddRndTeleport(int mi, int sx, int sy, int dx, int dy, int midir, char mienemy, int id, int dam);
-void AddFirebolt(int mi, int sx, int sy, int dx, int dy, int midir, char micaster, int id, int dam);
-void AddMagmaball(int mi, int sx, int sy, int dx, int dy, int midir, char mienemy, int id, int dam);
-void miss_null_33(int mi, int sx, int sy, int dx, int dy, int midir, char mienemy, int id, int dam);
-void AddTeleport(int mi, int sx, int sy, int dx, int dy, int midir, char mienemy, int id, int dam);
-void AddLightball(int mi, int sx, int sy, int dx, int dy, int midir, char mienemy, int id, int dam);
-void AddFirewall(int mi, int sx, int sy, int dx, int dy, int midir, char mienemy, int id, int dam);
-void AddFireball(int mi, int sx, int sy, int dx, int dy, int midir, char mienemy, int id, int dam);
-void AddLightctrl(int mi, int sx, int sy, int dx, int dy, int midir, char mienemy, int id, int dam);
-void AddLightning(int mi, int sx, int sy, int dx, int dy, int midir, char mienemy, int id, int dam);
-void AddMisexp(int mi, int sx, int sy, int dx, int dy, int midir, char mienemy, int id, int dam);
-void AddWeapexp(int mi, int sx, int sy, int dx, int dy, int midir, char mienemy, int id, int dam);
-void AddTown(int mi, int sx, int sy, int dx, int dy, int midir, char mienemy, int id, int dam);
-void AddFlash(int mi, int sx, int sy, int dx, int dy, int midir, char mienemy, int id, int dam);
-void AddFlash2(int mi, int sx, int sy, int dx, int dy, int midir, char mienemy, int id, int dam);
-void AddManashield(int mi, int sx, int sy, int dx, int dy, int midir, char mienemy, int id, int dam);
-void AddFiremove(int mi, int sx, int sy, int dx, int dy, int midir, char mienemy, int id, int dam);
-void AddGuardian(int mi, int sx, int sy, int dx, int dy, int midir, char mienemy, int id, int dam);
-void AddChain(int mi, int sx, int sy, int dx, int dy, int midir, char mienemy, int id, int dam);
-void miss_null_11(int mi, int sx, int sy, int dx, int dy, int midir, char mienemy, int id, int dam);
-void miss_null_12(int mi, int sx, int sy, int dx, int dy, int midir, char mienemy, int id, int dam);
-void miss_null_13(int mi, int sx, int sy, int dx, int dy, int midir, char mienemy, int id, int dam);
-void AddRhino(int mi, int sx, int sy, int dx, int dy, int midir, char mienemy, int id, int dam);
-void miss_null_32(int mi, int sx, int sy, int dx, int dy, int midir, char mienemy, int id, int dam);
-void AddFlare(int mi, int sx, int sy, int dx, int dy, int midir, char mienemy, int id, int dam);
-void AddAcid(int mi, int sx, int sy, int dx, int dy, int midir, char mienemy, int id, int dam);
-void miss_null_1D(int mi, int sx, int sy, int dx, int dy, int midir, char mienemy, int id, int dam);
-void AddAcidpud(int mi, int sx, int sy, int dx, int dy, int midir, char mienemy, int id, int dam);
-void AddStone(int mi, int sx, int sy, int dx, int dy, int midir, char mienemy, int id, int dam);
-void AddGolem(int mi, int sx, int sy, int dx, int dy, int midir, char mienemy, int id, int dam);
-void AddEtherealize(int mi, int sx, int sy, int dx, int dy, int midir, char mienemy, int id, int dam);
-void miss_null_1F(int mi, int sx, int sy, int dx, int dy, int midir, char mienemy, int id, int dam);
-void miss_null_23(int mi, int sx, int sy, int dx, int dy, int midir, char mienemy, int id, int dam);
-void AddBoom(int mi, int sx, int sy, int dx, int dy, int midir, char mienemy, int id, int dam);
-void AddHeal(int mi, int sx, int sy, int dx, int dy, int midir, char mienemy, int id, int dam);
-void AddHealOther(int mi, int sx, int sy, int dx, int dy, int midir, char mienemy, int id, int dam);
-void AddElement(int mi, int sx, int sy, int dx, int dy, int midir, char mienemy, int id, int dam);
-void AddIdentify(int mi, int sx, int sy, int dx, int dy, int midir, char mienemy, int id, int dam);
-void AddFirewallC(int mi, int sx, int sy, int dx, int dy, int midir, char mienemy, int id, int dam);
-void AddInfra(int mi, int sx, int sy, int dx, int dy, int midir, char mienemy, int id, int dam);
-void AddWave(int mi, int sx, int sy, int dx, int dy, int midir, char mienemy, int id, int dam);
-void AddNova(int mi, int sx, int sy, int dx, int dy, int midir, char mienemy, int id, int dam);
-void AddBlodboil(int mi, int sx, int sy, int dx, int dy, int midir, char mienemy, int id, int dam);
-void AddRepair(int mi, int sx, int sy, int dx, int dy, int midir, char mienemy, int id, int dam);
-void AddRecharge(int mi, int sx, int sy, int dx, int dy, int midir, char mienemy, int id, int dam);
-void AddDisarm(int mi, int sx, int sy, int dx, int dy, int midir, char mienemy, int id, int dam);
-void AddApoca(int mi, int sx, int sy, int dx, int dy, int midir, char mienemy, int id, int dam);
-void AddFlame(int mi, int sx, int sy, int dx, int dy, int midir, char mienemy, int id, int dam);
-void AddFlamec(int mi, int sx, int sy, int dx, int dy, int midir, char mienemy, int id, int dam);
-void AddCbolt(int mi, int sx, int sy, int dx, int dy, int midir, char micaster, int id, int dam);
-void AddHbolt(int mi, int sx, int sy, int dx, int dy, int midir, char micaster, int id, int dam);
-void AddResurrect(int mi, int sx, int sy, int dx, int dy, int midir, char mienemy, int id, int dam);
-void AddResurrectBeam(int mi, int sx, int sy, int dx, int dy, int midir, char mienemy, int id, int dam);
-void AddTelekinesis(int mi, int sx, int sy, int dx, int dy, int midir, char mienemy, int id, int dam);
-void AddBoneSpirit(int mi, int sx, int sy, int dx, int dy, int midir, char mienemy, int id, int dam);
-void AddRportal(int mi, int sx, int sy, int dx, int dy, int midir, char mienemy, int id, int dam);
-void AddDiabApoca(int mi, int sx, int sy, int dx, int dy, int midir, char mienemy, int id, int dam);
-int AddMissile(int sx, int sy, int dx, int dy, int midir, int mitype, char micaster, int id, int midam, int spllvl);
-void MI_Dummy(int i);
-void MI_Golem(int i);
-void MI_SetManashield(int i);
-void MI_LArrow(int i);
-void MI_Arrow(int i);
-void MI_Firebolt(int i);
-void MI_Lightball(int i);
-void mi_null_33(int i);
-void MI_Acidpud(int i);
-void MI_Firewall(int i);
-void MI_Fireball(int i);
-#ifdef HELLFIRE
-void missiles_4359A0(int i);
-void MI_Rune(int i);
-void mi_light_wall(int i);
-void mi_hive_explode(int i);
-void mi_immolation(int i);
-void mi_light_arrow(int i);
-void mi_flashfr(int i);
-void mi_flashbk(int i);
-void mi_reflect(int i);
-void mi_fire_ring(int i);
-void mi_light_ring(int i);
-void mi_search(int i);
-void mi_lightning_wall(int i);
-void mi_fire_nova(int i);
-void mi_spec_arrow(int i);
-#endif
-void MI_Lightctrl(int i);
-void MI_Lightning(int i);
-void MI_Town(int i);
-void MI_Flash(int i);
-void MI_Flash2(int i);
-void MI_Etherealize(int i);
-void MI_Firemove(int i);
-void MI_Guardian(int i);
-void MI_Chain(int i);
-void mi_null_11(int i);
-void MI_Weapexp(int i);
-void MI_Misexp(int i);
-void MI_Acidsplat(int i);
-void MI_Teleport(int i);
-void MI_Stone(int i);
-void MI_Boom(int i);
-void MI_Rhino(int i);
-void mi_null_32(int i);
-void MI_FirewallC(int i);
-void MI_Infra(int i);
-void MI_Apoca(int i);
-void MI_Wave(int i);
-void MI_Nova(int i);
-void MI_Blodboil(int i);
-void MI_Flame(int i);
-void MI_Flamec(int i);
-void MI_Cbolt(int i);
-void MI_Hbolt(int i);
-void MI_Element(int i);
-void MI_Bonespirit(int i);
-void MI_ResurrectBeam(int i);
-void MI_Rportal(int i);
-void ProcessMissiles();
-void missiles_process_charge();
-void ClearMissileSpot(int mi);
-
-<<<<<<< HEAD
-/* rdata */
-
-extern int XDirAdd[8];
-extern int YDirAdd[8];
-
-#ifdef __cplusplus
-}
-#endif
-
-DEVILUTION_END_NAMESPACE
-
-=======
->>>>>>> f2f4de8e
-#endif /* __MISSILES_H__ */
+/**
+ * @file missiles.h
+ *
+ * Interface of missile functionality.
+ */
+#ifndef __MISSILES_H__
+#define __MISSILES_H__
+
+DEVILUTION_BEGIN_NAMESPACE
+
+#ifdef __cplusplus
+extern "C" {
+#endif
+
+extern int missileactive[MAXMISSILES];
+extern int missileavail[MAXMISSILES];
+extern MissileStruct missile[MAXMISSILES];
+extern int nummissiles;
+extern BOOL MissilePreFlag;
+
+void GetDamageAmt(int i, int *mind, int *maxd);
+int GetSpellLevel(int id, int sn);
+void DeleteMissile(int mi, int i);
+BOOL MonsterTrapHit(int m, int mindam, int maxdam, int dist, int t, BOOLEAN shift);
+BOOL PlayerMHit(int pnum, int m, int dist, int mind, int maxd, int mtype, BOOLEAN shift, int earflag);
+void SetMissAnim(int mi, int animtype);
+void SetMissDir(int mi, int dir);
+void LoadMissileGFX(BYTE mi);
+void InitMissileGFX();
+void FreeMissiles();
+void FreeMissiles2();
+void InitMissiles();
+#ifdef HELLFIRE
+void missiles_hive_explosion(int mi, int sx, int sy, int dx, int dy, int midir, char mienemy, int id, int dam);
+void missiles_fire_rune(int mi, int sx, int sy, int dx, int dy, int midir, char mienemy, int id, int dam);
+void missiles_light_rune(int mi, int sx, int sy, int dx, int dy, int midir, char mienemy, int id, int dam);
+void missiles_great_light_rune(int mi, int sx, int sy, int dx, int dy, int midir, char mienemy, int id, int dam);
+void missiles_immolation_rune(int mi, int sx, int sy, int dx, int dy, int midir, char mienemy, int id, int dam);
+void missiles_stone_rune(int mi, int sx, int sy, int dx, int dy, int midir, char mienemy, int id, int dam);
+void missiles_reflection(int mi, int sx, int sy, int dx, int dy, int midir, char mienemy, int id, int dam);
+void missiles_berserk(int mi, int sx, int sy, int dx, int dy, int midir, char mienemy, int id, int dam);
+void missiles_430624(int mi, int sx, int sy, int dx, int dy, int midir, char mienemy, int id, int dam);
+void missiles_jester(int mi, int sx, int sy, int dx, int dy, int midir, char mienemy, int id, int dam);
+void missiles_steal_pots(int mi, int sx, int sy, int dx, int dy, int midir, char mienemy, int id, int dam);
+void missiles_mana_trap(int mi, int sx, int sy, int dx, int dy, int midir, char mienemy, int id, int dam);
+void missiles_spec_arrow(int mi, int sx, int sy, int dx, int dy, int midir, char mienemy, int id, int dam);
+void missiles_warp(int mi, int sx, int sy, int dx, int dy, int midir, char mienemy, int id, int dam);
+void missiles_light_wall(int mi, int sx, int sy, int dx, int dy, int midir, char mienemy, int id, int dam);
+void missiles_rune_explosion(int mi, int sx, int sy, int dx, int dy, int midir, char mienemy, int id, int dam);
+void missiles_immo_1(int mi, int sx, int sy, int dx, int dy, int midir, char mienemy, int id, int dam);
+void missiles_immo_2(int mi, int sx, int sy, int dx, int dy, int midir, char mienemy, int id, int dam);
+void missiles_larrow(int mi, int sx, int sy, int dx, int dy, int midir, char mienemy, int id, int dam);
+void missiles_43303D(int mi, int sx, int sy, int dx, int dy, int midir, char mienemy, int id, int dam);
+void missiles_433040(int mi, int sx, int sy, int dx, int dy, int midir, char mienemy, int id, int dam);
+void missiles_rech_mana(int mi, int sx, int sy, int dx, int dy, int midir, char mienemy, int id, int dam);
+void missiles_magi(int mi, int sx, int sy, int dx, int dy, int midir, char mienemy, int id, int dam);
+void missiles_ring(int mi, int sx, int sy, int dx, int dy, int midir, char mienemy, int id, int dam);
+void missiles_search(int mi, int sx, int sy, int dx, int dy, int midir, char mienemy, int id, int dam);
+void missiles_cbolt_arrow(int mi, int sx, int sy, int dx, int dy, int midir, char mienemy, int id, int dam);
+void missiles_hbolt_arrow(int mi, int sx, int sy, int dx, int dy, int midir, char mienemy, int id, int dam);
+void AddBlodboil(int mi, int sx, int sy, int dx, int dy, int midir, char mienemy, int id, int dam);
+#endif
+void AddLArrow(int mi, int sx, int sy, int dx, int dy, int midir, char mienemy, int id, int dam);
+void AddArrow(int mi, int sx, int sy, int dx, int dy, int midir, char mienemy, int id, int dam);
+void AddRndTeleport(int mi, int sx, int sy, int dx, int dy, int midir, char mienemy, int id, int dam);
+void AddFirebolt(int mi, int sx, int sy, int dx, int dy, int midir, char micaster, int id, int dam);
+void AddMagmaball(int mi, int sx, int sy, int dx, int dy, int midir, char mienemy, int id, int dam);
+void miss_null_33(int mi, int sx, int sy, int dx, int dy, int midir, char mienemy, int id, int dam);
+void AddTeleport(int mi, int sx, int sy, int dx, int dy, int midir, char mienemy, int id, int dam);
+void AddLightball(int mi, int sx, int sy, int dx, int dy, int midir, char mienemy, int id, int dam);
+void AddFirewall(int mi, int sx, int sy, int dx, int dy, int midir, char mienemy, int id, int dam);
+void AddFireball(int mi, int sx, int sy, int dx, int dy, int midir, char mienemy, int id, int dam);
+void AddLightctrl(int mi, int sx, int sy, int dx, int dy, int midir, char mienemy, int id, int dam);
+void AddLightning(int mi, int sx, int sy, int dx, int dy, int midir, char mienemy, int id, int dam);
+void AddMisexp(int mi, int sx, int sy, int dx, int dy, int midir, char mienemy, int id, int dam);
+void AddWeapexp(int mi, int sx, int sy, int dx, int dy, int midir, char mienemy, int id, int dam);
+void AddTown(int mi, int sx, int sy, int dx, int dy, int midir, char mienemy, int id, int dam);
+void AddFlash(int mi, int sx, int sy, int dx, int dy, int midir, char mienemy, int id, int dam);
+void AddFlash2(int mi, int sx, int sy, int dx, int dy, int midir, char mienemy, int id, int dam);
+void AddManashield(int mi, int sx, int sy, int dx, int dy, int midir, char mienemy, int id, int dam);
+void AddFiremove(int mi, int sx, int sy, int dx, int dy, int midir, char mienemy, int id, int dam);
+void AddGuardian(int mi, int sx, int sy, int dx, int dy, int midir, char mienemy, int id, int dam);
+void AddChain(int mi, int sx, int sy, int dx, int dy, int midir, char mienemy, int id, int dam);
+void miss_null_11(int mi, int sx, int sy, int dx, int dy, int midir, char mienemy, int id, int dam);
+void miss_null_12(int mi, int sx, int sy, int dx, int dy, int midir, char mienemy, int id, int dam);
+void miss_null_13(int mi, int sx, int sy, int dx, int dy, int midir, char mienemy, int id, int dam);
+void AddRhino(int mi, int sx, int sy, int dx, int dy, int midir, char mienemy, int id, int dam);
+void miss_null_32(int mi, int sx, int sy, int dx, int dy, int midir, char mienemy, int id, int dam);
+void AddFlare(int mi, int sx, int sy, int dx, int dy, int midir, char mienemy, int id, int dam);
+void AddAcid(int mi, int sx, int sy, int dx, int dy, int midir, char mienemy, int id, int dam);
+void miss_null_1D(int mi, int sx, int sy, int dx, int dy, int midir, char mienemy, int id, int dam);
+void AddAcidpud(int mi, int sx, int sy, int dx, int dy, int midir, char mienemy, int id, int dam);
+void AddStone(int mi, int sx, int sy, int dx, int dy, int midir, char mienemy, int id, int dam);
+void AddGolem(int mi, int sx, int sy, int dx, int dy, int midir, char mienemy, int id, int dam);
+void AddEtherealize(int mi, int sx, int sy, int dx, int dy, int midir, char mienemy, int id, int dam);
+void miss_null_1F(int mi, int sx, int sy, int dx, int dy, int midir, char mienemy, int id, int dam);
+void miss_null_23(int mi, int sx, int sy, int dx, int dy, int midir, char mienemy, int id, int dam);
+void AddBoom(int mi, int sx, int sy, int dx, int dy, int midir, char mienemy, int id, int dam);
+void AddHeal(int mi, int sx, int sy, int dx, int dy, int midir, char mienemy, int id, int dam);
+void AddHealOther(int mi, int sx, int sy, int dx, int dy, int midir, char mienemy, int id, int dam);
+void AddElement(int mi, int sx, int sy, int dx, int dy, int midir, char mienemy, int id, int dam);
+void AddIdentify(int mi, int sx, int sy, int dx, int dy, int midir, char mienemy, int id, int dam);
+void AddFirewallC(int mi, int sx, int sy, int dx, int dy, int midir, char mienemy, int id, int dam);
+void AddInfra(int mi, int sx, int sy, int dx, int dy, int midir, char mienemy, int id, int dam);
+void AddWave(int mi, int sx, int sy, int dx, int dy, int midir, char mienemy, int id, int dam);
+void AddNova(int mi, int sx, int sy, int dx, int dy, int midir, char mienemy, int id, int dam);
+void AddBlodboil(int mi, int sx, int sy, int dx, int dy, int midir, char mienemy, int id, int dam);
+void AddRepair(int mi, int sx, int sy, int dx, int dy, int midir, char mienemy, int id, int dam);
+void AddRecharge(int mi, int sx, int sy, int dx, int dy, int midir, char mienemy, int id, int dam);
+void AddDisarm(int mi, int sx, int sy, int dx, int dy, int midir, char mienemy, int id, int dam);
+void AddApoca(int mi, int sx, int sy, int dx, int dy, int midir, char mienemy, int id, int dam);
+void AddFlame(int mi, int sx, int sy, int dx, int dy, int midir, char mienemy, int id, int dam);
+void AddFlamec(int mi, int sx, int sy, int dx, int dy, int midir, char mienemy, int id, int dam);
+void AddCbolt(int mi, int sx, int sy, int dx, int dy, int midir, char micaster, int id, int dam);
+void AddHbolt(int mi, int sx, int sy, int dx, int dy, int midir, char micaster, int id, int dam);
+void AddResurrect(int mi, int sx, int sy, int dx, int dy, int midir, char mienemy, int id, int dam);
+void AddResurrectBeam(int mi, int sx, int sy, int dx, int dy, int midir, char mienemy, int id, int dam);
+void AddTelekinesis(int mi, int sx, int sy, int dx, int dy, int midir, char mienemy, int id, int dam);
+void AddBoneSpirit(int mi, int sx, int sy, int dx, int dy, int midir, char mienemy, int id, int dam);
+void AddRportal(int mi, int sx, int sy, int dx, int dy, int midir, char mienemy, int id, int dam);
+void AddDiabApoca(int mi, int sx, int sy, int dx, int dy, int midir, char mienemy, int id, int dam);
+int AddMissile(int sx, int sy, int dx, int dy, int midir, int mitype, char micaster, int id, int midam, int spllvl);
+void MI_Dummy(int i);
+void MI_Golem(int i);
+void MI_SetManashield(int i);
+void MI_LArrow(int i);
+void MI_Arrow(int i);
+void MI_Firebolt(int i);
+void MI_Lightball(int i);
+void mi_null_33(int i);
+void MI_Acidpud(int i);
+void MI_Firewall(int i);
+void MI_Fireball(int i);
+#ifdef HELLFIRE
+void missiles_4359A0(int i);
+void MI_Rune(int i);
+void mi_light_wall(int i);
+void mi_hive_explode(int i);
+void mi_immolation(int i);
+void mi_light_arrow(int i);
+void mi_flashfr(int i);
+void mi_flashbk(int i);
+void mi_reflect(int i);
+void mi_fire_ring(int i);
+void mi_light_ring(int i);
+void mi_search(int i);
+void mi_lightning_wall(int i);
+void mi_fire_nova(int i);
+void mi_spec_arrow(int i);
+#endif
+void MI_Lightctrl(int i);
+void MI_Lightning(int i);
+void MI_Town(int i);
+void MI_Flash(int i);
+void MI_Flash2(int i);
+void MI_Etherealize(int i);
+void MI_Firemove(int i);
+void MI_Guardian(int i);
+void MI_Chain(int i);
+void mi_null_11(int i);
+void MI_Weapexp(int i);
+void MI_Misexp(int i);
+void MI_Acidsplat(int i);
+void MI_Teleport(int i);
+void MI_Stone(int i);
+void MI_Boom(int i);
+void MI_Rhino(int i);
+void mi_null_32(int i);
+void MI_FirewallC(int i);
+void MI_Infra(int i);
+void MI_Apoca(int i);
+void MI_Wave(int i);
+void MI_Nova(int i);
+void MI_Blodboil(int i);
+void MI_Flame(int i);
+void MI_Flamec(int i);
+void MI_Cbolt(int i);
+void MI_Hbolt(int i);
+void MI_Element(int i);
+void MI_Bonespirit(int i);
+void MI_ResurrectBeam(int i);
+void MI_Rportal(int i);
+void ProcessMissiles();
+void missiles_process_charge();
+void ClearMissileSpot(int mi);
+
+#ifdef __cplusplus
+}
+#endif
+
+DEVILUTION_END_NAMESPACE
+
+#endif /* __MISSILES_H__ */