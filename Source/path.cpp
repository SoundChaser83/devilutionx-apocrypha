/**
 * @file path.cpp
 *
 * Implementation of the path finding algorithms.
 */
#include "all.h"

<<<<<<< HEAD
DEVILUTION_BEGIN_NAMESPACE

// preallocated nodes, search is terminated after 300 nodes are visited
=======
/** Notes visisted by the path finding algorithm. */
>>>>>>> 312168d4
PATHNODE path_nodes[MAXPATHNODES];
/** size of the pnode_tblptr stack */
int gdwCurPathStep;
/** the number of in-use nodes in path_nodes */
int gdwCurNodes;
/**
 * for reconstructing the path after the A* search is done. The longest
 * possible path is actually 24 steps, even though we can fit 25
 */
int pnode_vals[MAX_PATH_LENGTH];
/** A linked list of all visited nodes */
PATHNODE *pnode_ptr;
/** A stack for recursively searching nodes */
PATHNODE *pnode_tblptr[MAXPATHNODES];
/** A linked list of the A* frontier, sorted by distance */
PATHNODE *path_2_nodes;
PATHNODE path_unusednodes[MAXPATHNODES];

/** For iterating over the 8 possible movement directions */
const char pathxdir[8] = { -1, -1, 1, 1, -1, 0, 1, 0 };
const char pathydir[8] = { -1, 1, -1, 1, 0, -1, 0, 1 };

/* data */

/**
 * each step direction is assigned a number like this:
 *       dx
 *     -1 0 1
 *     +-----
 *   -1|5 1 6
 * dy 0|2 0 3
 *    1|8 4 7
 */
char path_directions[9] = { 5, 1, 6, 2, 0, 3, 8, 4, 7 };

/**
 * find the shortest path from (sx,sy) to (dx,dy), using PosOk(PosOkArg,x,y) to
 * check that each step is a valid position. Store the step directions (see
 * path_directions) in path, which must have room for 24 steps
 */
int FindPath(BOOL (*PosOk)(int, int, int), int PosOkArg, int sx, int sy, int dx, int dy, char *path)
{
	PATHNODE *path_start, *next_node, *current;
	int path_length, i;

	// clear all nodes, create root nodes for the visited/frontier linked lists
	gdwCurNodes = 0;
	path_2_nodes = path_new_step();
	pnode_ptr = path_new_step();
	gdwCurPathStep = 0;
	path_start = path_new_step();
	path_start->g = 0;
	path_start->h = path_get_h_cost(sx, sy, dx, dy);
	path_start->x = sx;
	path_start->f = path_start->h + path_start->g;
	path_start->y = sy;
	path_2_nodes->NextNode = path_start;
	// A* search until we find (dx,dy) or fail
	while ((next_node = GetNextPath())) {
		// reached the end, success!
		if (next_node->x == dx && next_node->y == dy) {
			current = next_node;
			path_length = 0;
			while (current->Parent) {
				if (path_length >= MAX_PATH_LENGTH)
					break;
				pnode_vals[path_length++] = path_directions[3 * (current->y - current->Parent->y) - current->Parent->x + 4 + current->x];
				current = current->Parent;
			}
			if (path_length != MAX_PATH_LENGTH) {
				for (i = 0; i < path_length; i++)
					path[i] = pnode_vals[path_length - i - 1];
				return i;
			}
			return 0;
		}
		// ran out of nodes, abort!
		if (!path_get_path(PosOk, PosOkArg, next_node, dx, dy))
			return 0;
	}
	// frontier is empty, no path!
	return 0;
}

/**
 * @brief heuristic, estimated cost from (sx,sy) to (dx,dy)
 */
int path_get_h_cost(int sx, int sy, int dx, int dy)
{
	int delta_x = abs(sx - dx);
	int delta_y = abs(sy - dy);

	int min = delta_x < delta_y ? delta_x : delta_y;
	int max = delta_x > delta_y ? delta_x : delta_y;

	// see path_check_equal for why this is times 2
	return 2 * (min + max);
}

/**
 * @brief return 2 if pPath is horizontally/vertically aligned with (dx,dy), else 3
 *
 * This approximates that diagonal movement on a square grid should have a cost
 * of sqrt(2). That's approximately 1.5, so they multiply all step costs by 2,
 * except diagonal steps which are times 3
 */
int path_check_equal(PATHNODE *pPath, int dx, int dy)
{
	if (pPath->x == dx || pPath->y == dy)
		return 2;

	return 3;
}

/**
 * @brief get the next node on the A* frontier to explore (estimated to be closest to the goal), mark it as visited, and return it
 */
PATHNODE *GetNextPath()
{
	PATHNODE *result;

	result = path_2_nodes->NextNode;
	if (result == NULL) {
		return result;
	}

	path_2_nodes->NextNode = result->NextNode;
	result->NextNode = pnode_ptr->NextNode;
	pnode_ptr->NextNode = result;
	return result;
}

/**
 * @brief check if stepping from pPath to (dx,dy) cuts a corner.
 *
 * If you step from A to B, both Xs need to be clear:
 *
 *  AX
 *  XB
 *
 *  @return true if step is allowed
 */
BOOL path_solid_pieces(PATHNODE *pPath, int dx, int dy)
{
	BOOL rv = TRUE;
	switch (path_directions[3 * (dy - pPath->y) + 3 - pPath->x + 1 + dx]) {
	case 5:
		rv = !nSolidTable[dPiece[dx][dy + 1]] && !nSolidTable[dPiece[dx + 1][dy]];
		break;
	case 6:
		rv = !nSolidTable[dPiece[dx][dy + 1]] && !nSolidTable[dPiece[dx - 1][dy]];
		break;
	case 7:
		rv = !nSolidTable[dPiece[dx][dy - 1]] && !nSolidTable[dPiece[dx - 1][dy]];
		break;
	case 8:
		rv = !nSolidTable[dPiece[dx + 1][dy]] && !nSolidTable[dPiece[dx][dy - 1]];
		break;
	}
	return rv;
}

/**
 * @brief perform a single step of A* bread-first search by trying to step in every possible direction from pPath with goal (x,y). Check each step with PosOk
 *
 * @return FALSE if we ran out of preallocated nodes to use, else TRUE
 */
BOOL path_get_path(BOOL (*PosOk)(int, int, int), int PosOkArg, PATHNODE *pPath, int x, int y)
{
	int dx, dy;
	int i;
	BOOL ok;

	for (i = 0; i < 8; i++) {
		dx = pPath->x + pathxdir[i];
		dy = pPath->y + pathydir[i];
		ok = PosOk(PosOkArg, dx, dy);
		if (ok && path_solid_pieces(pPath, dx, dy) || !ok && dx == x && dy == y) {
			if (!path_parent_path(pPath, dx, dy, x, y))
				return FALSE;
		}
	}

	return TRUE;
}

/**
 * @brief add a step from pPath to (dx,dy), return 1 if successful, and update the frontier/visited nodes accordingly
 *
 * @return TRUE if step successfully added, FALSE if we ran out of nodes to use
 */
BOOL path_parent_path(PATHNODE *pPath, int dx, int dy, int sx, int sy)
{
	int next_g;
	PATHNODE *dxdy;
	int i;

	next_g = pPath->g + path_check_equal(pPath, dx, dy);

	// 3 cases to consider
	// case 1: (dx,dy) is already on the frontier
	dxdy = path_get_node1(dx, dy);
	if (dxdy != NULL) {
		for (i = 0; i < 8; i++) {
			if (pPath->Child[i] == NULL)
				break;
		}
		pPath->Child[i] = dxdy;
		if (next_g < dxdy->g) {
			if (path_solid_pieces(pPath, dx, dy)) {
				// we'll explore it later, just update
				dxdy->Parent = pPath;
				dxdy->g = next_g;
				dxdy->f = next_g + dxdy->h;
			}
		}
	} else {
		// case 2: (dx,dy) was already visited
		dxdy = path_get_node2(dx, dy);
		if (dxdy != NULL) {
			for (i = 0; i < 8; i++) {
				if (pPath->Child[i] == NULL)
					break;
			}
			pPath->Child[i] = dxdy;
			if (next_g < dxdy->g && path_solid_pieces(pPath, dx, dy)) {
				// update the node
				dxdy->Parent = pPath;
				dxdy->g = next_g;
				dxdy->f = next_g + dxdy->h;
				// already explored, so re-update others starting from that node
				path_set_coords(dxdy);
			}
		} else {
			// case 3: (dx,dy) is totally new
			dxdy = path_new_step();
			if (dxdy == NULL)
				return FALSE;
			dxdy->Parent = pPath;
			dxdy->g = next_g;
			dxdy->h = path_get_h_cost(dx, dy, sx, sy);
			dxdy->f = next_g + dxdy->h;
			dxdy->x = dx;
			dxdy->y = dy;
			// add it to the frontier
			path_next_node(dxdy);

			for (i = 0; i < 8; i++) {
				if (pPath->Child[i] == NULL)
					break;
			}
			pPath->Child[i] = dxdy;
		}
	}
	return TRUE;
}

/**
 * @brief return a node for (dx,dy) on the frontier, or NULL if not found
 */
PATHNODE *path_get_node1(int dx, int dy)
{
	PATHNODE *result = path_2_nodes->NextNode;
	while (result != NULL && (result->x != dx || result->y != dy))
		result = result->NextNode;
	return result;
}

/**
 * @brief return a node for (dx,dy) if it was visited, or NULL if not found
 */
PATHNODE *path_get_node2(int dx, int dy)
{
	PATHNODE *result = pnode_ptr->NextNode;
	while (result != NULL && (result->x != dx || result->y != dy))
		result = result->NextNode;
	return result;
}

/**
 * @brief insert pPath into the frontier (keeping the frontier sorted by total distance)
 */
void path_next_node(PATHNODE *pPath)
{
	PATHNODE *next, *current;
	int f;

	next = path_2_nodes;
	if (!path_2_nodes->NextNode) {
		path_2_nodes->NextNode = pPath;
	} else {
		current = path_2_nodes;
		next = path_2_nodes->NextNode;
		f = pPath->f;
		while (next && next->f < f) {
			current = next;
			next = next->NextNode;
		}
		pPath->NextNode = next;
		current->NextNode = pPath;
	}
}

/**
 * @brief update all path costs using depth-first search starting at pPath
 */
void path_set_coords(PATHNODE *pPath)
{
	PATHNODE *PathOld;
	PATHNODE *PathAct;
	int i;

	path_push_active_step(pPath);
	while (gdwCurPathStep) {
		PathOld = path_pop_active_step();
		for (i = 0; i < 8; i++) {
			PathAct = PathOld->Child[i];
			if (PathAct == NULL)
				break;

			if (PathOld->g + path_check_equal(PathOld, PathAct->x, PathAct->y) < PathAct->g) {
				if (path_solid_pieces(PathOld, PathAct->x, PathAct->y)) {
					PathAct->Parent = PathOld;
					PathAct->g = PathOld->g + path_check_equal(PathOld, PathAct->x, PathAct->y);
					PathAct->f = PathAct->g + PathAct->h;
					path_push_active_step(PathAct);
				}
			}
		}
	}
}

/**
 * @brief push pPath onto the pnode_tblptr stack
 */
void path_push_active_step(PATHNODE *pPath)
{
	int stack_index = gdwCurPathStep;
	gdwCurPathStep++;
	pnode_tblptr[stack_index] = pPath;
}

/**
 * @brief pop and return a node from the pnode_tblptr stack
 */
PATHNODE *path_pop_active_step()
{
	gdwCurPathStep--;
	return pnode_tblptr[gdwCurPathStep];
}

/**
 * @brief zero one of the preallocated nodes and return a pointer to it, or NULL if none are available
 */
PATHNODE *path_new_step()
{
	PATHNODE *new_node;

	if (gdwCurNodes == MAXPATHNODES)
		return NULL;

	new_node = &path_nodes[gdwCurNodes];
	gdwCurNodes++;
	memset(new_node, 0, sizeof(PATHNODE));
	return new_node;
}

DEVILUTION_END_NAMESPACE
<|MERGE_RESOLUTION|>--- conflicted
+++ resolved
@@ -1,382 +1,378 @@
-/**
- * @file path.cpp
- *
- * Implementation of the path finding algorithms.
- */
-#include "all.h"
-
-<<<<<<< HEAD
-DEVILUTION_BEGIN_NAMESPACE
-
-// preallocated nodes, search is terminated after 300 nodes are visited
-=======
-/** Notes visisted by the path finding algorithm. */
->>>>>>> 312168d4
-PATHNODE path_nodes[MAXPATHNODES];
-/** size of the pnode_tblptr stack */
-int gdwCurPathStep;
-/** the number of in-use nodes in path_nodes */
-int gdwCurNodes;
-/**
- * for reconstructing the path after the A* search is done. The longest
- * possible path is actually 24 steps, even though we can fit 25
- */
-int pnode_vals[MAX_PATH_LENGTH];
-/** A linked list of all visited nodes */
-PATHNODE *pnode_ptr;
-/** A stack for recursively searching nodes */
-PATHNODE *pnode_tblptr[MAXPATHNODES];
-/** A linked list of the A* frontier, sorted by distance */
-PATHNODE *path_2_nodes;
-PATHNODE path_unusednodes[MAXPATHNODES];
-
-/** For iterating over the 8 possible movement directions */
-const char pathxdir[8] = { -1, -1, 1, 1, -1, 0, 1, 0 };
-const char pathydir[8] = { -1, 1, -1, 1, 0, -1, 0, 1 };
-
-/* data */
-
-/**
- * each step direction is assigned a number like this:
- *       dx
- *     -1 0 1
- *     +-----
- *   -1|5 1 6
- * dy 0|2 0 3
- *    1|8 4 7
- */
-char path_directions[9] = { 5, 1, 6, 2, 0, 3, 8, 4, 7 };
-
-/**
- * find the shortest path from (sx,sy) to (dx,dy), using PosOk(PosOkArg,x,y) to
- * check that each step is a valid position. Store the step directions (see
- * path_directions) in path, which must have room for 24 steps
- */
-int FindPath(BOOL (*PosOk)(int, int, int), int PosOkArg, int sx, int sy, int dx, int dy, char *path)
-{
-	PATHNODE *path_start, *next_node, *current;
-	int path_length, i;
-
-	// clear all nodes, create root nodes for the visited/frontier linked lists
-	gdwCurNodes = 0;
-	path_2_nodes = path_new_step();
-	pnode_ptr = path_new_step();
-	gdwCurPathStep = 0;
-	path_start = path_new_step();
-	path_start->g = 0;
-	path_start->h = path_get_h_cost(sx, sy, dx, dy);
-	path_start->x = sx;
-	path_start->f = path_start->h + path_start->g;
-	path_start->y = sy;
-	path_2_nodes->NextNode = path_start;
-	// A* search until we find (dx,dy) or fail
-	while ((next_node = GetNextPath())) {
-		// reached the end, success!
-		if (next_node->x == dx && next_node->y == dy) {
-			current = next_node;
-			path_length = 0;
-			while (current->Parent) {
-				if (path_length >= MAX_PATH_LENGTH)
-					break;
-				pnode_vals[path_length++] = path_directions[3 * (current->y - current->Parent->y) - current->Parent->x + 4 + current->x];
-				current = current->Parent;
-			}
-			if (path_length != MAX_PATH_LENGTH) {
-				for (i = 0; i < path_length; i++)
-					path[i] = pnode_vals[path_length - i - 1];
-				return i;
-			}
-			return 0;
-		}
-		// ran out of nodes, abort!
-		if (!path_get_path(PosOk, PosOkArg, next_node, dx, dy))
-			return 0;
-	}
-	// frontier is empty, no path!
-	return 0;
-}
-
-/**
- * @brief heuristic, estimated cost from (sx,sy) to (dx,dy)
- */
-int path_get_h_cost(int sx, int sy, int dx, int dy)
-{
-	int delta_x = abs(sx - dx);
-	int delta_y = abs(sy - dy);
-
-	int min = delta_x < delta_y ? delta_x : delta_y;
-	int max = delta_x > delta_y ? delta_x : delta_y;
-
-	// see path_check_equal for why this is times 2
-	return 2 * (min + max);
-}
-
-/**
- * @brief return 2 if pPath is horizontally/vertically aligned with (dx,dy), else 3
- *
- * This approximates that diagonal movement on a square grid should have a cost
- * of sqrt(2). That's approximately 1.5, so they multiply all step costs by 2,
- * except diagonal steps which are times 3
- */
-int path_check_equal(PATHNODE *pPath, int dx, int dy)
-{
-	if (pPath->x == dx || pPath->y == dy)
-		return 2;
-
-	return 3;
-}
-
-/**
- * @brief get the next node on the A* frontier to explore (estimated to be closest to the goal), mark it as visited, and return it
- */
-PATHNODE *GetNextPath()
-{
-	PATHNODE *result;
-
-	result = path_2_nodes->NextNode;
-	if (result == NULL) {
-		return result;
-	}
-
-	path_2_nodes->NextNode = result->NextNode;
-	result->NextNode = pnode_ptr->NextNode;
-	pnode_ptr->NextNode = result;
-	return result;
-}
-
-/**
- * @brief check if stepping from pPath to (dx,dy) cuts a corner.
- *
- * If you step from A to B, both Xs need to be clear:
- *
- *  AX
- *  XB
- *
- *  @return true if step is allowed
- */
-BOOL path_solid_pieces(PATHNODE *pPath, int dx, int dy)
-{
-	BOOL rv = TRUE;
-	switch (path_directions[3 * (dy - pPath->y) + 3 - pPath->x + 1 + dx]) {
-	case 5:
-		rv = !nSolidTable[dPiece[dx][dy + 1]] && !nSolidTable[dPiece[dx + 1][dy]];
-		break;
-	case 6:
-		rv = !nSolidTable[dPiece[dx][dy + 1]] && !nSolidTable[dPiece[dx - 1][dy]];
-		break;
-	case 7:
-		rv = !nSolidTable[dPiece[dx][dy - 1]] && !nSolidTable[dPiece[dx - 1][dy]];
-		break;
-	case 8:
-		rv = !nSolidTable[dPiece[dx + 1][dy]] && !nSolidTable[dPiece[dx][dy - 1]];
-		break;
-	}
-	return rv;
-}
-
-/**
- * @brief perform a single step of A* bread-first search by trying to step in every possible direction from pPath with goal (x,y). Check each step with PosOk
- *
- * @return FALSE if we ran out of preallocated nodes to use, else TRUE
- */
-BOOL path_get_path(BOOL (*PosOk)(int, int, int), int PosOkArg, PATHNODE *pPath, int x, int y)
-{
-	int dx, dy;
-	int i;
-	BOOL ok;
-
-	for (i = 0; i < 8; i++) {
-		dx = pPath->x + pathxdir[i];
-		dy = pPath->y + pathydir[i];
-		ok = PosOk(PosOkArg, dx, dy);
-		if (ok && path_solid_pieces(pPath, dx, dy) || !ok && dx == x && dy == y) {
-			if (!path_parent_path(pPath, dx, dy, x, y))
-				return FALSE;
-		}
-	}
-
-	return TRUE;
-}
-
-/**
- * @brief add a step from pPath to (dx,dy), return 1 if successful, and update the frontier/visited nodes accordingly
- *
- * @return TRUE if step successfully added, FALSE if we ran out of nodes to use
- */
-BOOL path_parent_path(PATHNODE *pPath, int dx, int dy, int sx, int sy)
-{
-	int next_g;
-	PATHNODE *dxdy;
-	int i;
-
-	next_g = pPath->g + path_check_equal(pPath, dx, dy);
-
-	// 3 cases to consider
-	// case 1: (dx,dy) is already on the frontier
-	dxdy = path_get_node1(dx, dy);
-	if (dxdy != NULL) {
-		for (i = 0; i < 8; i++) {
-			if (pPath->Child[i] == NULL)
-				break;
-		}
-		pPath->Child[i] = dxdy;
-		if (next_g < dxdy->g) {
-			if (path_solid_pieces(pPath, dx, dy)) {
-				// we'll explore it later, just update
-				dxdy->Parent = pPath;
-				dxdy->g = next_g;
-				dxdy->f = next_g + dxdy->h;
-			}
-		}
-	} else {
-		// case 2: (dx,dy) was already visited
-		dxdy = path_get_node2(dx, dy);
-		if (dxdy != NULL) {
-			for (i = 0; i < 8; i++) {
-				if (pPath->Child[i] == NULL)
-					break;
-			}
-			pPath->Child[i] = dxdy;
-			if (next_g < dxdy->g && path_solid_pieces(pPath, dx, dy)) {
-				// update the node
-				dxdy->Parent = pPath;
-				dxdy->g = next_g;
-				dxdy->f = next_g + dxdy->h;
-				// already explored, so re-update others starting from that node
-				path_set_coords(dxdy);
-			}
-		} else {
-			// case 3: (dx,dy) is totally new
-			dxdy = path_new_step();
-			if (dxdy == NULL)
-				return FALSE;
-			dxdy->Parent = pPath;
-			dxdy->g = next_g;
-			dxdy->h = path_get_h_cost(dx, dy, sx, sy);
-			dxdy->f = next_g + dxdy->h;
-			dxdy->x = dx;
-			dxdy->y = dy;
-			// add it to the frontier
-			path_next_node(dxdy);
-
-			for (i = 0; i < 8; i++) {
-				if (pPath->Child[i] == NULL)
-					break;
-			}
-			pPath->Child[i] = dxdy;
-		}
-	}
-	return TRUE;
-}
-
-/**
- * @brief return a node for (dx,dy) on the frontier, or NULL if not found
- */
-PATHNODE *path_get_node1(int dx, int dy)
-{
-	PATHNODE *result = path_2_nodes->NextNode;
-	while (result != NULL && (result->x != dx || result->y != dy))
-		result = result->NextNode;
-	return result;
-}
-
-/**
- * @brief return a node for (dx,dy) if it was visited, or NULL if not found
- */
-PATHNODE *path_get_node2(int dx, int dy)
-{
-	PATHNODE *result = pnode_ptr->NextNode;
-	while (result != NULL && (result->x != dx || result->y != dy))
-		result = result->NextNode;
-	return result;
-}
-
-/**
- * @brief insert pPath into the frontier (keeping the frontier sorted by total distance)
- */
-void path_next_node(PATHNODE *pPath)
-{
-	PATHNODE *next, *current;
-	int f;
-
-	next = path_2_nodes;
-	if (!path_2_nodes->NextNode) {
-		path_2_nodes->NextNode = pPath;
-	} else {
-		current = path_2_nodes;
-		next = path_2_nodes->NextNode;
-		f = pPath->f;
-		while (next && next->f < f) {
-			current = next;
-			next = next->NextNode;
-		}
-		pPath->NextNode = next;
-		current->NextNode = pPath;
-	}
-}
-
-/**
- * @brief update all path costs using depth-first search starting at pPath
- */
-void path_set_coords(PATHNODE *pPath)
-{
-	PATHNODE *PathOld;
-	PATHNODE *PathAct;
-	int i;
-
-	path_push_active_step(pPath);
-	while (gdwCurPathStep) {
-		PathOld = path_pop_active_step();
-		for (i = 0; i < 8; i++) {
-			PathAct = PathOld->Child[i];
-			if (PathAct == NULL)
-				break;
-
-			if (PathOld->g + path_check_equal(PathOld, PathAct->x, PathAct->y) < PathAct->g) {
-				if (path_solid_pieces(PathOld, PathAct->x, PathAct->y)) {
-					PathAct->Parent = PathOld;
-					PathAct->g = PathOld->g + path_check_equal(PathOld, PathAct->x, PathAct->y);
-					PathAct->f = PathAct->g + PathAct->h;
-					path_push_active_step(PathAct);
-				}
-			}
-		}
-	}
-}
-
-/**
- * @brief push pPath onto the pnode_tblptr stack
- */
-void path_push_active_step(PATHNODE *pPath)
-{
-	int stack_index = gdwCurPathStep;
-	gdwCurPathStep++;
-	pnode_tblptr[stack_index] = pPath;
-}
-
-/**
- * @brief pop and return a node from the pnode_tblptr stack
- */
-PATHNODE *path_pop_active_step()
-{
-	gdwCurPathStep--;
-	return pnode_tblptr[gdwCurPathStep];
-}
-
-/**
- * @brief zero one of the preallocated nodes and return a pointer to it, or NULL if none are available
- */
-PATHNODE *path_new_step()
-{
-	PATHNODE *new_node;
-
-	if (gdwCurNodes == MAXPATHNODES)
-		return NULL;
-
-	new_node = &path_nodes[gdwCurNodes];
-	gdwCurNodes++;
-	memset(new_node, 0, sizeof(PATHNODE));
-	return new_node;
-}
-
-DEVILUTION_END_NAMESPACE
+/**
+ * @file path.cpp
+ *
+ * Implementation of the path finding algorithms.
+ */
+#include "all.h"
+
+
+DEVILUTION_BEGIN_NAMESPACE
+/** Notes visisted by the path finding algorithm. */
+PATHNODE path_nodes[MAXPATHNODES];
+/** size of the pnode_tblptr stack */
+int gdwCurPathStep;
+/** the number of in-use nodes in path_nodes */
+int gdwCurNodes;
+/**
+ * for reconstructing the path after the A* search is done. The longest
+ * possible path is actually 24 steps, even though we can fit 25
+ */
+int pnode_vals[MAX_PATH_LENGTH];
+/** A linked list of all visited nodes */
+PATHNODE *pnode_ptr;
+/** A stack for recursively searching nodes */
+PATHNODE *pnode_tblptr[MAXPATHNODES];
+/** A linked list of the A* frontier, sorted by distance */
+PATHNODE *path_2_nodes;
+PATHNODE path_unusednodes[MAXPATHNODES];
+
+/** For iterating over the 8 possible movement directions */
+const char pathxdir[8] = { -1, -1, 1, 1, -1, 0, 1, 0 };
+const char pathydir[8] = { -1, 1, -1, 1, 0, -1, 0, 1 };
+
+/* data */
+
+/**
+ * each step direction is assigned a number like this:
+ *       dx
+ *     -1 0 1
+ *     +-----
+ *   -1|5 1 6
+ * dy 0|2 0 3
+ *    1|8 4 7
+ */
+char path_directions[9] = { 5, 1, 6, 2, 0, 3, 8, 4, 7 };
+
+/**
+ * find the shortest path from (sx,sy) to (dx,dy), using PosOk(PosOkArg,x,y) to
+ * check that each step is a valid position. Store the step directions (see
+ * path_directions) in path, which must have room for 24 steps
+ */
+int FindPath(BOOL (*PosOk)(int, int, int), int PosOkArg, int sx, int sy, int dx, int dy, char *path)
+{
+	PATHNODE *path_start, *next_node, *current;
+	int path_length, i;
+
+	// clear all nodes, create root nodes for the visited/frontier linked lists
+	gdwCurNodes = 0;
+	path_2_nodes = path_new_step();
+	pnode_ptr = path_new_step();
+	gdwCurPathStep = 0;
+	path_start = path_new_step();
+	path_start->g = 0;
+	path_start->h = path_get_h_cost(sx, sy, dx, dy);
+	path_start->x = sx;
+	path_start->f = path_start->h + path_start->g;
+	path_start->y = sy;
+	path_2_nodes->NextNode = path_start;
+	// A* search until we find (dx,dy) or fail
+	while ((next_node = GetNextPath())) {
+		// reached the end, success!
+		if (next_node->x == dx && next_node->y == dy) {
+			current = next_node;
+			path_length = 0;
+			while (current->Parent) {
+				if (path_length >= MAX_PATH_LENGTH)
+					break;
+				pnode_vals[path_length++] = path_directions[3 * (current->y - current->Parent->y) - current->Parent->x + 4 + current->x];
+				current = current->Parent;
+			}
+			if (path_length != MAX_PATH_LENGTH) {
+				for (i = 0; i < path_length; i++)
+					path[i] = pnode_vals[path_length - i - 1];
+				return i;
+			}
+			return 0;
+		}
+		// ran out of nodes, abort!
+		if (!path_get_path(PosOk, PosOkArg, next_node, dx, dy))
+			return 0;
+	}
+	// frontier is empty, no path!
+	return 0;
+}
+
+/**
+ * @brief heuristic, estimated cost from (sx,sy) to (dx,dy)
+ */
+int path_get_h_cost(int sx, int sy, int dx, int dy)
+{
+	int delta_x = abs(sx - dx);
+	int delta_y = abs(sy - dy);
+
+	int min = delta_x < delta_y ? delta_x : delta_y;
+	int max = delta_x > delta_y ? delta_x : delta_y;
+
+	// see path_check_equal for why this is times 2
+	return 2 * (min + max);
+}
+
+/**
+ * @brief return 2 if pPath is horizontally/vertically aligned with (dx,dy), else 3
+ *
+ * This approximates that diagonal movement on a square grid should have a cost
+ * of sqrt(2). That's approximately 1.5, so they multiply all step costs by 2,
+ * except diagonal steps which are times 3
+ */
+int path_check_equal(PATHNODE *pPath, int dx, int dy)
+{
+	if (pPath->x == dx || pPath->y == dy)
+		return 2;
+
+	return 3;
+}
+
+/**
+ * @brief get the next node on the A* frontier to explore (estimated to be closest to the goal), mark it as visited, and return it
+ */
+PATHNODE *GetNextPath()
+{
+	PATHNODE *result;
+
+	result = path_2_nodes->NextNode;
+	if (result == NULL) {
+		return result;
+	}
+
+	path_2_nodes->NextNode = result->NextNode;
+	result->NextNode = pnode_ptr->NextNode;
+	pnode_ptr->NextNode = result;
+	return result;
+}
+
+/**
+ * @brief check if stepping from pPath to (dx,dy) cuts a corner.
+ *
+ * If you step from A to B, both Xs need to be clear:
+ *
+ *  AX
+ *  XB
+ *
+ *  @return true if step is allowed
+ */
+BOOL path_solid_pieces(PATHNODE *pPath, int dx, int dy)
+{
+	BOOL rv = TRUE;
+	switch (path_directions[3 * (dy - pPath->y) + 3 - pPath->x + 1 + dx]) {
+	case 5:
+		rv = !nSolidTable[dPiece[dx][dy + 1]] && !nSolidTable[dPiece[dx + 1][dy]];
+		break;
+	case 6:
+		rv = !nSolidTable[dPiece[dx][dy + 1]] && !nSolidTable[dPiece[dx - 1][dy]];
+		break;
+	case 7:
+		rv = !nSolidTable[dPiece[dx][dy - 1]] && !nSolidTable[dPiece[dx - 1][dy]];
+		break;
+	case 8:
+		rv = !nSolidTable[dPiece[dx + 1][dy]] && !nSolidTable[dPiece[dx][dy - 1]];
+		break;
+	}
+	return rv;
+}
+
+/**
+ * @brief perform a single step of A* bread-first search by trying to step in every possible direction from pPath with goal (x,y). Check each step with PosOk
+ *
+ * @return FALSE if we ran out of preallocated nodes to use, else TRUE
+ */
+BOOL path_get_path(BOOL (*PosOk)(int, int, int), int PosOkArg, PATHNODE *pPath, int x, int y)
+{
+	int dx, dy;
+	int i;
+	BOOL ok;
+
+	for (i = 0; i < 8; i++) {
+		dx = pPath->x + pathxdir[i];
+		dy = pPath->y + pathydir[i];
+		ok = PosOk(PosOkArg, dx, dy);
+		if (ok && path_solid_pieces(pPath, dx, dy) || !ok && dx == x && dy == y) {
+			if (!path_parent_path(pPath, dx, dy, x, y))
+				return FALSE;
+		}
+	}
+
+	return TRUE;
+}
+
+/**
+ * @brief add a step from pPath to (dx,dy), return 1 if successful, and update the frontier/visited nodes accordingly
+ *
+ * @return TRUE if step successfully added, FALSE if we ran out of nodes to use
+ */
+BOOL path_parent_path(PATHNODE *pPath, int dx, int dy, int sx, int sy)
+{
+	int next_g;
+	PATHNODE *dxdy;
+	int i;
+
+	next_g = pPath->g + path_check_equal(pPath, dx, dy);
+
+	// 3 cases to consider
+	// case 1: (dx,dy) is already on the frontier
+	dxdy = path_get_node1(dx, dy);
+	if (dxdy != NULL) {
+		for (i = 0; i < 8; i++) {
+			if (pPath->Child[i] == NULL)
+				break;
+		}
+		pPath->Child[i] = dxdy;
+		if (next_g < dxdy->g) {
+			if (path_solid_pieces(pPath, dx, dy)) {
+				// we'll explore it later, just update
+				dxdy->Parent = pPath;
+				dxdy->g = next_g;
+				dxdy->f = next_g + dxdy->h;
+			}
+		}
+	} else {
+		// case 2: (dx,dy) was already visited
+		dxdy = path_get_node2(dx, dy);
+		if (dxdy != NULL) {
+			for (i = 0; i < 8; i++) {
+				if (pPath->Child[i] == NULL)
+					break;
+			}
+			pPath->Child[i] = dxdy;
+			if (next_g < dxdy->g && path_solid_pieces(pPath, dx, dy)) {
+				// update the node
+				dxdy->Parent = pPath;
+				dxdy->g = next_g;
+				dxdy->f = next_g + dxdy->h;
+				// already explored, so re-update others starting from that node
+				path_set_coords(dxdy);
+			}
+		} else {
+			// case 3: (dx,dy) is totally new
+			dxdy = path_new_step();
+			if (dxdy == NULL)
+				return FALSE;
+			dxdy->Parent = pPath;
+			dxdy->g = next_g;
+			dxdy->h = path_get_h_cost(dx, dy, sx, sy);
+			dxdy->f = next_g + dxdy->h;
+			dxdy->x = dx;
+			dxdy->y = dy;
+			// add it to the frontier
+			path_next_node(dxdy);
+
+			for (i = 0; i < 8; i++) {
+				if (pPath->Child[i] == NULL)
+					break;
+			}
+			pPath->Child[i] = dxdy;
+		}
+	}
+	return TRUE;
+}
+
+/**
+ * @brief return a node for (dx,dy) on the frontier, or NULL if not found
+ */
+PATHNODE *path_get_node1(int dx, int dy)
+{
+	PATHNODE *result = path_2_nodes->NextNode;
+	while (result != NULL && (result->x != dx || result->y != dy))
+		result = result->NextNode;
+	return result;
+}
+
+/**
+ * @brief return a node for (dx,dy) if it was visited, or NULL if not found
+ */
+PATHNODE *path_get_node2(int dx, int dy)
+{
+	PATHNODE *result = pnode_ptr->NextNode;
+	while (result != NULL && (result->x != dx || result->y != dy))
+		result = result->NextNode;
+	return result;
+}
+
+/**
+ * @brief insert pPath into the frontier (keeping the frontier sorted by total distance)
+ */
+void path_next_node(PATHNODE *pPath)
+{
+	PATHNODE *next, *current;
+	int f;
+
+	next = path_2_nodes;
+	if (!path_2_nodes->NextNode) {
+		path_2_nodes->NextNode = pPath;
+	} else {
+		current = path_2_nodes;
+		next = path_2_nodes->NextNode;
+		f = pPath->f;
+		while (next && next->f < f) {
+			current = next;
+			next = next->NextNode;
+		}
+		pPath->NextNode = next;
+		current->NextNode = pPath;
+	}
+}
+
+/**
+ * @brief update all path costs using depth-first search starting at pPath
+ */
+void path_set_coords(PATHNODE *pPath)
+{
+	PATHNODE *PathOld;
+	PATHNODE *PathAct;
+	int i;
+
+	path_push_active_step(pPath);
+	while (gdwCurPathStep) {
+		PathOld = path_pop_active_step();
+		for (i = 0; i < 8; i++) {
+			PathAct = PathOld->Child[i];
+			if (PathAct == NULL)
+				break;
+
+			if (PathOld->g + path_check_equal(PathOld, PathAct->x, PathAct->y) < PathAct->g) {
+				if (path_solid_pieces(PathOld, PathAct->x, PathAct->y)) {
+					PathAct->Parent = PathOld;
+					PathAct->g = PathOld->g + path_check_equal(PathOld, PathAct->x, PathAct->y);
+					PathAct->f = PathAct->g + PathAct->h;
+					path_push_active_step(PathAct);
+				}
+			}
+		}
+	}
+}
+
+/**
+ * @brief push pPath onto the pnode_tblptr stack
+ */
+void path_push_active_step(PATHNODE *pPath)
+{
+	int stack_index = gdwCurPathStep;
+	gdwCurPathStep++;
+	pnode_tblptr[stack_index] = pPath;
+}
+
+/**
+ * @brief pop and return a node from the pnode_tblptr stack
+ */
+PATHNODE *path_pop_active_step()
+{
+	gdwCurPathStep--;
+	return pnode_tblptr[gdwCurPathStep];
+}
+
+/**
+ * @brief zero one of the preallocated nodes and return a pointer to it, or NULL if none are available
+ */
+PATHNODE *path_new_step()
+{
+	PATHNODE *new_node;
+
+	if (gdwCurNodes == MAXPATHNODES)
+		return NULL;
+
+	new_node = &path_nodes[gdwCurNodes];
+	gdwCurNodes++;
+	memset(new_node, 0, sizeof(PATHNODE));
+	return new_node;
+}
+
+DEVILUTION_END_NAMESPACE