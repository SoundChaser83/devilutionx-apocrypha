#include "diablo.h"

DEVILUTION_BEGIN_NAMESPACE

int qtexty;
char *qtextptr;
int qtextSpd;
BOOLEAN qtextflag;
int scrolltexty;
int sgLastScroll;
BYTE *pMedTextCels;
BYTE *pTextBoxCels;

const BYTE mfontframe[127] = {
	0, 0, 0, 0, 0, 0, 0, 0, 0, 0,
	0, 0, 0, 0, 0, 0, 0, 0, 0, 0,
	0, 0, 0, 0, 0, 0, 0, 0, 0, 0,
	0, 0, 0, 37, 49, 38, 0, 39, 40, 47,
	42, 43, 41, 45, 52, 44, 53, 55, 36, 27,
	28, 29, 30, 31, 32, 33, 34, 35, 51, 50,
	48, 46, 49, 54, 0, 1, 2, 3, 4, 5,
	6, 7, 8, 9, 10, 11, 12, 13, 14, 15,
	16, 17, 18, 19, 20, 21, 22, 23, 24, 25,
	26, 42, 0, 43, 0, 0, 0, 1, 2, 3,
	4, 5, 6, 7, 8, 9, 10, 11, 12, 13,
	14, 15, 16, 17, 18, 19, 20, 21, 22, 23,
	24, 25, 26, 48, 0, 49, 0
};
const BYTE mfontkern[56] = {
	5, 15, 10, 13, 14, 10, 9, 13, 11, 5,
	5, 11, 10, 16, 13, 16, 10, 15, 12, 10,
	14, 17, 17, 22, 17, 16, 11, 5, 11, 11,
	11, 10, 11, 11, 11, 11, 15, 5, 10, 18,
	15, 8, 6, 6, 7, 10, 9, 6, 10, 10,
	5, 5, 5, 5, 11, 12
};

/* data */

/**
 * Positive numbers will delay scrolling 1 out of n frames, negative numbers will scroll 1+(-n) pixels.
 */
int qscroll_spd_tbl[9] = { 2, 4, 6, 8, 0, -1, -2, -3, -4 };

void FreeQuestText()
{
	MemFreeDbg(pMedTextCels);
	MemFreeDbg(pTextBoxCels);
}

void InitQuestText()
{
	pMedTextCels = LoadFileInMem("Data\\MedTextS.CEL", NULL);
	pTextBoxCels = LoadFileInMem("Data\\TextBox.CEL", NULL);
	qtextflag = FALSE;
}

void InitQTextMsg(int m)
{
	if (alltext[m].scrlltxt) {
		questlog = FALSE;
		qtextptr = alltext[m].txtstr;
		qtextflag = TRUE;
		qtexty = 500;
<<<<<<< HEAD
		sgLastScroll = qscroll_spd_tbl[alltext[m].txtspd - 1]; /* double check offset */
		if (sgLastScroll <= 0)
			scrolltexty = 50 / -(sgLastScroll - 1);
		else
			scrolltexty = ((sgLastScroll + 1) * 50) / sgLastScroll;
=======
		sgLastScroll = qscroll_spd_tbl[alltext[m].txtspd - 1];
		scrolltexty = sgLastScroll;
>>>>>>> c65060cc
		qtextSpd = GetTickCount();
	}
	PlaySFX(alltext[m].sfxnr);
}

void DrawQTextBack()
{
<<<<<<< HEAD
	CelDraw(88, 487, pTextBoxCels, 1, 591);
	trans_rect(27, 28, 585, 297);
=======
	CelDraw(PANEL_X + 24, 487, pTextBoxCels, 1, 591);

#define TRANS_RECT_X 27
#define TRANS_RECT_Y 28
#define TRANS_RECT_WIDTH 585
#define TRANS_RECT_HEIGHT 297
#include "asm_trans_rect.inc"
>>>>>>> c65060cc
}

void PrintQTextChr(int sx, int sy, BYTE *pCelBuff, int nCel)
{
	BYTE *pStart, *pEnd;

	/// ASSERT: assert(gpBuffer);
	pStart = gpBufStart;
	gpBufStart = &gpBuffer[BUFFER_WIDTH * (49 + SCREEN_Y)];
	pEnd = gpBufEnd;
	gpBufEnd = &gpBuffer[BUFFER_WIDTH * (309 + SCREEN_Y)];
	CelDraw(sx, sy, pCelBuff, nCel, 22);

	gpBufStart = pStart;
	gpBufEnd = pEnd;
}

void DrawQText()
{
	int i, l, w, tx, ty;
	BYTE c;
	char *p, *pnl, *s;
	char tempstr[128];
	BOOL doneflag;
	DWORD currTime;

	DrawQTextBack();

	p = qtextptr;
	pnl = NULL;
	tx = 112;
	ty = qtexty;

	doneflag = FALSE;
	while (!doneflag) {
		w = 0;
		s = p;
		l = 0;
		while (*s != '\n' && *s != '|' && w < 543) {
			c = gbFontTransTbl[(BYTE)*s];
			s++;
			if (c != '\0') {
				tempstr[l] = c;
				w += mfontkern[mfontframe[c]] + 2;
			} else {
				l--;
			}
			l++;
		}
		tempstr[l] = '\0';
		if (*s == '|') {
			tempstr[l] = '\0';
			doneflag = TRUE;
		} else if (*s != '\n') {
			while (tempstr[l] != ' ' && l > 0) {
				tempstr[l] = '\0';
				l--;
			}
		}
		for (i = 0; tempstr[i]; i++) {
			p++;
			c = mfontframe[gbFontTransTbl[(BYTE)tempstr[i]]];
			if (*p == '\n') {
				p++;
			}
			if (c != 0) {
				PrintQTextChr(tx, ty, pMedTextCels, c);
			}
			tx += mfontkern[c] + 2;
		}
		if (pnl == NULL) {
			pnl = p;
		}
		tx = 112;
		ty += 38;
		if (ty > 501) {
			doneflag = TRUE;
		}
	}

	for (currTime = GetTickCount(); qtextSpd + scrolltexty < currTime; qtextSpd += scrolltexty) {
		qtexty--;
		if (qtexty <= 209) {
			qtexty += 38;
			qtextptr = pnl;
			if (*pnl == '|') {
				qtextflag = FALSE;
			}
			break;
		}
	}
}

DEVILUTION_END_NAMESPACE
<|MERGE_RESOLUTION|>--- conflicted
+++ resolved
@@ -1,187 +1,172 @@
-#include "diablo.h"
-
-DEVILUTION_BEGIN_NAMESPACE
-
-int qtexty;
-char *qtextptr;
-int qtextSpd;
-BOOLEAN qtextflag;
-int scrolltexty;
-int sgLastScroll;
-BYTE *pMedTextCels;
-BYTE *pTextBoxCels;
-
-const BYTE mfontframe[127] = {
-	0, 0, 0, 0, 0, 0, 0, 0, 0, 0,
-	0, 0, 0, 0, 0, 0, 0, 0, 0, 0,
-	0, 0, 0, 0, 0, 0, 0, 0, 0, 0,
-	0, 0, 0, 37, 49, 38, 0, 39, 40, 47,
-	42, 43, 41, 45, 52, 44, 53, 55, 36, 27,
-	28, 29, 30, 31, 32, 33, 34, 35, 51, 50,
-	48, 46, 49, 54, 0, 1, 2, 3, 4, 5,
-	6, 7, 8, 9, 10, 11, 12, 13, 14, 15,
-	16, 17, 18, 19, 20, 21, 22, 23, 24, 25,
-	26, 42, 0, 43, 0, 0, 0, 1, 2, 3,
-	4, 5, 6, 7, 8, 9, 10, 11, 12, 13,
-	14, 15, 16, 17, 18, 19, 20, 21, 22, 23,
-	24, 25, 26, 48, 0, 49, 0
-};
-const BYTE mfontkern[56] = {
-	5, 15, 10, 13, 14, 10, 9, 13, 11, 5,
-	5, 11, 10, 16, 13, 16, 10, 15, 12, 10,
-	14, 17, 17, 22, 17, 16, 11, 5, 11, 11,
-	11, 10, 11, 11, 11, 11, 15, 5, 10, 18,
-	15, 8, 6, 6, 7, 10, 9, 6, 10, 10,
-	5, 5, 5, 5, 11, 12
-};
-
-/* data */
-
-/**
- * Positive numbers will delay scrolling 1 out of n frames, negative numbers will scroll 1+(-n) pixels.
- */
-int qscroll_spd_tbl[9] = { 2, 4, 6, 8, 0, -1, -2, -3, -4 };
-
-void FreeQuestText()
-{
-	MemFreeDbg(pMedTextCels);
-	MemFreeDbg(pTextBoxCels);
-}
-
-void InitQuestText()
-{
-	pMedTextCels = LoadFileInMem("Data\\MedTextS.CEL", NULL);
-	pTextBoxCels = LoadFileInMem("Data\\TextBox.CEL", NULL);
-	qtextflag = FALSE;
-}
-
-void InitQTextMsg(int m)
-{
-	if (alltext[m].scrlltxt) {
-		questlog = FALSE;
-		qtextptr = alltext[m].txtstr;
-		qtextflag = TRUE;
-		qtexty = 500;
-<<<<<<< HEAD
-		sgLastScroll = qscroll_spd_tbl[alltext[m].txtspd - 1]; /* double check offset */
-		if (sgLastScroll <= 0)
-			scrolltexty = 50 / -(sgLastScroll - 1);
-		else
-			scrolltexty = ((sgLastScroll + 1) * 50) / sgLastScroll;
-=======
-		sgLastScroll = qscroll_spd_tbl[alltext[m].txtspd - 1];
-		scrolltexty = sgLastScroll;
->>>>>>> c65060cc
-		qtextSpd = GetTickCount();
-	}
-	PlaySFX(alltext[m].sfxnr);
-}
-
-void DrawQTextBack()
-{
-<<<<<<< HEAD
-	CelDraw(88, 487, pTextBoxCels, 1, 591);
-	trans_rect(27, 28, 585, 297);
-=======
-	CelDraw(PANEL_X + 24, 487, pTextBoxCels, 1, 591);
-
-#define TRANS_RECT_X 27
-#define TRANS_RECT_Y 28
-#define TRANS_RECT_WIDTH 585
-#define TRANS_RECT_HEIGHT 297
-#include "asm_trans_rect.inc"
->>>>>>> c65060cc
-}
-
-void PrintQTextChr(int sx, int sy, BYTE *pCelBuff, int nCel)
-{
-	BYTE *pStart, *pEnd;
-
-	/// ASSERT: assert(gpBuffer);
-	pStart = gpBufStart;
-	gpBufStart = &gpBuffer[BUFFER_WIDTH * (49 + SCREEN_Y)];
-	pEnd = gpBufEnd;
-	gpBufEnd = &gpBuffer[BUFFER_WIDTH * (309 + SCREEN_Y)];
-	CelDraw(sx, sy, pCelBuff, nCel, 22);
-
-	gpBufStart = pStart;
-	gpBufEnd = pEnd;
-}
-
-void DrawQText()
-{
-	int i, l, w, tx, ty;
-	BYTE c;
-	char *p, *pnl, *s;
-	char tempstr[128];
-	BOOL doneflag;
-	DWORD currTime;
-
-	DrawQTextBack();
-
-	p = qtextptr;
-	pnl = NULL;
-	tx = 112;
-	ty = qtexty;
-
-	doneflag = FALSE;
-	while (!doneflag) {
-		w = 0;
-		s = p;
-		l = 0;
-		while (*s != '\n' && *s != '|' && w < 543) {
-			c = gbFontTransTbl[(BYTE)*s];
-			s++;
-			if (c != '\0') {
-				tempstr[l] = c;
-				w += mfontkern[mfontframe[c]] + 2;
-			} else {
-				l--;
-			}
-			l++;
-		}
-		tempstr[l] = '\0';
-		if (*s == '|') {
-			tempstr[l] = '\0';
-			doneflag = TRUE;
-		} else if (*s != '\n') {
-			while (tempstr[l] != ' ' && l > 0) {
-				tempstr[l] = '\0';
-				l--;
-			}
-		}
-		for (i = 0; tempstr[i]; i++) {
-			p++;
-			c = mfontframe[gbFontTransTbl[(BYTE)tempstr[i]]];
-			if (*p == '\n') {
-				p++;
-			}
-			if (c != 0) {
-				PrintQTextChr(tx, ty, pMedTextCels, c);
-			}
-			tx += mfontkern[c] + 2;
-		}
-		if (pnl == NULL) {
-			pnl = p;
-		}
-		tx = 112;
-		ty += 38;
-		if (ty > 501) {
-			doneflag = TRUE;
-		}
-	}
-
-	for (currTime = GetTickCount(); qtextSpd + scrolltexty < currTime; qtextSpd += scrolltexty) {
-		qtexty--;
-		if (qtexty <= 209) {
-			qtexty += 38;
-			qtextptr = pnl;
-			if (*pnl == '|') {
-				qtextflag = FALSE;
-			}
-			break;
-		}
-	}
-}
-
-DEVILUTION_END_NAMESPACE
+#include "diablo.h"
+
+DEVILUTION_BEGIN_NAMESPACE
+
+int qtexty;
+char *qtextptr;
+int qtextSpd;
+BOOLEAN qtextflag;
+int scrolltexty;
+int sgLastScroll;
+BYTE *pMedTextCels;
+BYTE *pTextBoxCels;
+
+const BYTE mfontframe[127] = {
+	0, 0, 0, 0, 0, 0, 0, 0, 0, 0,
+	0, 0, 0, 0, 0, 0, 0, 0, 0, 0,
+	0, 0, 0, 0, 0, 0, 0, 0, 0, 0,
+	0, 0, 0, 37, 49, 38, 0, 39, 40, 47,
+	42, 43, 41, 45, 52, 44, 53, 55, 36, 27,
+	28, 29, 30, 31, 32, 33, 34, 35, 51, 50,
+	48, 46, 49, 54, 0, 1, 2, 3, 4, 5,
+	6, 7, 8, 9, 10, 11, 12, 13, 14, 15,
+	16, 17, 18, 19, 20, 21, 22, 23, 24, 25,
+	26, 42, 0, 43, 0, 0, 0, 1, 2, 3,
+	4, 5, 6, 7, 8, 9, 10, 11, 12, 13,
+	14, 15, 16, 17, 18, 19, 20, 21, 22, 23,
+	24, 25, 26, 48, 0, 49, 0
+};
+const BYTE mfontkern[56] = {
+	5, 15, 10, 13, 14, 10, 9, 13, 11, 5,
+	5, 11, 10, 16, 13, 16, 10, 15, 12, 10,
+	14, 17, 17, 22, 17, 16, 11, 5, 11, 11,
+	11, 10, 11, 11, 11, 11, 15, 5, 10, 18,
+	15, 8, 6, 6, 7, 10, 9, 6, 10, 10,
+	5, 5, 5, 5, 11, 12
+};
+
+/* data */
+
+/**
+ * Positive numbers will delay scrolling 1 out of n frames, negative numbers will scroll 1+(-n) pixels.
+ */
+int qscroll_spd_tbl[9] = { 2, 4, 6, 8, 0, -1, -2, -3, -4 };
+
+void FreeQuestText()
+{
+	MemFreeDbg(pMedTextCels);
+	MemFreeDbg(pTextBoxCels);
+}
+
+void InitQuestText()
+{
+	pMedTextCels = LoadFileInMem("Data\\MedTextS.CEL", NULL);
+	pTextBoxCels = LoadFileInMem("Data\\TextBox.CEL", NULL);
+	qtextflag = FALSE;
+}
+
+void InitQTextMsg(int m)
+{
+	if (alltext[m].scrlltxt) {
+		questlog = FALSE;
+		qtextptr = alltext[m].txtstr;
+		qtextflag = TRUE;
+		qtexty = 500;
+		sgLastScroll = qscroll_spd_tbl[alltext[m].txtspd - 1];
+		if (sgLastScroll <= 0)
+			scrolltexty = 50 / -(sgLastScroll - 1);
+		else
+			scrolltexty = ((sgLastScroll + 1) * 50) / sgLastScroll;
+		qtextSpd = GetTickCount();
+	}
+	PlaySFX(alltext[m].sfxnr);
+}
+
+void DrawQTextBack()
+{
+	CelDraw(PANEL_X + 24, 487, pTextBoxCels, 1, 591);
+	trans_rect(27, 28, 585, 297);
+}
+
+void PrintQTextChr(int sx, int sy, BYTE *pCelBuff, int nCel)
+{
+	BYTE *pStart, *pEnd;
+
+	/// ASSERT: assert(gpBuffer);
+	pStart = gpBufStart;
+	gpBufStart = &gpBuffer[BUFFER_WIDTH * (49 + SCREEN_Y)];
+	pEnd = gpBufEnd;
+	gpBufEnd = &gpBuffer[BUFFER_WIDTH * (309 + SCREEN_Y)];
+	CelDraw(sx, sy, pCelBuff, nCel, 22);
+
+	gpBufStart = pStart;
+	gpBufEnd = pEnd;
+}
+
+void DrawQText()
+{
+	int i, l, w, tx, ty;
+	BYTE c;
+	char *p, *pnl, *s;
+	char tempstr[128];
+	BOOL doneflag;
+	DWORD currTime;
+
+	DrawQTextBack();
+
+	p = qtextptr;
+	pnl = NULL;
+	tx = 112;
+	ty = qtexty;
+
+	doneflag = FALSE;
+	while (!doneflag) {
+		w = 0;
+		s = p;
+		l = 0;
+		while (*s != '\n' && *s != '|' && w < 543) {
+			c = gbFontTransTbl[(BYTE)*s];
+			s++;
+			if (c != '\0') {
+				tempstr[l] = c;
+				w += mfontkern[mfontframe[c]] + 2;
+			} else {
+				l--;
+			}
+			l++;
+		}
+		tempstr[l] = '\0';
+		if (*s == '|') {
+			tempstr[l] = '\0';
+			doneflag = TRUE;
+		} else if (*s != '\n') {
+			while (tempstr[l] != ' ' && l > 0) {
+				tempstr[l] = '\0';
+				l--;
+			}
+		}
+		for (i = 0; tempstr[i]; i++) {
+			p++;
+			c = mfontframe[gbFontTransTbl[(BYTE)tempstr[i]]];
+			if (*p == '\n') {
+				p++;
+			}
+			if (c != 0) {
+				PrintQTextChr(tx, ty, pMedTextCels, c);
+			}
+			tx += mfontkern[c] + 2;
+		}
+		if (pnl == NULL) {
+			pnl = p;
+		}
+		tx = 112;
+		ty += 38;
+		if (ty > 501) {
+			doneflag = TRUE;
+		}
+	}
+
+	for (currTime = GetTickCount(); qtextSpd + scrolltexty < currTime; qtextSpd += scrolltexty) {
+		qtexty--;
+		if (qtexty <= 209) {
+			qtexty += 38;
+			qtextptr = pnl;
+			if (*pnl == '|') {
+				qtextflag = FALSE;
+			}
+			break;
+		}
+	}
+}
+
+DEVILUTION_END_NAMESPACE