--- conflicted
+++ resolved
@@ -1,57 +1,42 @@
-/**
- * @file sound.h
- *
- * Interface of functions setting up the audio pipeline.
- */
-#ifndef __SOUND_H__
-#define __SOUND_H__
-
-<<<<<<< HEAD
-DEVILUTION_BEGIN_NAMESPACE
-
-#ifdef __cplusplus
-extern "C" {
-#endif
-
-extern SoundSample *DSBs[8];
-=======
->>>>>>> 4251527e
-extern BOOLEAN gbSndInited;
-
-void snd_update(BOOL bStopAll);
-void snd_stop_snd(TSnd *pSnd);
-BOOL snd_playing(TSnd *pSnd);
-void snd_play_snd(TSnd *pSnd, int lVolume, int lPan);
-<<<<<<< HEAD
-SoundSample *sound_dup_channel(SoundSample *DSB);
-BOOL sound_file_reload(TSnd *sound_file, SoundSample *DSB);
-=======
->>>>>>> 4251527e
-TSnd *sound_file_load(const char *path);
-void sound_file_cleanup(TSnd *sound_file);
-void snd_init(HWND hWnd);
-<<<<<<< HEAD
-void snd_get_volume(const char *value_name, int *value);
-void sound_create_primary_buffer(HANDLE music_track);
-=======
->>>>>>> 4251527e
-void sound_cleanup();
-void music_stop();
-void music_start(int nTrack);
-void sound_disable_music(BOOL disable);
-int sound_get_or_set_music_volume(int volume);
-int sound_get_or_set_sound_volume(int volume);
-
-/* data */
-
-extern BOOLEAN gbMusicOn;
-extern BOOLEAN gbSoundOn;
-extern BOOLEAN gbDupSounds;
-
-#ifdef __cplusplus
-}
-#endif
-
-DEVILUTION_END_NAMESPACE
-
-#endif /* __SOUND_H__ */
+/**
+ * @file sound.h
+ *
+ * Interface of functions setting up the audio pipeline.
+ */
+#ifndef __SOUND_H__
+#define __SOUND_H__
+
+DEVILUTION_BEGIN_NAMESPACE
+
+#ifdef __cplusplus
+extern "C" {
+#endif
+extern BOOLEAN gbSndInited;
+
+void snd_update(BOOL bStopAll);
+void snd_stop_snd(TSnd *pSnd);
+BOOL snd_playing(TSnd *pSnd);
+void snd_play_snd(TSnd *pSnd, int lVolume, int lPan);
+TSnd *sound_file_load(const char *path);
+void sound_file_cleanup(TSnd *sound_file);
+void snd_init(HWND hWnd);
+void sound_cleanup();
+void music_stop();
+void music_start(int nTrack);
+void sound_disable_music(BOOL disable);
+int sound_get_or_set_music_volume(int volume);
+int sound_get_or_set_sound_volume(int volume);
+
+/* data */
+
+extern BOOLEAN gbMusicOn;
+extern BOOLEAN gbSoundOn;
+extern BOOLEAN gbDupSounds;
+
+#ifdef __cplusplus
+}
+#endif
+
+DEVILUTION_END_NAMESPACE
+
+#endif /* __SOUND_H__ */