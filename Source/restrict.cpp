/**
 * @file restrict.cpp
 *
 * Implementation of functionality for checking if the game will be able run on the system.
 */
#include "all.h"
#include "../3rdParty/Storm/Source/storm.h"

<<<<<<< HEAD
DEVILUTION_BEGIN_NAMESPACE

void ReadOnlyTest()
=======
/**
 * @brief Check that the OS version is the minimum required by the game
 * @return True if suported
 */
BOOL SystemSupported()
{
	OSVERSIONINFO VersionInformation;
	BOOL ret = FALSE;

	memset(&VersionInformation, 0, sizeof(VersionInformation));
	VersionInformation.dwOSVersionInfoSize = sizeof(VersionInformation);
	if (GetVersionEx(&VersionInformation)
	    && VersionInformation.dwPlatformId == VER_PLATFORM_WIN32_NT
	    && VersionInformation.dwMajorVersion >= 5) {
		ret = TRUE;
	}
	return ret;
}

/**
 * @brief Check that we have write access to the Windows install folder
 * @return False if we have write access

 */
BOOL RestrictedTest()
>>>>>>> c803c6aa
{
	FILE *f;
	char path[MAX_PATH], Filename[MAX_PATH];

	GetPrefPath(path, MAX_PATH);
	snprintf(Filename, MAX_PATH, "%sDiablo1ReadOnlyTest.foo", path);

	f = fopen(Filename, "wt");
	if (!f) {
		DirErrorDlg(path);
	}

<<<<<<< HEAD
	fclose(f);
	remove(Filename);;
}
=======
/**
 * @brief Check that we have write access to the game install folder
 * @return False if we have write access

 */
BOOL ReadOnlyTest()
{
	char *c;
	FILE *f;
	char Filename[MAX_PATH];
	BOOL ret = FALSE;
>>>>>>> c803c6aa

DEVILUTION_END_NAMESPACE
<|MERGE_RESOLUTION|>--- conflicted
+++ resolved
@@ -1,70 +1,32 @@
-/**
- * @file restrict.cpp
- *
- * Implementation of functionality for checking if the game will be able run on the system.
- */
-#include "all.h"
-#include "../3rdParty/Storm/Source/storm.h"
-
-<<<<<<< HEAD
-DEVILUTION_BEGIN_NAMESPACE
-
-void ReadOnlyTest()
-=======
-/**
- * @brief Check that the OS version is the minimum required by the game
- * @return True if suported
- */
-BOOL SystemSupported()
-{
-	OSVERSIONINFO VersionInformation;
-	BOOL ret = FALSE;
-
-	memset(&VersionInformation, 0, sizeof(VersionInformation));
-	VersionInformation.dwOSVersionInfoSize = sizeof(VersionInformation);
-	if (GetVersionEx(&VersionInformation)
-	    && VersionInformation.dwPlatformId == VER_PLATFORM_WIN32_NT
-	    && VersionInformation.dwMajorVersion >= 5) {
-		ret = TRUE;
-	}
-	return ret;
-}
-
-/**
- * @brief Check that we have write access to the Windows install folder
- * @return False if we have write access
-
- */
-BOOL RestrictedTest()
->>>>>>> c803c6aa
-{
-	FILE *f;
-	char path[MAX_PATH], Filename[MAX_PATH];
-
-	GetPrefPath(path, MAX_PATH);
-	snprintf(Filename, MAX_PATH, "%sDiablo1ReadOnlyTest.foo", path);
-
-	f = fopen(Filename, "wt");
-	if (!f) {
-		DirErrorDlg(path);
-	}
-
-<<<<<<< HEAD
-	fclose(f);
-	remove(Filename);;
-}
-=======
-/**
- * @brief Check that we have write access to the game install folder
- * @return False if we have write access
-
- */
-BOOL ReadOnlyTest()
-{
-	char *c;
-	FILE *f;
-	char Filename[MAX_PATH];
-	BOOL ret = FALSE;
->>>>>>> c803c6aa
-
-DEVILUTION_END_NAMESPACE
+/**
+ * @file restrict.cpp
+ *
+ * Implementation of functionality for checking if the game will be able run on the system.
+ */
+#include "all.h"
+#include "../3rdParty/Storm/Source/storm.h"
+
+DEVILUTION_BEGIN_NAMESPACE
+
+/**
+ * @brief Check that we have write access to the game install folder
+
+ */
+void ReadOnlyTest()
+{
+	FILE *f;
+	char path[MAX_PATH], Filename[MAX_PATH];
+
+	GetPrefPath(path, MAX_PATH);
+	snprintf(Filename, MAX_PATH, "%sDiablo1ReadOnlyTest.foo", path);
+
+			f = fopen(Filename, "wt");
+	if (!f) {
+		DirErrorDlg(path);
+	}
+
+	fclose(f);
+	remove(Filename);;
+}
+
+DEVILUTION_END_NAMESPACE