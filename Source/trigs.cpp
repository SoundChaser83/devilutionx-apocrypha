//HEADER_GOES_HERE

#include "../types.h"

<<<<<<< HEAD
DEVILUTION_BEGIN_NAMESPACE

int trigflag[MAXTRIGGERS];
=======
int trigflag_0;
int trigflag_1;
int trigflag_2;
int trigflag_3;
int trigflag_4;
>>>>>>> e791f3ee
TriggerStruct trigs[MAXTRIGGERS];
int TWarpFrom; // weak

int TownDownList[11] = { 716, 715, 719, 720, 721, 723, 724, 725, 726, 727, -1 };
int TownWarp1List[13] = {
	1171,
	1172,
	1173,
	1174,
	1175,
	1176,
	1177,
	1178,
	1179,
	1181,
	1183,
	1185,
	-1
};
int L1UpList[12] = { 127, 129, 130, 131, 132, 133, 135, 137, 138, 139, 140, -1 };
int L1DownList[10] = { 106, 107, 108, 109, 110, 112, 114, 115, 118, -1 };
int L2UpList[3] = { 266, 267, -1 };
int L2DownList[5] = { 269, 270, 271, 272, -1 };
int L2TWarpUpList[3] = { 558, 559, -1 };
int L3UpList[15] = {
	170,
	171,
	172,
	173,
	174,
	175,
	176,
	177,
	178,
	179,
	180,
	181,
	182,
	183,
	-1
};
int L3DownList[9] = { 162, 163, 164, 165, 166, 167, 168, 169, -1 };
int L3TWarpUpList[14] = { 548, 549, 550, 551, 552, 553, 554, 555, 556, 557, 558, 559, 560, -1 };
int L4UpList[4] = { 82, 83, 90, -1 };
int L4DownList[6] = { 120, 130, 131, 132, 133, -1 };
int L4TWarpUpList[4] = { 421, 422, 429, -1 };
int L4PentaList[33] = {
	353,
	354,
	355,
	356,
	357,
	358,
	359,
	360,
	361,
	362,
	363,
	364,
	365,
	366,
	367,
	368,
	369,
	370,
	371,
	372,
	373,
	374,
	375,
	376,
	377,
	378,
	379,
	380,
	381,
	382,
	383,
	384,
	-1
};

void InitNoTriggers()
{
	trigflag_4 = 0;
	trigflag_3 = 0;
}

void InitTownTriggers()
{
	char v0; // bl
	int v1;  // eax
	int v2;  // eax

	trigs[0]._tx = 25;
	trigs[0]._ty = 29;
	trigs[0]._tmsg = WM_DIABNEXTLVL;
	trigflag_4 = 1;
	if (gbMaxPlayers == 4) {
		trigs[1]._tx = 49;
		trigflag_0 = 1;
		trigflag_1 = 1;
		trigflag_2 = 1;
		trigs[1]._ty = 21;
		trigs[1]._tmsg = WM_DIABTOWNWARP;
		trigs[1]._tlvl = 5;
		trigs[2]._tx = 17;
		trigs[2]._ty = 69;
		trigs[2]._tmsg = WM_DIABTOWNWARP;
		trigs[2]._tlvl = 9;
		trigs[3]._tx = 41;
		trigs[3]._ty = 80;
		trigs[3]._tmsg = WM_DIABTOWNWARP;
		trigs[3]._tlvl = 13;
		trigflag_4 = 4;
	} else {
		trigflag_0 = 0;
		trigflag_1 = 0;
		trigflag_2 = 0;
		v0 = plr[myplr].pTownWarps;
		if (v0 & 1) {
			trigs[1]._tx = 49;
			trigs[1]._ty = 21;
			trigs[1]._tmsg = WM_DIABTOWNWARP;
			trigs[1]._tlvl = 5;
			trigflag_4 = 2;
			trigflag_0 = 1;
		}
		if (v0 & 2) {
			trigflag_1 = 1;
			v1 = trigflag_4++;
			trigs[v1]._tx = 17;
			trigs[v1]._ty = 69;
			trigs[v1]._tmsg = WM_DIABTOWNWARP;
			trigs[v1]._tlvl = 9;
		}
		if (v0 & 4) {
			trigflag_2 = 1;
			v2 = trigflag_4++;
			trigs[v2]._tx = 41;
			trigs[v2]._ty = 80;
			trigs[v2]._tmsg = WM_DIABTOWNWARP;
			trigs[v2]._tlvl = 13;
		}
	}
	trigflag_3 = 0;
}
// 679660: using guessed type char gbMaxPlayers;

void InitL1Triggers()
{
	int j, i;

	trigflag_4 = 0;
	for (j = 0; j < MAXDUNY; j++) {
		for (i = 0; i < MAXDUNX; i++) {
			if (dPiece[i][j] == 129) {
				trigs[trigflag_4]._tx = i;
				trigs[trigflag_4]._ty = j;
				trigs[trigflag_4]._tmsg = WM_DIABPREVLVL;
				trigflag_4++;
			}
			if (dPiece[i][j] == 115) {
				trigs[trigflag_4]._tx = i;
				trigs[trigflag_4]._ty = j;
				trigs[trigflag_4]._tmsg = WM_DIABNEXTLVL;
				trigflag_4++;
			}
		}
	}
	trigflag_3 = 0;
}

void InitL2Triggers()
{
	int i, j;

	trigflag_4 = 0;
	for (j = 0; j < MAXDUNY; j++) {
		for (i = 0; i < MAXDUNX; i++) {
			if (dPiece[i][j] == 267 && (i != quests[QTYPE_BONE]._qtx || j != quests[QTYPE_BONE]._qty)) {
				trigs[trigflag_4]._tx = i;
				trigs[trigflag_4]._ty = j;
				trigs[trigflag_4]._tmsg = WM_DIABPREVLVL;
				trigflag_4++;
			}

			if (dPiece[i][j] == 559) {
				trigs[trigflag_4]._tx = i;
				trigs[trigflag_4]._ty = j;
				trigs[trigflag_4]._tmsg = WM_DIABTWARPUP;
				trigs[trigflag_4]._tlvl = 0;
				trigflag_4++;
			}

			if (dPiece[i][j] == 271) {
				trigs[trigflag_4]._tx = i;
				trigs[trigflag_4]._ty = j;
				trigs[trigflag_4]._tmsg = WM_DIABNEXTLVL;
				trigflag_4++;
			}

		}
	}
	trigflag_3 = 0;
}

void InitL3Triggers()
{
	int i, j;

	trigflag_4 = 0;
	for (j = 0; j < MAXDUNY; j++) {
		for (i = 0; i < MAXDUNX; i++) {
			if (dPiece[i][j] == 171) {
				trigs[trigflag_4]._tx = i;
				trigs[trigflag_4]._ty = j;
				trigs[trigflag_4]._tmsg = WM_DIABPREVLVL;
				trigflag_4++;
			}

			if (dPiece[i][j] == 168) {
				trigs[trigflag_4]._tx = i;
				trigs[trigflag_4]._ty = j;
				trigs[trigflag_4] ._tmsg = WM_DIABNEXTLVL;
				trigflag_4++;
			}

			if (dPiece[i][j] == 549) {
				trigs[trigflag_4]._tx = i;
				trigs[trigflag_4]._ty = j;
				trigs[trigflag_4]._tmsg = WM_DIABTWARPUP;
				trigflag_4++;
			}
		}

	}
	trigflag_3 = 0;
}

void InitL4Triggers()
{
	signed int v0;     // edi
	int *v1;           // esi
	int *v2;           // edx
	TriggerStruct *v3; // ecx
	int *v4;           // eax
	int v5;            // edx
	int(*v6)[112];     // edi
	signed int v7;     // ecx
	int *v8;           // eax
	int(*v9)[112];     // [esp+Ch] [ebp-Ch]
	int(*v10)[112];    // [esp+Ch] [ebp-Ch]
	int v11;           // [esp+10h] [ebp-8h]
	int(*v12)[112];    // [esp+14h] [ebp-4h]

	trigflag_4 = 0;
	v11 = 0;
	v9 = dPiece;
	do {
		v0 = 0;
		v12 = v9;
		v1 = &trigs[trigflag_4]._tmsg;
		v2 = &trigs[trigflag_4]._ty;
		v3 = &trigs[trigflag_4];
		v4 = &trigs[trigflag_4]._tlvl;
		do {
			if ((*v12)[0] == 83) {
				++trigflag_4;
				v3->_tx = v0;
				*v2 = v11;
				*v1 = WM_DIABPREVLVL;
				v4 += 4;
				++v3;
				v2 += 4;
				v1 += 4;
			}
			if ((*v12)[0] == 422) {
				v3->_tx = v0;
				*v2 = v11;
				*v1 = WM_DIABTWARPUP;
				*v4 = 0;
				++trigflag_4;
				v4 += 4;
				++v3;
				v2 += 4;
				v1 += 4;
			}
			if ((*v12)[0] == 120) {
				++trigflag_4;
				v3->_tx = v0;
				*v2 = v11;
				*v1 = WM_DIABNEXTLVL;
				v4 += 4;
				++v3;
				v2 += 4;
				v1 += 4;
			}
			++v12;
			++v0;
		} while (v0 < 112);
		v9 = (int(*)[112])((char *)v9 + 4);
		++v11;
	} while ((signed int)v9 < (signed int)dPiece[1]);
	v5 = 0;
	v10 = dPiece;
	do {
		v6 = v10;
		v7 = 0;
		v8 = &trigs[trigflag_4]._ty;
		do {
			if ((*v6)[0] == 370 && quests[QTYPE_VB]._qactive == 3) {
				++trigflag_4;
				*(v8 - 1) = v7;
				*v8 = v5;
				v8[1] = WM_DIABNEXTLVL;
				v8 += 4;
			}
			++v7;
			++v6;
		} while (v7 < 112);
		v10 = (int(*)[112])((char *)v10 + 4);
		++v5;
	} while ((signed int)v10 < (signed int)dPiece[1]);
	trigflag_3 = 0;
}

void InitSKingTriggers()
{
	trigflag_3 = 0;
	trigflag_4 = 1;
	trigs[0]._tx = 82;
	trigs[0]._ty = 42;
	trigs[0]._tmsg = WM_DIABRTNLVL;
}

void InitSChambTriggers()
{
	trigflag_3 = 0;
	trigflag_4 = 1;
	trigs[0]._tx = 70;
	trigs[0]._ty = 39;
	trigs[0]._tmsg = WM_DIABRTNLVL;
}

void InitPWaterTriggers()
{
	trigflag_3 = 0;
	trigflag_4 = 1;
	trigs[0]._tx = 30;
	trigs[0]._ty = 83;
	trigs[0]._tmsg = WM_DIABRTNLVL;
}

void InitVPTriggers()
{
	trigflag_3 = 0;
	trigflag_4 = 1;
	trigs[0]._tx = 35;
	trigs[0]._ty = 32;
	trigs[0]._tmsg = WM_DIABRTNLVL;
}

BOOL ForceTownTrig()
{
	int i, j, k, l;

	for (i = 0; TownDownList[i] != -1; i++) {
		if (dPiece[cursmx][cursmy] == TownDownList[i]) {
			strcpy(infostr, "Down to dungeon");
			cursmx = 25;
			cursmy = 29;
			return TRUE;
		}
	}

	if (trigflag_0) {
		for (j = 0; TownWarp1List[j] != -1; j++) {
			if (dPiece[cursmx][cursmy] == TownWarp1List[j]) {
				strcpy(infostr, "Down to catacombs");
				cursmx = 49;
				cursmy = 21;
				return TRUE;
			}
		}
	}

	if (trigflag_1) {
		for (k = 1199; k <= 1220; k++) {
			if (dPiece[cursmx][cursmy] == k) {
				strcpy(infostr, "Down to caves");
				cursmx = 17;
				cursmy = 69;
				return TRUE;
			}
		}
	}

	if (trigflag_2) {
		for (l = 1240; l <= 1254; l++) {
			if (dPiece[cursmx][cursmy] == l) {
				strcpy(infostr, "Down to hell");
				cursmx = 41;
				cursmy = 80;
				return TRUE;
			}
		}
	}

	return FALSE;
}

BOOL ForceL1Trig()
{
	int i, j;

	for (i = 0; L1UpList[i] != -1; i++) {
		if (dPiece[cursmx][cursmy] == L1UpList[i]) {
			if (currlevel > 1)
				sprintf(infostr, "Up to level %i", currlevel - 1);
			else
				strcpy(infostr, "Up to town");
			for (j = 0; j < trigflag_4; j++) {
				if (trigs[j]._tmsg == WM_DIABPREVLVL) {
					cursmx = trigs[j]._tx;
					cursmy = trigs[j]._ty;
					return TRUE;
				}
			}
		}
	}

	for (i = 0; L1DownList[i] != -1; i++) {
		if (dPiece[cursmx][cursmy] == L1DownList[i]) {
			sprintf(infostr, "Down to level %i", currlevel + 1);
			for (j = 0; j < trigflag_4; j++) {
				if (trigs[j]._tmsg == WM_DIABNEXTLVL) {
					cursmx = trigs[j]._tx;
					cursmy = trigs[j]._ty;
					return TRUE;
				}
			}
		}
	}

	return FALSE;
}

BOOL ForceL2Trig()
{
	int i, j, dx, dy;

	for (i = 0; L2UpList[i] != -1; i++) {
		if (dPiece[cursmx][cursmy] == L2UpList[i]) {
			for (j = 0; j < trigflag_4; j++) {
				if (trigs[j]._tmsg == WM_DIABPREVLVL) {
					dx = abs(trigs[j]._tx - cursmx);
					dy = abs(trigs[j]._ty - cursmy);
					if (dx < 4 && dy < 4) {
						sprintf(infostr, "Up to level %i", currlevel - 1);
						cursmx = trigs[j]._tx;
						cursmy = trigs[j]._ty;
						return TRUE;
					}
				}
			}
		}
	}

	for (i = 0; L2DownList[i] != -1; i++) {
		if (dPiece[cursmx][cursmy] == L2DownList[i]) {
			sprintf(infostr, "Down to level %i", currlevel + 1);
			for (j = 0; j < trigflag_4; j++) {
				if (trigs[j]._tmsg == WM_DIABNEXTLVL) {
					cursmx = trigs[j]._tx;
					cursmy = trigs[j]._ty;
					return TRUE;
				}
			}
		}
	}

	if (currlevel == 5) {
		for (i = 0; L2TWarpUpList[i] != -1; i++) {
			if (dPiece[cursmx][cursmy] == L2TWarpUpList[i]) {
				for (j = 0; j < trigflag_4; j++) {
					if (trigs[j]._tmsg == WM_DIABTWARPUP) {
						dx = abs(trigs[j]._tx - cursmx);
						dy = abs(trigs[j]._ty - cursmy);
						if (dx < 4 && dy < 4) {
							strcpy(infostr, "Up to town");
							cursmx = trigs[j]._tx;
							cursmy = trigs[j]._ty;
							return TRUE;
						}
					}
				}
			}
		}
	}

	return FALSE;
}

BOOL ForceL3Trig()
{
	int i, j, dx, dy;

	for (i = 0; L3UpList[i] != -1; ++i) {
		if (dPiece[cursmx][cursmy] == L3UpList[i]) {
			sprintf(infostr, "Up to level %i", currlevel - 1);
			for (j = 0; j < trigflag_4; j++) {
				if (trigs[j]._tmsg == WM_DIABPREVLVL) {
					cursmx = trigs[j]._tx;
					cursmy = trigs[j]._ty;
					return TRUE;
				}
			}
		}
	}

	for (i = 0; L3DownList[i] != -1; i++) {
		if (dPiece[cursmx][cursmy] == L3DownList[i] || dPiece[cursmx + 1][cursmy] == L3DownList[i] || dPiece[cursmx + 2][cursmy] == L3DownList[i]) {
			sprintf(infostr, "Down to level %i", currlevel + 1);
			for (j = 0; j < trigflag_4; j++) {
				if (trigs[j]._tmsg == WM_DIABNEXTLVL) {
					cursmx = trigs[j]._tx;
					cursmy = trigs[j]._ty;
					return TRUE;
				}
			}
		}
	}

	if (currlevel == 9) {
		for (i = 0; L3TWarpUpList[i] != -1; i++) {
			if (dPiece[cursmx][cursmy] == L3TWarpUpList[i]) {
				for (j = 0; j < trigflag_4; j++) {
					if (trigs[j]._tmsg == WM_DIABTWARPUP) {
						dx = abs(trigs[j]._tx - cursmx);
						dy = abs(trigs[j]._ty - cursmy);
						if (dx < 4 && dy < 4) {
							strcpy(infostr, "Up to town");
							cursmx = trigs[j]._tx;
							cursmy = trigs[j]._ty;
							return TRUE;
						}
					}
				}
			}
		}
	}

	return FALSE;
}

BOOL ForceL4Trig()
{
	int i, j, dx, dy;

	for (i = 0; L4UpList[i] != -1; ++i) {
		if (dPiece[cursmx][cursmy] == L4UpList[i]) {
			sprintf(infostr, "Up to level %i", currlevel - 1);
			for (j = 0; j < trigflag_4; j++) {
				if (trigs[j]._tmsg == WM_DIABPREVLVL) {
					cursmx = trigs[j]._tx;
					cursmy = trigs[j]._ty;
					return TRUE;
				}
			}
		}
	}

	for (i = 0; L4DownList[i] != -1; i++) {
		if (dPiece[cursmx][cursmy] == L4DownList[i]) {
			sprintf(infostr, "Down to level %i", currlevel + 1);
			for (j = 0; j < trigflag_4; j++) {
				if (trigs[j]._tmsg == WM_DIABNEXTLVL) {
					cursmx = trigs[j]._tx;
					cursmy = trigs[j]._ty;
					return TRUE;
				}
			}
		}
	}

	if (currlevel == 13) {
		for (i = 0; L4TWarpUpList[i] != -1; i++) {
			if (dPiece[cursmx][cursmy] == L4TWarpUpList[i]) {
				for (j = 0; j < trigflag_4; j++) {
					if (trigs[j]._tmsg == WM_DIABTWARPUP) {
						dx = abs(trigs[j]._tx - cursmx);
						dy = abs(trigs[j]._ty - cursmy);
						if (dx < 4 && dy < 4) {
							strcpy(infostr, "Up to town");
							cursmx = trigs[j]._tx;
							cursmy = trigs[j]._ty;
							return TRUE;
						}
					}
				}
			}
		}
	}

	if (currlevel == 15) {
		for (i = 0; L4PentaList[i] != -1; i++) {
			if (dPiece[cursmx][cursmy] == L4PentaList[i]) {
				strcpy(infostr, "Down to Diablo");
				for (j = 0; j < trigflag_4; j++) {
					if (trigs[j]._tmsg == WM_DIABNEXTLVL) {
						cursmx = trigs[j]._tx;
						cursmy = trigs[j]._ty;
						return TRUE;
					}
				}
			}
		}
	}

	return FALSE;
}

void Freeupstairs()
{
	int i, yy, xx, tx, ty;

	for (i = 0; i < trigflag_4; i++) {
		tx = trigs[i]._tx;
		ty = trigs[i]._ty;

		for (yy = 0; yy < MAXTRIGGERS; yy++) {
			for (xx = 0; xx < MAXTRIGGERS; xx++) {
				dFlags[tx - 2 + xx][ty - 2 + yy] |= DFLAG_POPULATED;
			}
		}
	}
}

BOOL ForceSKingTrig()
{
	int i;

	for (i = 0; L1UpList[i] != -1; i++) {
		if (dPiece[cursmx][cursmy] == L1UpList[i]) {
			sprintf(infostr, "Back to Level %i", quests[QTYPE_KING]._qlevel);
			cursmx = trigs[0]._tx;
			cursmy = trigs[0]._ty;

			return TRUE;
		}
	}

	return FALSE;
}

BOOL ForceSChambTrig()
{
	int i;

	for (i = 0; L2DownList[i] != -1; i++) {
		if (dPiece[cursmx][cursmy] == L2DownList[i]) {
			sprintf(infostr, "Back to Level %i", quests[QTYPE_BONE]._qlevel);
			cursmx = trigs[0]._tx;
			cursmy = trigs[0]._ty;

			return TRUE;
		}
	}

	return FALSE;
}

BOOL ForcePWaterTrig()
{
	int i;

	for (i = 0; L3DownList[i] != -1; i++) {
		if (dPiece[cursmx][cursmy] == L3DownList[i]) {
			sprintf(infostr, "Back to Level %i", quests[QTYPE_PW]._qlevel);
			cursmx = trigs[0]._tx;
			cursmy = trigs[0]._ty;

			return TRUE;
		}
	}

	return FALSE;
}

void CheckTrigForce()
{
	int v0; // eax
	int v1; // eax

	trigflag_3 = 0;
	if (MouseY <= 351) {
		if (setlevel) {
			switch (setlvlnum) {
			case SL_SKELKING:
				v1 = ForceSKingTrig();
				break;
			case SL_BONECHAMB:
				v1 = ForceSChambTrig();
				break;
			case SL_POISONWATER:
				v1 = ForcePWaterTrig();
				break;
			default:
				return;
			}
			goto LABEL_23;
		}
		if (leveltype) {
			switch (leveltype) {
			case DTYPE_CATHEDRAL:
				v0 = ForceL1Trig();
				break;
			case DTYPE_CATACOMBS:
				v0 = ForceL2Trig();
				break;
			case DTYPE_CAVES:
				v0 = ForceL3Trig();
				break;
			case DTYPE_HELL:
				v0 = ForceL4Trig();
				break;
			default:
			LABEL_14:
				if (leveltype == DTYPE_TOWN)
					goto LABEL_24;
				if (trigflag_3) {
				LABEL_25:
					ClearPanel();
					return;
				}
				v1 = ForceQuests();
			LABEL_23:
				trigflag_3 = v1;
			LABEL_24:
				if (!trigflag_3)
					return;
				goto LABEL_25;
			}
		} else {
			v0 = ForceTownTrig();
		}
		trigflag_3 = v0;
		goto LABEL_14;
	}
}
// 5CF31D: using guessed type char setlevel;

void CheckTriggers()
{
	int x, y, i;
	BOOL abort;
	char abortflag;

	if (plr[myplr]._pmode)
		return;

	for (i = 0; i < trigflag_4; i++) {
		if (plr[myplr].WorldX != trigs[i]._tx || plr[myplr].WorldY != trigs[i]._ty) {
			continue;
		}

		switch (trigs[i]._tmsg) {
		case WM_DIABNEXTLVL:
			if (pcurs >= CURSOR_FIRSTITEM && DropItemBeforeTrig())
				return;
			StartNewLvl(myplr, trigs[i]._tmsg, currlevel + 1);
			break;
		case WM_DIABPREVLVL:
			if (pcurs >= CURSOR_FIRSTITEM && DropItemBeforeTrig())
				return;
			StartNewLvl(myplr, trigs[i]._tmsg, currlevel - 1);
			break;
		case WM_DIABRTNLVL:
			StartNewLvl(myplr, trigs[i]._tmsg, ReturnLvl);
			break;
		case WM_DIABTOWNWARP:
			if (gbMaxPlayers != 1) {
				abort = FALSE;

				if (trigs[i]._tlvl == 5 && plr[myplr]._pLevel < 8) {
					abort = TRUE;
					x = plr[myplr].WorldX;
					y = plr[myplr].WorldY + 1;
					abortflag = EMSG_REQUIRES_LVL_8;
				}

				if (trigs[i]._tlvl == 9 && plr[myplr]._pLevel < 13) {
					abort = TRUE;
					x = plr[myplr].WorldX + 1;
					y = plr[myplr].WorldY;
					abortflag = EMSG_REQUIRES_LVL_13;
				}

				if (trigs[i]._tlvl == 13 && plr[myplr]._pLevel < 17) {
					abort = TRUE;
					x = plr[myplr].WorldX;
					y = plr[myplr].WorldY + 1;
					abortflag = EMSG_REQUIRES_LVL_17;
				}

				if (abort) {
					if (plr[myplr]._pClass == PC_WARRIOR) {
						PlaySFX(PS_WARR43);
					} else if (plr[myplr]._pClass == PC_ROGUE) {
						PlaySFX(PS_ROGUE43);
					} else if (plr[myplr]._pClass == PC_SORCERER) {
						PlaySFX(PS_MAGE43);
					}

					InitDiabloMsg(abortflag);
					NetSendCmdLoc(TRUE, CMD_WALKXY, x, y);
					return;
				}
			}

			StartNewLvl(myplr, trigs[i]._tmsg, trigs[i]._tlvl);
			break;
		case WM_DIABTWARPUP:
			TWarpFrom = currlevel;
			StartNewLvl(myplr, trigs[i]._tmsg, 0);
			break;
		default:
			app_fatal("Unknown trigger msg");
			break;
		}
	}
}
// 679660: using guessed type char gbMaxPlayers;
// 6ABB30: using guessed type int TWarpFrom;

DEVILUTION_END_NAMESPACE
<|MERGE_RESOLUTION|>--- conflicted
+++ resolved
@@ -1,852 +1,848 @@
-//HEADER_GOES_HERE
-
-#include "../types.h"
-
-<<<<<<< HEAD
-DEVILUTION_BEGIN_NAMESPACE
-
-int trigflag[MAXTRIGGERS];
-=======
-int trigflag_0;
-int trigflag_1;
-int trigflag_2;
-int trigflag_3;
-int trigflag_4;
->>>>>>> e791f3ee
-TriggerStruct trigs[MAXTRIGGERS];
-int TWarpFrom; // weak
-
-int TownDownList[11] = { 716, 715, 719, 720, 721, 723, 724, 725, 726, 727, -1 };
-int TownWarp1List[13] = {
-	1171,
-	1172,
-	1173,
-	1174,
-	1175,
-	1176,
-	1177,
-	1178,
-	1179,
-	1181,
-	1183,
-	1185,
-	-1
-};
-int L1UpList[12] = { 127, 129, 130, 131, 132, 133, 135, 137, 138, 139, 140, -1 };
-int L1DownList[10] = { 106, 107, 108, 109, 110, 112, 114, 115, 118, -1 };
-int L2UpList[3] = { 266, 267, -1 };
-int L2DownList[5] = { 269, 270, 271, 272, -1 };
-int L2TWarpUpList[3] = { 558, 559, -1 };
-int L3UpList[15] = {
-	170,
-	171,
-	172,
-	173,
-	174,
-	175,
-	176,
-	177,
-	178,
-	179,
-	180,
-	181,
-	182,
-	183,
-	-1
-};
-int L3DownList[9] = { 162, 163, 164, 165, 166, 167, 168, 169, -1 };
-int L3TWarpUpList[14] = { 548, 549, 550, 551, 552, 553, 554, 555, 556, 557, 558, 559, 560, -1 };
-int L4UpList[4] = { 82, 83, 90, -1 };
-int L4DownList[6] = { 120, 130, 131, 132, 133, -1 };
-int L4TWarpUpList[4] = { 421, 422, 429, -1 };
-int L4PentaList[33] = {
-	353,
-	354,
-	355,
-	356,
-	357,
-	358,
-	359,
-	360,
-	361,
-	362,
-	363,
-	364,
-	365,
-	366,
-	367,
-	368,
-	369,
-	370,
-	371,
-	372,
-	373,
-	374,
-	375,
-	376,
-	377,
-	378,
-	379,
-	380,
-	381,
-	382,
-	383,
-	384,
-	-1
-};
-
-void InitNoTriggers()
-{
-	trigflag_4 = 0;
-	trigflag_3 = 0;
-}
-
-void InitTownTriggers()
-{
-	char v0; // bl
-	int v1;  // eax
-	int v2;  // eax
-
-	trigs[0]._tx = 25;
-	trigs[0]._ty = 29;
-	trigs[0]._tmsg = WM_DIABNEXTLVL;
-	trigflag_4 = 1;
-	if (gbMaxPlayers == 4) {
-		trigs[1]._tx = 49;
-		trigflag_0 = 1;
-		trigflag_1 = 1;
-		trigflag_2 = 1;
-		trigs[1]._ty = 21;
-		trigs[1]._tmsg = WM_DIABTOWNWARP;
-		trigs[1]._tlvl = 5;
-		trigs[2]._tx = 17;
-		trigs[2]._ty = 69;
-		trigs[2]._tmsg = WM_DIABTOWNWARP;
-		trigs[2]._tlvl = 9;
-		trigs[3]._tx = 41;
-		trigs[3]._ty = 80;
-		trigs[3]._tmsg = WM_DIABTOWNWARP;
-		trigs[3]._tlvl = 13;
-		trigflag_4 = 4;
-	} else {
-		trigflag_0 = 0;
-		trigflag_1 = 0;
-		trigflag_2 = 0;
-		v0 = plr[myplr].pTownWarps;
-		if (v0 & 1) {
-			trigs[1]._tx = 49;
-			trigs[1]._ty = 21;
-			trigs[1]._tmsg = WM_DIABTOWNWARP;
-			trigs[1]._tlvl = 5;
-			trigflag_4 = 2;
-			trigflag_0 = 1;
-		}
-		if (v0 & 2) {
-			trigflag_1 = 1;
-			v1 = trigflag_4++;
-			trigs[v1]._tx = 17;
-			trigs[v1]._ty = 69;
-			trigs[v1]._tmsg = WM_DIABTOWNWARP;
-			trigs[v1]._tlvl = 9;
-		}
-		if (v0 & 4) {
-			trigflag_2 = 1;
-			v2 = trigflag_4++;
-			trigs[v2]._tx = 41;
-			trigs[v2]._ty = 80;
-			trigs[v2]._tmsg = WM_DIABTOWNWARP;
-			trigs[v2]._tlvl = 13;
-		}
-	}
-	trigflag_3 = 0;
-}
-// 679660: using guessed type char gbMaxPlayers;
-
-void InitL1Triggers()
-{
-	int j, i;
-
-	trigflag_4 = 0;
-	for (j = 0; j < MAXDUNY; j++) {
-		for (i = 0; i < MAXDUNX; i++) {
-			if (dPiece[i][j] == 129) {
-				trigs[trigflag_4]._tx = i;
-				trigs[trigflag_4]._ty = j;
-				trigs[trigflag_4]._tmsg = WM_DIABPREVLVL;
-				trigflag_4++;
-			}
-			if (dPiece[i][j] == 115) {
-				trigs[trigflag_4]._tx = i;
-				trigs[trigflag_4]._ty = j;
-				trigs[trigflag_4]._tmsg = WM_DIABNEXTLVL;
-				trigflag_4++;
-			}
-		}
-	}
-	trigflag_3 = 0;
-}
-
-void InitL2Triggers()
-{
-	int i, j;
-
-	trigflag_4 = 0;
-	for (j = 0; j < MAXDUNY; j++) {
-		for (i = 0; i < MAXDUNX; i++) {
-			if (dPiece[i][j] == 267 && (i != quests[QTYPE_BONE]._qtx || j != quests[QTYPE_BONE]._qty)) {
-				trigs[trigflag_4]._tx = i;
-				trigs[trigflag_4]._ty = j;
-				trigs[trigflag_4]._tmsg = WM_DIABPREVLVL;
-				trigflag_4++;
-			}
-
-			if (dPiece[i][j] == 559) {
-				trigs[trigflag_4]._tx = i;
-				trigs[trigflag_4]._ty = j;
-				trigs[trigflag_4]._tmsg = WM_DIABTWARPUP;
-				trigs[trigflag_4]._tlvl = 0;
-				trigflag_4++;
-			}
-
-			if (dPiece[i][j] == 271) {
-				trigs[trigflag_4]._tx = i;
-				trigs[trigflag_4]._ty = j;
-				trigs[trigflag_4]._tmsg = WM_DIABNEXTLVL;
-				trigflag_4++;
-			}
-
-		}
-	}
-	trigflag_3 = 0;
-}
-
-void InitL3Triggers()
-{
-	int i, j;
-
-	trigflag_4 = 0;
-	for (j = 0; j < MAXDUNY; j++) {
-		for (i = 0; i < MAXDUNX; i++) {
-			if (dPiece[i][j] == 171) {
-				trigs[trigflag_4]._tx = i;
-				trigs[trigflag_4]._ty = j;
-				trigs[trigflag_4]._tmsg = WM_DIABPREVLVL;
-				trigflag_4++;
-			}
-
-			if (dPiece[i][j] == 168) {
-				trigs[trigflag_4]._tx = i;
-				trigs[trigflag_4]._ty = j;
-				trigs[trigflag_4] ._tmsg = WM_DIABNEXTLVL;
-				trigflag_4++;
-			}
-
-			if (dPiece[i][j] == 549) {
-				trigs[trigflag_4]._tx = i;
-				trigs[trigflag_4]._ty = j;
-				trigs[trigflag_4]._tmsg = WM_DIABTWARPUP;
-				trigflag_4++;
-			}
-		}
-
-	}
-	trigflag_3 = 0;
-}
-
-void InitL4Triggers()
-{
-	signed int v0;     // edi
-	int *v1;           // esi
-	int *v2;           // edx
-	TriggerStruct *v3; // ecx
-	int *v4;           // eax
-	int v5;            // edx
-	int(*v6)[112];     // edi
-	signed int v7;     // ecx
-	int *v8;           // eax
-	int(*v9)[112];     // [esp+Ch] [ebp-Ch]
-	int(*v10)[112];    // [esp+Ch] [ebp-Ch]
-	int v11;           // [esp+10h] [ebp-8h]
-	int(*v12)[112];    // [esp+14h] [ebp-4h]
-
-	trigflag_4 = 0;
-	v11 = 0;
-	v9 = dPiece;
-	do {
-		v0 = 0;
-		v12 = v9;
-		v1 = &trigs[trigflag_4]._tmsg;
-		v2 = &trigs[trigflag_4]._ty;
-		v3 = &trigs[trigflag_4];
-		v4 = &trigs[trigflag_4]._tlvl;
-		do {
-			if ((*v12)[0] == 83) {
-				++trigflag_4;
-				v3->_tx = v0;
-				*v2 = v11;
-				*v1 = WM_DIABPREVLVL;
-				v4 += 4;
-				++v3;
-				v2 += 4;
-				v1 += 4;
-			}
-			if ((*v12)[0] == 422) {
-				v3->_tx = v0;
-				*v2 = v11;
-				*v1 = WM_DIABTWARPUP;
-				*v4 = 0;
-				++trigflag_4;
-				v4 += 4;
-				++v3;
-				v2 += 4;
-				v1 += 4;
-			}
-			if ((*v12)[0] == 120) {
-				++trigflag_4;
-				v3->_tx = v0;
-				*v2 = v11;
-				*v1 = WM_DIABNEXTLVL;
-				v4 += 4;
-				++v3;
-				v2 += 4;
-				v1 += 4;
-			}
-			++v12;
-			++v0;
-		} while (v0 < 112);
-		v9 = (int(*)[112])((char *)v9 + 4);
-		++v11;
-	} while ((signed int)v9 < (signed int)dPiece[1]);
-	v5 = 0;
-	v10 = dPiece;
-	do {
-		v6 = v10;
-		v7 = 0;
-		v8 = &trigs[trigflag_4]._ty;
-		do {
-			if ((*v6)[0] == 370 && quests[QTYPE_VB]._qactive == 3) {
-				++trigflag_4;
-				*(v8 - 1) = v7;
-				*v8 = v5;
-				v8[1] = WM_DIABNEXTLVL;
-				v8 += 4;
-			}
-			++v7;
-			++v6;
-		} while (v7 < 112);
-		v10 = (int(*)[112])((char *)v10 + 4);
-		++v5;
-	} while ((signed int)v10 < (signed int)dPiece[1]);
-	trigflag_3 = 0;
-}
-
-void InitSKingTriggers()
-{
-	trigflag_3 = 0;
-	trigflag_4 = 1;
-	trigs[0]._tx = 82;
-	trigs[0]._ty = 42;
-	trigs[0]._tmsg = WM_DIABRTNLVL;
-}
-
-void InitSChambTriggers()
-{
-	trigflag_3 = 0;
-	trigflag_4 = 1;
-	trigs[0]._tx = 70;
-	trigs[0]._ty = 39;
-	trigs[0]._tmsg = WM_DIABRTNLVL;
-}
-
-void InitPWaterTriggers()
-{
-	trigflag_3 = 0;
-	trigflag_4 = 1;
-	trigs[0]._tx = 30;
-	trigs[0]._ty = 83;
-	trigs[0]._tmsg = WM_DIABRTNLVL;
-}
-
-void InitVPTriggers()
-{
-	trigflag_3 = 0;
-	trigflag_4 = 1;
-	trigs[0]._tx = 35;
-	trigs[0]._ty = 32;
-	trigs[0]._tmsg = WM_DIABRTNLVL;
-}
-
-BOOL ForceTownTrig()
-{
-	int i, j, k, l;
-
-	for (i = 0; TownDownList[i] != -1; i++) {
-		if (dPiece[cursmx][cursmy] == TownDownList[i]) {
-			strcpy(infostr, "Down to dungeon");
-			cursmx = 25;
-			cursmy = 29;
-			return TRUE;
-		}
-	}
-
-	if (trigflag_0) {
-		for (j = 0; TownWarp1List[j] != -1; j++) {
-			if (dPiece[cursmx][cursmy] == TownWarp1List[j]) {
-				strcpy(infostr, "Down to catacombs");
-				cursmx = 49;
-				cursmy = 21;
-				return TRUE;
-			}
-		}
-	}
-
-	if (trigflag_1) {
-		for (k = 1199; k <= 1220; k++) {
-			if (dPiece[cursmx][cursmy] == k) {
-				strcpy(infostr, "Down to caves");
-				cursmx = 17;
-				cursmy = 69;
-				return TRUE;
-			}
-		}
-	}
-
-	if (trigflag_2) {
-		for (l = 1240; l <= 1254; l++) {
-			if (dPiece[cursmx][cursmy] == l) {
-				strcpy(infostr, "Down to hell");
-				cursmx = 41;
-				cursmy = 80;
-				return TRUE;
-			}
-		}
-	}
-
-	return FALSE;
-}
-
-BOOL ForceL1Trig()
-{
-	int i, j;
-
-	for (i = 0; L1UpList[i] != -1; i++) {
-		if (dPiece[cursmx][cursmy] == L1UpList[i]) {
-			if (currlevel > 1)
-				sprintf(infostr, "Up to level %i", currlevel - 1);
-			else
-				strcpy(infostr, "Up to town");
-			for (j = 0; j < trigflag_4; j++) {
-				if (trigs[j]._tmsg == WM_DIABPREVLVL) {
-					cursmx = trigs[j]._tx;
-					cursmy = trigs[j]._ty;
-					return TRUE;
-				}
-			}
-		}
-	}
-
-	for (i = 0; L1DownList[i] != -1; i++) {
-		if (dPiece[cursmx][cursmy] == L1DownList[i]) {
-			sprintf(infostr, "Down to level %i", currlevel + 1);
-			for (j = 0; j < trigflag_4; j++) {
-				if (trigs[j]._tmsg == WM_DIABNEXTLVL) {
-					cursmx = trigs[j]._tx;
-					cursmy = trigs[j]._ty;
-					return TRUE;
-				}
-			}
-		}
-	}
-
-	return FALSE;
-}
-
-BOOL ForceL2Trig()
-{
-	int i, j, dx, dy;
-
-	for (i = 0; L2UpList[i] != -1; i++) {
-		if (dPiece[cursmx][cursmy] == L2UpList[i]) {
-			for (j = 0; j < trigflag_4; j++) {
-				if (trigs[j]._tmsg == WM_DIABPREVLVL) {
-					dx = abs(trigs[j]._tx - cursmx);
-					dy = abs(trigs[j]._ty - cursmy);
-					if (dx < 4 && dy < 4) {
-						sprintf(infostr, "Up to level %i", currlevel - 1);
-						cursmx = trigs[j]._tx;
-						cursmy = trigs[j]._ty;
-						return TRUE;
-					}
-				}
-			}
-		}
-	}
-
-	for (i = 0; L2DownList[i] != -1; i++) {
-		if (dPiece[cursmx][cursmy] == L2DownList[i]) {
-			sprintf(infostr, "Down to level %i", currlevel + 1);
-			for (j = 0; j < trigflag_4; j++) {
-				if (trigs[j]._tmsg == WM_DIABNEXTLVL) {
-					cursmx = trigs[j]._tx;
-					cursmy = trigs[j]._ty;
-					return TRUE;
-				}
-			}
-		}
-	}
-
-	if (currlevel == 5) {
-		for (i = 0; L2TWarpUpList[i] != -1; i++) {
-			if (dPiece[cursmx][cursmy] == L2TWarpUpList[i]) {
-				for (j = 0; j < trigflag_4; j++) {
-					if (trigs[j]._tmsg == WM_DIABTWARPUP) {
-						dx = abs(trigs[j]._tx - cursmx);
-						dy = abs(trigs[j]._ty - cursmy);
-						if (dx < 4 && dy < 4) {
-							strcpy(infostr, "Up to town");
-							cursmx = trigs[j]._tx;
-							cursmy = trigs[j]._ty;
-							return TRUE;
-						}
-					}
-				}
-			}
-		}
-	}
-
-	return FALSE;
-}
-
-BOOL ForceL3Trig()
-{
-	int i, j, dx, dy;
-
-	for (i = 0; L3UpList[i] != -1; ++i) {
-		if (dPiece[cursmx][cursmy] == L3UpList[i]) {
-			sprintf(infostr, "Up to level %i", currlevel - 1);
-			for (j = 0; j < trigflag_4; j++) {
-				if (trigs[j]._tmsg == WM_DIABPREVLVL) {
-					cursmx = trigs[j]._tx;
-					cursmy = trigs[j]._ty;
-					return TRUE;
-				}
-			}
-		}
-	}
-
-	for (i = 0; L3DownList[i] != -1; i++) {
-		if (dPiece[cursmx][cursmy] == L3DownList[i] || dPiece[cursmx + 1][cursmy] == L3DownList[i] || dPiece[cursmx + 2][cursmy] == L3DownList[i]) {
-			sprintf(infostr, "Down to level %i", currlevel + 1);
-			for (j = 0; j < trigflag_4; j++) {
-				if (trigs[j]._tmsg == WM_DIABNEXTLVL) {
-					cursmx = trigs[j]._tx;
-					cursmy = trigs[j]._ty;
-					return TRUE;
-				}
-			}
-		}
-	}
-
-	if (currlevel == 9) {
-		for (i = 0; L3TWarpUpList[i] != -1; i++) {
-			if (dPiece[cursmx][cursmy] == L3TWarpUpList[i]) {
-				for (j = 0; j < trigflag_4; j++) {
-					if (trigs[j]._tmsg == WM_DIABTWARPUP) {
-						dx = abs(trigs[j]._tx - cursmx);
-						dy = abs(trigs[j]._ty - cursmy);
-						if (dx < 4 && dy < 4) {
-							strcpy(infostr, "Up to town");
-							cursmx = trigs[j]._tx;
-							cursmy = trigs[j]._ty;
-							return TRUE;
-						}
-					}
-				}
-			}
-		}
-	}
-
-	return FALSE;
-}
-
-BOOL ForceL4Trig()
-{
-	int i, j, dx, dy;
-
-	for (i = 0; L4UpList[i] != -1; ++i) {
-		if (dPiece[cursmx][cursmy] == L4UpList[i]) {
-			sprintf(infostr, "Up to level %i", currlevel - 1);
-			for (j = 0; j < trigflag_4; j++) {
-				if (trigs[j]._tmsg == WM_DIABPREVLVL) {
-					cursmx = trigs[j]._tx;
-					cursmy = trigs[j]._ty;
-					return TRUE;
-				}
-			}
-		}
-	}
-
-	for (i = 0; L4DownList[i] != -1; i++) {
-		if (dPiece[cursmx][cursmy] == L4DownList[i]) {
-			sprintf(infostr, "Down to level %i", currlevel + 1);
-			for (j = 0; j < trigflag_4; j++) {
-				if (trigs[j]._tmsg == WM_DIABNEXTLVL) {
-					cursmx = trigs[j]._tx;
-					cursmy = trigs[j]._ty;
-					return TRUE;
-				}
-			}
-		}
-	}
-
-	if (currlevel == 13) {
-		for (i = 0; L4TWarpUpList[i] != -1; i++) {
-			if (dPiece[cursmx][cursmy] == L4TWarpUpList[i]) {
-				for (j = 0; j < trigflag_4; j++) {
-					if (trigs[j]._tmsg == WM_DIABTWARPUP) {
-						dx = abs(trigs[j]._tx - cursmx);
-						dy = abs(trigs[j]._ty - cursmy);
-						if (dx < 4 && dy < 4) {
-							strcpy(infostr, "Up to town");
-							cursmx = trigs[j]._tx;
-							cursmy = trigs[j]._ty;
-							return TRUE;
-						}
-					}
-				}
-			}
-		}
-	}
-
-	if (currlevel == 15) {
-		for (i = 0; L4PentaList[i] != -1; i++) {
-			if (dPiece[cursmx][cursmy] == L4PentaList[i]) {
-				strcpy(infostr, "Down to Diablo");
-				for (j = 0; j < trigflag_4; j++) {
-					if (trigs[j]._tmsg == WM_DIABNEXTLVL) {
-						cursmx = trigs[j]._tx;
-						cursmy = trigs[j]._ty;
-						return TRUE;
-					}
-				}
-			}
-		}
-	}
-
-	return FALSE;
-}
-
-void Freeupstairs()
-{
-	int i, yy, xx, tx, ty;
-
-	for (i = 0; i < trigflag_4; i++) {
-		tx = trigs[i]._tx;
-		ty = trigs[i]._ty;
-
-		for (yy = 0; yy < MAXTRIGGERS; yy++) {
-			for (xx = 0; xx < MAXTRIGGERS; xx++) {
-				dFlags[tx - 2 + xx][ty - 2 + yy] |= DFLAG_POPULATED;
-			}
-		}
-	}
-}
-
-BOOL ForceSKingTrig()
-{
-	int i;
-
-	for (i = 0; L1UpList[i] != -1; i++) {
-		if (dPiece[cursmx][cursmy] == L1UpList[i]) {
-			sprintf(infostr, "Back to Level %i", quests[QTYPE_KING]._qlevel);
-			cursmx = trigs[0]._tx;
-			cursmy = trigs[0]._ty;
-
-			return TRUE;
-		}
-	}
-
-	return FALSE;
-}
-
-BOOL ForceSChambTrig()
-{
-	int i;
-
-	for (i = 0; L2DownList[i] != -1; i++) {
-		if (dPiece[cursmx][cursmy] == L2DownList[i]) {
-			sprintf(infostr, "Back to Level %i", quests[QTYPE_BONE]._qlevel);
-			cursmx = trigs[0]._tx;
-			cursmy = trigs[0]._ty;
-
-			return TRUE;
-		}
-	}
-
-	return FALSE;
-}
-
-BOOL ForcePWaterTrig()
-{
-	int i;
-
-	for (i = 0; L3DownList[i] != -1; i++) {
-		if (dPiece[cursmx][cursmy] == L3DownList[i]) {
-			sprintf(infostr, "Back to Level %i", quests[QTYPE_PW]._qlevel);
-			cursmx = trigs[0]._tx;
-			cursmy = trigs[0]._ty;
-
-			return TRUE;
-		}
-	}
-
-	return FALSE;
-}
-
-void CheckTrigForce()
-{
-	int v0; // eax
-	int v1; // eax
-
-	trigflag_3 = 0;
-	if (MouseY <= 351) {
-		if (setlevel) {
-			switch (setlvlnum) {
-			case SL_SKELKING:
-				v1 = ForceSKingTrig();
-				break;
-			case SL_BONECHAMB:
-				v1 = ForceSChambTrig();
-				break;
-			case SL_POISONWATER:
-				v1 = ForcePWaterTrig();
-				break;
-			default:
-				return;
-			}
-			goto LABEL_23;
-		}
-		if (leveltype) {
-			switch (leveltype) {
-			case DTYPE_CATHEDRAL:
-				v0 = ForceL1Trig();
-				break;
-			case DTYPE_CATACOMBS:
-				v0 = ForceL2Trig();
-				break;
-			case DTYPE_CAVES:
-				v0 = ForceL3Trig();
-				break;
-			case DTYPE_HELL:
-				v0 = ForceL4Trig();
-				break;
-			default:
-			LABEL_14:
-				if (leveltype == DTYPE_TOWN)
-					goto LABEL_24;
-				if (trigflag_3) {
-				LABEL_25:
-					ClearPanel();
-					return;
-				}
-				v1 = ForceQuests();
-			LABEL_23:
-				trigflag_3 = v1;
-			LABEL_24:
-				if (!trigflag_3)
-					return;
-				goto LABEL_25;
-			}
-		} else {
-			v0 = ForceTownTrig();
-		}
-		trigflag_3 = v0;
-		goto LABEL_14;
-	}
-}
-// 5CF31D: using guessed type char setlevel;
-
-void CheckTriggers()
-{
-	int x, y, i;
-	BOOL abort;
-	char abortflag;
-
-	if (plr[myplr]._pmode)
-		return;
-
-	for (i = 0; i < trigflag_4; i++) {
-		if (plr[myplr].WorldX != trigs[i]._tx || plr[myplr].WorldY != trigs[i]._ty) {
-			continue;
-		}
-
-		switch (trigs[i]._tmsg) {
-		case WM_DIABNEXTLVL:
-			if (pcurs >= CURSOR_FIRSTITEM && DropItemBeforeTrig())
-				return;
-			StartNewLvl(myplr, trigs[i]._tmsg, currlevel + 1);
-			break;
-		case WM_DIABPREVLVL:
-			if (pcurs >= CURSOR_FIRSTITEM && DropItemBeforeTrig())
-				return;
-			StartNewLvl(myplr, trigs[i]._tmsg, currlevel - 1);
-			break;
-		case WM_DIABRTNLVL:
-			StartNewLvl(myplr, trigs[i]._tmsg, ReturnLvl);
-			break;
-		case WM_DIABTOWNWARP:
-			if (gbMaxPlayers != 1) {
-				abort = FALSE;
-
-				if (trigs[i]._tlvl == 5 && plr[myplr]._pLevel < 8) {
-					abort = TRUE;
-					x = plr[myplr].WorldX;
-					y = plr[myplr].WorldY + 1;
-					abortflag = EMSG_REQUIRES_LVL_8;
-				}
-
-				if (trigs[i]._tlvl == 9 && plr[myplr]._pLevel < 13) {
-					abort = TRUE;
-					x = plr[myplr].WorldX + 1;
-					y = plr[myplr].WorldY;
-					abortflag = EMSG_REQUIRES_LVL_13;
-				}
-
-				if (trigs[i]._tlvl == 13 && plr[myplr]._pLevel < 17) {
-					abort = TRUE;
-					x = plr[myplr].WorldX;
-					y = plr[myplr].WorldY + 1;
-					abortflag = EMSG_REQUIRES_LVL_17;
-				}
-
-				if (abort) {
-					if (plr[myplr]._pClass == PC_WARRIOR) {
-						PlaySFX(PS_WARR43);
-					} else if (plr[myplr]._pClass == PC_ROGUE) {
-						PlaySFX(PS_ROGUE43);
-					} else if (plr[myplr]._pClass == PC_SORCERER) {
-						PlaySFX(PS_MAGE43);
-					}
-
-					InitDiabloMsg(abortflag);
-					NetSendCmdLoc(TRUE, CMD_WALKXY, x, y);
-					return;
-				}
-			}
-
-			StartNewLvl(myplr, trigs[i]._tmsg, trigs[i]._tlvl);
-			break;
-		case WM_DIABTWARPUP:
-			TWarpFrom = currlevel;
-			StartNewLvl(myplr, trigs[i]._tmsg, 0);
-			break;
-		default:
-			app_fatal("Unknown trigger msg");
-			break;
-		}
-	}
-}
-// 679660: using guessed type char gbMaxPlayers;
-// 6ABB30: using guessed type int TWarpFrom;
-
-DEVILUTION_END_NAMESPACE
+//HEADER_GOES_HERE
+
+#include "../types.h"
+
+DEVILUTION_BEGIN_NAMESPACE
+
+int trigflag_0;
+int trigflag_1;
+int trigflag_2;
+int trigflag_3;
+int trigflag_4;
+TriggerStruct trigs[MAXTRIGGERS];
+int TWarpFrom; // weak
+
+int TownDownList[11] = { 716, 715, 719, 720, 721, 723, 724, 725, 726, 727, -1 };
+int TownWarp1List[13] = {
+	1171,
+	1172,
+	1173,
+	1174,
+	1175,
+	1176,
+	1177,
+	1178,
+	1179,
+	1181,
+	1183,
+	1185,
+	-1
+};
+int L1UpList[12] = { 127, 129, 130, 131, 132, 133, 135, 137, 138, 139, 140, -1 };
+int L1DownList[10] = { 106, 107, 108, 109, 110, 112, 114, 115, 118, -1 };
+int L2UpList[3] = { 266, 267, -1 };
+int L2DownList[5] = { 269, 270, 271, 272, -1 };
+int L2TWarpUpList[3] = { 558, 559, -1 };
+int L3UpList[15] = {
+	170,
+	171,
+	172,
+	173,
+	174,
+	175,
+	176,
+	177,
+	178,
+	179,
+	180,
+	181,
+	182,
+	183,
+	-1
+};
+int L3DownList[9] = { 162, 163, 164, 165, 166, 167, 168, 169, -1 };
+int L3TWarpUpList[14] = { 548, 549, 550, 551, 552, 553, 554, 555, 556, 557, 558, 559, 560, -1 };
+int L4UpList[4] = { 82, 83, 90, -1 };
+int L4DownList[6] = { 120, 130, 131, 132, 133, -1 };
+int L4TWarpUpList[4] = { 421, 422, 429, -1 };
+int L4PentaList[33] = {
+	353,
+	354,
+	355,
+	356,
+	357,
+	358,
+	359,
+	360,
+	361,
+	362,
+	363,
+	364,
+	365,
+	366,
+	367,
+	368,
+	369,
+	370,
+	371,
+	372,
+	373,
+	374,
+	375,
+	376,
+	377,
+	378,
+	379,
+	380,
+	381,
+	382,
+	383,
+	384,
+	-1
+};
+
+void InitNoTriggers()
+{
+	trigflag_4 = 0;
+	trigflag_3 = 0;
+}
+
+void InitTownTriggers()
+{
+	char v0; // bl
+	int v1;  // eax
+	int v2;  // eax
+
+	trigs[0]._tx = 25;
+	trigs[0]._ty = 29;
+	trigs[0]._tmsg = WM_DIABNEXTLVL;
+	trigflag_4 = 1;
+	if (gbMaxPlayers == 4) {
+		trigs[1]._tx = 49;
+		trigflag_0 = 1;
+		trigflag_1 = 1;
+		trigflag_2 = 1;
+		trigs[1]._ty = 21;
+		trigs[1]._tmsg = WM_DIABTOWNWARP;
+		trigs[1]._tlvl = 5;
+		trigs[2]._tx = 17;
+		trigs[2]._ty = 69;
+		trigs[2]._tmsg = WM_DIABTOWNWARP;
+		trigs[2]._tlvl = 9;
+		trigs[3]._tx = 41;
+		trigs[3]._ty = 80;
+		trigs[3]._tmsg = WM_DIABTOWNWARP;
+		trigs[3]._tlvl = 13;
+		trigflag_4 = 4;
+	} else {
+		trigflag_0 = 0;
+		trigflag_1 = 0;
+		trigflag_2 = 0;
+		v0 = plr[myplr].pTownWarps;
+		if (v0 & 1) {
+			trigs[1]._tx = 49;
+			trigs[1]._ty = 21;
+			trigs[1]._tmsg = WM_DIABTOWNWARP;
+			trigs[1]._tlvl = 5;
+			trigflag_4 = 2;
+			trigflag_0 = 1;
+		}
+		if (v0 & 2) {
+			trigflag_1 = 1;
+			v1 = trigflag_4++;
+			trigs[v1]._tx = 17;
+			trigs[v1]._ty = 69;
+			trigs[v1]._tmsg = WM_DIABTOWNWARP;
+			trigs[v1]._tlvl = 9;
+		}
+		if (v0 & 4) {
+			trigflag_2 = 1;
+			v2 = trigflag_4++;
+			trigs[v2]._tx = 41;
+			trigs[v2]._ty = 80;
+			trigs[v2]._tmsg = WM_DIABTOWNWARP;
+			trigs[v2]._tlvl = 13;
+		}
+	}
+	trigflag_3 = 0;
+}
+// 679660: using guessed type char gbMaxPlayers;
+
+void InitL1Triggers()
+{
+	int j, i;
+
+	trigflag_4 = 0;
+	for (j = 0; j < MAXDUNY; j++) {
+		for (i = 0; i < MAXDUNX; i++) {
+			if (dPiece[i][j] == 129) {
+				trigs[trigflag_4]._tx = i;
+				trigs[trigflag_4]._ty = j;
+				trigs[trigflag_4]._tmsg = WM_DIABPREVLVL;
+				trigflag_4++;
+			}
+			if (dPiece[i][j] == 115) {
+				trigs[trigflag_4]._tx = i;
+				trigs[trigflag_4]._ty = j;
+				trigs[trigflag_4]._tmsg = WM_DIABNEXTLVL;
+				trigflag_4++;
+			}
+		}
+	}
+	trigflag_3 = 0;
+}
+
+void InitL2Triggers()
+{
+	int i, j;
+
+	trigflag_4 = 0;
+	for (j = 0; j < MAXDUNY; j++) {
+		for (i = 0; i < MAXDUNX; i++) {
+			if (dPiece[i][j] == 267 && (i != quests[QTYPE_BONE]._qtx || j != quests[QTYPE_BONE]._qty)) {
+				trigs[trigflag_4]._tx = i;
+				trigs[trigflag_4]._ty = j;
+				trigs[trigflag_4]._tmsg = WM_DIABPREVLVL;
+				trigflag_4++;
+			}
+
+			if (dPiece[i][j] == 559) {
+				trigs[trigflag_4]._tx = i;
+				trigs[trigflag_4]._ty = j;
+				trigs[trigflag_4]._tmsg = WM_DIABTWARPUP;
+				trigs[trigflag_4]._tlvl = 0;
+				trigflag_4++;
+			}
+
+			if (dPiece[i][j] == 271) {
+				trigs[trigflag_4]._tx = i;
+				trigs[trigflag_4]._ty = j;
+				trigs[trigflag_4]._tmsg = WM_DIABNEXTLVL;
+				trigflag_4++;
+			}
+
+		}
+	}
+	trigflag_3 = 0;
+}
+
+void InitL3Triggers()
+{
+	int i, j;
+
+	trigflag_4 = 0;
+	for (j = 0; j < MAXDUNY; j++) {
+		for (i = 0; i < MAXDUNX; i++) {
+			if (dPiece[i][j] == 171) {
+				trigs[trigflag_4]._tx = i;
+				trigs[trigflag_4]._ty = j;
+				trigs[trigflag_4]._tmsg = WM_DIABPREVLVL;
+				trigflag_4++;
+			}
+
+			if (dPiece[i][j] == 168) {
+				trigs[trigflag_4]._tx = i;
+				trigs[trigflag_4]._ty = j;
+				trigs[trigflag_4] ._tmsg = WM_DIABNEXTLVL;
+				trigflag_4++;
+			}
+
+			if (dPiece[i][j] == 549) {
+				trigs[trigflag_4]._tx = i;
+				trigs[trigflag_4]._ty = j;
+				trigs[trigflag_4]._tmsg = WM_DIABTWARPUP;
+				trigflag_4++;
+			}
+		}
+
+	}
+	trigflag_3 = 0;
+}
+
+void InitL4Triggers()
+{
+	signed int v0;     // edi
+	int *v1;           // esi
+	int *v2;           // edx
+	TriggerStruct *v3; // ecx
+	int *v4;           // eax
+	int v5;            // edx
+	int(*v6)[112];     // edi
+	signed int v7;     // ecx
+	int *v8;           // eax
+	int(*v9)[112];     // [esp+Ch] [ebp-Ch]
+	int(*v10)[112];    // [esp+Ch] [ebp-Ch]
+	int v11;           // [esp+10h] [ebp-8h]
+	int(*v12)[112];    // [esp+14h] [ebp-4h]
+
+	trigflag_4 = 0;
+	v11 = 0;
+	v9 = dPiece;
+	do {
+		v0 = 0;
+		v12 = v9;
+		v1 = &trigs[trigflag_4]._tmsg;
+		v2 = &trigs[trigflag_4]._ty;
+		v3 = &trigs[trigflag_4];
+		v4 = &trigs[trigflag_4]._tlvl;
+		do {
+			if ((*v12)[0] == 83) {
+				++trigflag_4;
+				v3->_tx = v0;
+				*v2 = v11;
+				*v1 = WM_DIABPREVLVL;
+				v4 += 4;
+				++v3;
+				v2 += 4;
+				v1 += 4;
+			}
+			if ((*v12)[0] == 422) {
+				v3->_tx = v0;
+				*v2 = v11;
+				*v1 = WM_DIABTWARPUP;
+				*v4 = 0;
+				++trigflag_4;
+				v4 += 4;
+				++v3;
+				v2 += 4;
+				v1 += 4;
+			}
+			if ((*v12)[0] == 120) {
+				++trigflag_4;
+				v3->_tx = v0;
+				*v2 = v11;
+				*v1 = WM_DIABNEXTLVL;
+				v4 += 4;
+				++v3;
+				v2 += 4;
+				v1 += 4;
+			}
+			++v12;
+			++v0;
+		} while (v0 < 112);
+		v9 = (int(*)[112])((char *)v9 + 4);
+		++v11;
+	} while ((signed int)v9 < (signed int)dPiece[1]);
+	v5 = 0;
+	v10 = dPiece;
+	do {
+		v6 = v10;
+		v7 = 0;
+		v8 = &trigs[trigflag_4]._ty;
+		do {
+			if ((*v6)[0] == 370 && quests[QTYPE_VB]._qactive == 3) {
+				++trigflag_4;
+				*(v8 - 1) = v7;
+				*v8 = v5;
+				v8[1] = WM_DIABNEXTLVL;
+				v8 += 4;
+			}
+			++v7;
+			++v6;
+		} while (v7 < 112);
+		v10 = (int(*)[112])((char *)v10 + 4);
+		++v5;
+	} while ((signed int)v10 < (signed int)dPiece[1]);
+	trigflag_3 = 0;
+}
+
+void InitSKingTriggers()
+{
+	trigflag_3 = 0;
+	trigflag_4 = 1;
+	trigs[0]._tx = 82;
+	trigs[0]._ty = 42;
+	trigs[0]._tmsg = WM_DIABRTNLVL;
+}
+
+void InitSChambTriggers()
+{
+	trigflag_3 = 0;
+	trigflag_4 = 1;
+	trigs[0]._tx = 70;
+	trigs[0]._ty = 39;
+	trigs[0]._tmsg = WM_DIABRTNLVL;
+}
+
+void InitPWaterTriggers()
+{
+	trigflag_3 = 0;
+	trigflag_4 = 1;
+	trigs[0]._tx = 30;
+	trigs[0]._ty = 83;
+	trigs[0]._tmsg = WM_DIABRTNLVL;
+}
+
+void InitVPTriggers()
+{
+	trigflag_3 = 0;
+	trigflag_4 = 1;
+	trigs[0]._tx = 35;
+	trigs[0]._ty = 32;
+	trigs[0]._tmsg = WM_DIABRTNLVL;
+}
+
+BOOL ForceTownTrig()
+{
+	int i, j, k, l;
+
+	for (i = 0; TownDownList[i] != -1; i++) {
+		if (dPiece[cursmx][cursmy] == TownDownList[i]) {
+			strcpy(infostr, "Down to dungeon");
+			cursmx = 25;
+			cursmy = 29;
+			return TRUE;
+		}
+	}
+
+	if (trigflag_0) {
+		for (j = 0; TownWarp1List[j] != -1; j++) {
+			if (dPiece[cursmx][cursmy] == TownWarp1List[j]) {
+				strcpy(infostr, "Down to catacombs");
+				cursmx = 49;
+				cursmy = 21;
+				return TRUE;
+			}
+		}
+	}
+
+	if (trigflag_1) {
+		for (k = 1199; k <= 1220; k++) {
+			if (dPiece[cursmx][cursmy] == k) {
+				strcpy(infostr, "Down to caves");
+				cursmx = 17;
+				cursmy = 69;
+				return TRUE;
+			}
+		}
+	}
+
+	if (trigflag_2) {
+		for (l = 1240; l <= 1254; l++) {
+			if (dPiece[cursmx][cursmy] == l) {
+				strcpy(infostr, "Down to hell");
+				cursmx = 41;
+				cursmy = 80;
+				return TRUE;
+			}
+		}
+	}
+
+	return FALSE;
+}
+
+BOOL ForceL1Trig()
+{
+	int i, j;
+
+	for (i = 0; L1UpList[i] != -1; i++) {
+		if (dPiece[cursmx][cursmy] == L1UpList[i]) {
+			if (currlevel > 1)
+				sprintf(infostr, "Up to level %i", currlevel - 1);
+			else
+				strcpy(infostr, "Up to town");
+			for (j = 0; j < trigflag_4; j++) {
+				if (trigs[j]._tmsg == WM_DIABPREVLVL) {
+					cursmx = trigs[j]._tx;
+					cursmy = trigs[j]._ty;
+					return TRUE;
+				}
+			}
+		}
+	}
+
+	for (i = 0; L1DownList[i] != -1; i++) {
+		if (dPiece[cursmx][cursmy] == L1DownList[i]) {
+			sprintf(infostr, "Down to level %i", currlevel + 1);
+			for (j = 0; j < trigflag_4; j++) {
+				if (trigs[j]._tmsg == WM_DIABNEXTLVL) {
+					cursmx = trigs[j]._tx;
+					cursmy = trigs[j]._ty;
+					return TRUE;
+				}
+			}
+		}
+	}
+
+	return FALSE;
+}
+
+BOOL ForceL2Trig()
+{
+	int i, j, dx, dy;
+
+	for (i = 0; L2UpList[i] != -1; i++) {
+		if (dPiece[cursmx][cursmy] == L2UpList[i]) {
+			for (j = 0; j < trigflag_4; j++) {
+				if (trigs[j]._tmsg == WM_DIABPREVLVL) {
+					dx = abs(trigs[j]._tx - cursmx);
+					dy = abs(trigs[j]._ty - cursmy);
+					if (dx < 4 && dy < 4) {
+						sprintf(infostr, "Up to level %i", currlevel - 1);
+						cursmx = trigs[j]._tx;
+						cursmy = trigs[j]._ty;
+						return TRUE;
+					}
+				}
+			}
+		}
+	}
+
+	for (i = 0; L2DownList[i] != -1; i++) {
+		if (dPiece[cursmx][cursmy] == L2DownList[i]) {
+			sprintf(infostr, "Down to level %i", currlevel + 1);
+			for (j = 0; j < trigflag_4; j++) {
+				if (trigs[j]._tmsg == WM_DIABNEXTLVL) {
+					cursmx = trigs[j]._tx;
+					cursmy = trigs[j]._ty;
+					return TRUE;
+				}
+			}
+		}
+	}
+
+	if (currlevel == 5) {
+		for (i = 0; L2TWarpUpList[i] != -1; i++) {
+			if (dPiece[cursmx][cursmy] == L2TWarpUpList[i]) {
+				for (j = 0; j < trigflag_4; j++) {
+					if (trigs[j]._tmsg == WM_DIABTWARPUP) {
+						dx = abs(trigs[j]._tx - cursmx);
+						dy = abs(trigs[j]._ty - cursmy);
+						if (dx < 4 && dy < 4) {
+							strcpy(infostr, "Up to town");
+							cursmx = trigs[j]._tx;
+							cursmy = trigs[j]._ty;
+							return TRUE;
+						}
+					}
+				}
+			}
+		}
+	}
+
+	return FALSE;
+}
+
+BOOL ForceL3Trig()
+{
+	int i, j, dx, dy;
+
+	for (i = 0; L3UpList[i] != -1; ++i) {
+		if (dPiece[cursmx][cursmy] == L3UpList[i]) {
+			sprintf(infostr, "Up to level %i", currlevel - 1);
+			for (j = 0; j < trigflag_4; j++) {
+				if (trigs[j]._tmsg == WM_DIABPREVLVL) {
+					cursmx = trigs[j]._tx;
+					cursmy = trigs[j]._ty;
+					return TRUE;
+				}
+			}
+		}
+	}
+
+	for (i = 0; L3DownList[i] != -1; i++) {
+		if (dPiece[cursmx][cursmy] == L3DownList[i] || dPiece[cursmx + 1][cursmy] == L3DownList[i] || dPiece[cursmx + 2][cursmy] == L3DownList[i]) {
+			sprintf(infostr, "Down to level %i", currlevel + 1);
+			for (j = 0; j < trigflag_4; j++) {
+				if (trigs[j]._tmsg == WM_DIABNEXTLVL) {
+					cursmx = trigs[j]._tx;
+					cursmy = trigs[j]._ty;
+					return TRUE;
+				}
+			}
+		}
+	}
+
+	if (currlevel == 9) {
+		for (i = 0; L3TWarpUpList[i] != -1; i++) {
+			if (dPiece[cursmx][cursmy] == L3TWarpUpList[i]) {
+				for (j = 0; j < trigflag_4; j++) {
+					if (trigs[j]._tmsg == WM_DIABTWARPUP) {
+						dx = abs(trigs[j]._tx - cursmx);
+						dy = abs(trigs[j]._ty - cursmy);
+						if (dx < 4 && dy < 4) {
+							strcpy(infostr, "Up to town");
+							cursmx = trigs[j]._tx;
+							cursmy = trigs[j]._ty;
+							return TRUE;
+						}
+					}
+				}
+			}
+		}
+	}
+
+	return FALSE;
+}
+
+BOOL ForceL4Trig()
+{
+	int i, j, dx, dy;
+
+	for (i = 0; L4UpList[i] != -1; ++i) {
+		if (dPiece[cursmx][cursmy] == L4UpList[i]) {
+			sprintf(infostr, "Up to level %i", currlevel - 1);
+			for (j = 0; j < trigflag_4; j++) {
+				if (trigs[j]._tmsg == WM_DIABPREVLVL) {
+					cursmx = trigs[j]._tx;
+					cursmy = trigs[j]._ty;
+					return TRUE;
+				}
+			}
+		}
+	}
+
+	for (i = 0; L4DownList[i] != -1; i++) {
+		if (dPiece[cursmx][cursmy] == L4DownList[i]) {
+			sprintf(infostr, "Down to level %i", currlevel + 1);
+			for (j = 0; j < trigflag_4; j++) {
+				if (trigs[j]._tmsg == WM_DIABNEXTLVL) {
+					cursmx = trigs[j]._tx;
+					cursmy = trigs[j]._ty;
+					return TRUE;
+				}
+			}
+		}
+	}
+
+	if (currlevel == 13) {
+		for (i = 0; L4TWarpUpList[i] != -1; i++) {
+			if (dPiece[cursmx][cursmy] == L4TWarpUpList[i]) {
+				for (j = 0; j < trigflag_4; j++) {
+					if (trigs[j]._tmsg == WM_DIABTWARPUP) {
+						dx = abs(trigs[j]._tx - cursmx);
+						dy = abs(trigs[j]._ty - cursmy);
+						if (dx < 4 && dy < 4) {
+							strcpy(infostr, "Up to town");
+							cursmx = trigs[j]._tx;
+							cursmy = trigs[j]._ty;
+							return TRUE;
+						}
+					}
+				}
+			}
+		}
+	}
+
+	if (currlevel == 15) {
+		for (i = 0; L4PentaList[i] != -1; i++) {
+			if (dPiece[cursmx][cursmy] == L4PentaList[i]) {
+				strcpy(infostr, "Down to Diablo");
+				for (j = 0; j < trigflag_4; j++) {
+					if (trigs[j]._tmsg == WM_DIABNEXTLVL) {
+						cursmx = trigs[j]._tx;
+						cursmy = trigs[j]._ty;
+						return TRUE;
+					}
+				}
+			}
+		}
+	}
+
+	return FALSE;
+}
+
+void Freeupstairs()
+{
+	int i, yy, xx, tx, ty;
+
+	for (i = 0; i < trigflag_4; i++) {
+		tx = trigs[i]._tx;
+		ty = trigs[i]._ty;
+
+		for (yy = 0; yy < MAXTRIGGERS; yy++) {
+			for (xx = 0; xx < MAXTRIGGERS; xx++) {
+				dFlags[tx - 2 + xx][ty - 2 + yy] |= DFLAG_POPULATED;
+			}
+		}
+	}
+}
+
+BOOL ForceSKingTrig()
+{
+	int i;
+
+	for (i = 0; L1UpList[i] != -1; i++) {
+		if (dPiece[cursmx][cursmy] == L1UpList[i]) {
+			sprintf(infostr, "Back to Level %i", quests[QTYPE_KING]._qlevel);
+			cursmx = trigs[0]._tx;
+			cursmy = trigs[0]._ty;
+
+			return TRUE;
+		}
+	}
+
+	return FALSE;
+}
+
+BOOL ForceSChambTrig()
+{
+	int i;
+
+	for (i = 0; L2DownList[i] != -1; i++) {
+		if (dPiece[cursmx][cursmy] == L2DownList[i]) {
+			sprintf(infostr, "Back to Level %i", quests[QTYPE_BONE]._qlevel);
+			cursmx = trigs[0]._tx;
+			cursmy = trigs[0]._ty;
+
+			return TRUE;
+		}
+	}
+
+	return FALSE;
+}
+
+BOOL ForcePWaterTrig()
+{
+	int i;
+
+	for (i = 0; L3DownList[i] != -1; i++) {
+		if (dPiece[cursmx][cursmy] == L3DownList[i]) {
+			sprintf(infostr, "Back to Level %i", quests[QTYPE_PW]._qlevel);
+			cursmx = trigs[0]._tx;
+			cursmy = trigs[0]._ty;
+
+			return TRUE;
+		}
+	}
+
+	return FALSE;
+}
+
+void CheckTrigForce()
+{
+	int v0; // eax
+	int v1; // eax
+
+	trigflag_3 = 0;
+	if (MouseY <= 351) {
+		if (setlevel) {
+			switch (setlvlnum) {
+			case SL_SKELKING:
+				v1 = ForceSKingTrig();
+				break;
+			case SL_BONECHAMB:
+				v1 = ForceSChambTrig();
+				break;
+			case SL_POISONWATER:
+				v1 = ForcePWaterTrig();
+				break;
+			default:
+				return;
+			}
+			goto LABEL_23;
+		}
+		if (leveltype) {
+			switch (leveltype) {
+			case DTYPE_CATHEDRAL:
+				v0 = ForceL1Trig();
+				break;
+			case DTYPE_CATACOMBS:
+				v0 = ForceL2Trig();
+				break;
+			case DTYPE_CAVES:
+				v0 = ForceL3Trig();
+				break;
+			case DTYPE_HELL:
+				v0 = ForceL4Trig();
+				break;
+			default:
+			LABEL_14:
+				if (leveltype == DTYPE_TOWN)
+					goto LABEL_24;
+				if (trigflag_3) {
+				LABEL_25:
+					ClearPanel();
+					return;
+				}
+				v1 = ForceQuests();
+			LABEL_23:
+				trigflag_3 = v1;
+			LABEL_24:
+				if (!trigflag_3)
+					return;
+				goto LABEL_25;
+			}
+		} else {
+			v0 = ForceTownTrig();
+		}
+		trigflag_3 = v0;
+		goto LABEL_14;
+	}
+}
+// 5CF31D: using guessed type char setlevel;
+
+void CheckTriggers()
+{
+	int x, y, i;
+	BOOL abort;
+	char abortflag;
+
+	if (plr[myplr]._pmode)
+		return;
+
+	for (i = 0; i < trigflag_4; i++) {
+		if (plr[myplr].WorldX != trigs[i]._tx || plr[myplr].WorldY != trigs[i]._ty) {
+			continue;
+		}
+
+		switch (trigs[i]._tmsg) {
+		case WM_DIABNEXTLVL:
+			if (pcurs >= CURSOR_FIRSTITEM && DropItemBeforeTrig())
+				return;
+			StartNewLvl(myplr, trigs[i]._tmsg, currlevel + 1);
+			break;
+		case WM_DIABPREVLVL:
+			if (pcurs >= CURSOR_FIRSTITEM && DropItemBeforeTrig())
+				return;
+			StartNewLvl(myplr, trigs[i]._tmsg, currlevel - 1);
+			break;
+		case WM_DIABRTNLVL:
+			StartNewLvl(myplr, trigs[i]._tmsg, ReturnLvl);
+			break;
+		case WM_DIABTOWNWARP:
+			if (gbMaxPlayers != 1) {
+				abort = FALSE;
+
+				if (trigs[i]._tlvl == 5 && plr[myplr]._pLevel < 8) {
+					abort = TRUE;
+					x = plr[myplr].WorldX;
+					y = plr[myplr].WorldY + 1;
+					abortflag = EMSG_REQUIRES_LVL_8;
+				}
+
+				if (trigs[i]._tlvl == 9 && plr[myplr]._pLevel < 13) {
+					abort = TRUE;
+					x = plr[myplr].WorldX + 1;
+					y = plr[myplr].WorldY;
+					abortflag = EMSG_REQUIRES_LVL_13;
+				}
+
+				if (trigs[i]._tlvl == 13 && plr[myplr]._pLevel < 17) {
+					abort = TRUE;
+					x = plr[myplr].WorldX;
+					y = plr[myplr].WorldY + 1;
+					abortflag = EMSG_REQUIRES_LVL_17;
+				}
+
+				if (abort) {
+					if (plr[myplr]._pClass == PC_WARRIOR) {
+						PlaySFX(PS_WARR43);
+					} else if (plr[myplr]._pClass == PC_ROGUE) {
+						PlaySFX(PS_ROGUE43);
+					} else if (plr[myplr]._pClass == PC_SORCERER) {
+						PlaySFX(PS_MAGE43);
+					}
+
+					InitDiabloMsg(abortflag);
+					NetSendCmdLoc(TRUE, CMD_WALKXY, x, y);
+					return;
+				}
+			}
+
+			StartNewLvl(myplr, trigs[i]._tmsg, trigs[i]._tlvl);
+			break;
+		case WM_DIABTWARPUP:
+			TWarpFrom = currlevel;
+			StartNewLvl(myplr, trigs[i]._tmsg, 0);
+			break;
+		default:
+			app_fatal("Unknown trigger msg");
+			break;
+		}
+	}
+}
+// 679660: using guessed type char gbMaxPlayers;
+// 6ABB30: using guessed type int TWarpFrom;
+
+DEVILUTION_END_NAMESPACE