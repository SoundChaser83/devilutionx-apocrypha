//HEADER_GOES_HERE

#include "../types.h"

// Tracks which missile files are already loaded
int MissileFileFlag;

int monster_cpp_init_value; // weak
int monstkills[MAXMONSTERS];
int monstactive[MAXMONSTERS];
int nummonsters;
int sgbSaveSoundOn; // weak
MonsterStruct monster[MAXMONSTERS];
int totalmonsters; // weak
CMonster Monsters[16];
// int END_Monsters_17; // weak
int monstimgtot; // weak
int uniquetrans;
int nummtypes;

int monster_inf = 0x7F800000; // weak
char plr2monst[9] = { 0, 5, 3, 7, 1, 4, 6, 0, 2 };
unsigned char counsmiss[4] = { MIS_FIREBOLT, MIS_CBOLT, MIS_LIGHTCTRL, MIS_FIREBALL };

/* rdata */

MonsterData monsterdata[112] =
{
	{ 128, 799,  "Monsters\\Zombie\\Zombie%c.CL2",  0, "Monsters\\Zombie\\Zombie%c%i.WAV",  0, 0, NULL,							  { 11, 24, 12, 6,  16, 0  }, { 4, 0, 0, 0, 0, 0 }, "Zombie",				  1,  3,  1,  4,	7,	AI_ZOMBIE,	0,   0, 10,  8,  2,  5,  0,   0,  0,  0,  5,  MC_UNDEAD, 72,  72,  0,	 3, 54	},
	{ 128, 799,  "Monsters\\Zombie\\Zombie%c.CL2",  0, "Monsters\\Zombie\\Zombie%c%i.WAV",  0, 1, "Monsters\\Zombie\\Bluered.TRN",   { 11, 24, 12, 6,  16, 0  }, { 4, 0, 0, 0, 0, 0 }, "Ghoul",				   2,  4,  2,  7,	11,   AI_ZOMBIE,	0,   1, 10,  8,  3,  10, 0,   0,  0,  0,  10, MC_UNDEAD, 72,  72,  0,	 3, 58	},
	{ 128, 799,  "Monsters\\Zombie\\Zombie%c.CL2",  0, "Monsters\\Zombie\\Zombie%c%i.WAV",  0, 1, "Monsters\\Zombie\\Grey.TRN",	  { 11, 24, 12, 6,  16, 0  }, { 4, 0, 0, 0, 0, 0 }, "Rotting Carcass",		 2,  6,  4,  15,   25,   AI_ZOMBIE,	0,   2, 25,  8,  5,  15, 0,   0,  0,  0,  15, MC_UNDEAD, 72,  74,  0,	 3, 136   },
	{ 128, 799,  "Monsters\\Zombie\\Zombie%c.CL2",  0, "Monsters\\Zombie\\Zombie%c%i.WAV",  0, 1, "Monsters\\Zombie\\Yellow.TRN",	{ 11, 24, 12, 6,  16, 0  }, { 4, 0, 0, 0, 0, 0 }, "Black Death",			 4,  8,  6,  25,   40,   AI_ZOMBIE,	0,   3, 30,  8,  6,  22, 0,   0,  0,  0,  20, MC_UNDEAD, 72,  76,  0,	 3, 240   },
	{ 128, 543,  "Monsters\\FalSpear\\Phall%c.CL2", 1, "Monsters\\FalSpear\\Phall%c%i.WAV", 1, 1, "Monsters\\FalSpear\\FallenT.TRN", { 11, 11, 13, 11, 18, 13 }, { 3, 0, 0, 0, 0, 0 }, "Fallen One",			  1,  3,  1,  1,	4,	AI_FALLEN,	0,   0, 15,  7,  1,  3,  0,   5,  0,  0,  0,  MC_ANIMAL, 0,   0,   0,	 3, 46	},
	{ 128, 543,  "Monsters\\FalSpear\\Phall%c.CL2", 1, "Monsters\\FalSpear\\Phall%c%i.WAV", 1, 1, "Monsters\\FalSpear\\Dark.TRN",	{ 11, 11, 13, 11, 18, 13 }, { 3, 0, 0, 0, 0, 0 }, "Carver",				  2,  5,  3,  4,	8,	AI_FALLEN,	0,   2, 20,  7,  2,  5,  0,   5,  0,  0,  5,  MC_ANIMAL, 0,   0,   0,	 3, 80	},
	{ 128, 543,  "Monsters\\FalSpear\\Phall%c.CL2", 1, "Monsters\\FalSpear\\Phall%c%i.WAV", 1, 0, NULL,							  { 11, 11, 13, 11, 18, 13 }, { 3, 0, 0, 0, 0, 0 }, "Devil Kin",			   3,  7,  5,  12,   24,   AI_FALLEN,	0,   2, 25,  7,  3,  7,  0,   5,  0,  0,  10, MC_ANIMAL, 0,   2,   0,	 3, 155   },
	{ 128, 543,  "Monsters\\FalSpear\\Phall%c.CL2", 1, "Monsters\\FalSpear\\Phall%c%i.WAV", 1, 1, "Monsters\\FalSpear\\Blue.TRN",	{ 11, 11, 13, 11, 18, 13 }, { 3, 0, 0, 0, 0, 0 }, "Dark One",				5,  9,  7,  20,   36,   AI_FALLEN,	0,   3, 30,  7,  4,  8,  0,   5,  0,  0,  15, MC_ANIMAL, 64,  68,  0,	 3, 255   },
	{ 128, 553,  "Monsters\\SkelAxe\\SklAx%c.CL2",  1, "Monsters\\SkelAxe\\SklAx%c%i.WAV",  0, 1, "Monsters\\SkelAxe\\White.TRN",	{ 12, 8,  13, 6,  17, 16 }, { 5, 0, 0, 0, 0, 0 }, "Skeleton",				1,  3,  1,  2,	4,	AI_SKELSD,	0,   0, 20,  8,  1,  4,  0,   0,  0,  0,  0,  MC_UNDEAD, 72,  72,  0,	 3, 64	},
	{ 128, 553,  "Monsters\\SkelAxe\\SklAx%c.CL2",  1, "Monsters\\SkelAxe\\SklAx%c%i.WAV",  0, 1, "Monsters\\SkelAxe\\Skelt.TRN",	{ 12, 8,  13, 6,  17, 16 }, { 4, 0, 0, 0, 0, 0 }, "Corpse Axe",			  2,  5,  2,  4,	7,	AI_SKELSD,	0,   1, 25,  8,  3,  5,  0,   0,  0,  0,  0,  MC_UNDEAD, 72,  72,  0,	 3, 68	},
	{ 128, 553,  "Monsters\\SkelAxe\\SklAx%c.CL2",  1, "Monsters\\SkelAxe\\SklAx%c%i.WAV",  0, 0, NULL,							  { 12, 8,  13, 6,  17, 16 }, { 2, 0, 0, 0, 0, 0 }, "Burning Dead",			2,  6,  4,  8,	12,   AI_SKELSD,	0,   2, 30,  8,  3,  7,  0,   0,  0,  0,  5,  MC_UNDEAD, 74,  88,  0,	 3, 154   },
	{ 128, 553,  "Monsters\\SkelAxe\\SklAx%c.CL2",  1, "Monsters\\SkelAxe\\SklAx%c%i.WAV",  0, 1, "Monsters\\SkelAxe\\Black.TRN",	{ 12, 8,  13, 6,  17, 16 }, { 3, 0, 0, 0, 0, 0 }, "Horror",				  4,  8,  6,  12,   20,   AI_SKELSD,	0,   3, 35,  8,  4,  9,  0,   0,  0,  0,  15, MC_UNDEAD, 76,  76,  0,	 3, 264   },
	{ 128, 623,  "Monsters\\FalSword\\Fall%c.CL2",  1, "Monsters\\FalSword\\Fall%c%i.WAV",  1, 1, "Monsters\\FalSword\\FallenT.TRN", { 12, 12, 13, 11, 14, 15 }, { 3, 0, 0, 0, 0, 0 }, "Fallen One",			  1,  3,  1,  2,	5,	AI_FALLEN,	0,   0, 15,  8,  1,  4,  0,   5,  0,  0,  10, MC_ANIMAL, 0,   0,   0,	 3, 52	},
	{ 128, 623,  "Monsters\\FalSword\\Fall%c.CL2",  1, "Monsters\\FalSword\\Fall%c%i.WAV",  1, 1, "Monsters\\FalSword\\Dark.TRN",	{ 12, 12, 13, 11, 14, 15 }, { 3, 0, 0, 0, 0, 0 }, "Carver",				  2,  5,  3,  5,	9,	AI_FALLEN,	0,   1, 20,  8,  2,  7,  0,   5,  0,  0,  15, MC_ANIMAL, 0,   0,   0,	 3, 90	},
	{ 128, 623,  "Monsters\\FalSword\\Fall%c.CL2",  1, "Monsters\\FalSword\\Fall%c%i.WAV",  1, 0, NULL,							  { 12, 12, 13, 11, 14, 15 }, { 3, 0, 0, 0, 0, 0 }, "Devil Kin",			   3,  7,  5,  16,   24,   AI_FALLEN,	0,   2, 25,  8,  4,  10, 0,   5,  0,  0,  20, MC_ANIMAL, 0,   2,   0,	 3, 180   },
	{ 128, 623,  "Monsters\\FalSword\\Fall%c.CL2",  1, "Monsters\\FalSword\\Fall%c%i.WAV",  1, 1, "Monsters\\FalSword\\Blue.TRN",	{ 12, 12, 13, 11, 14, 15 }, { 3, 0, 0, 0, 0, 0 }, "Dark One",				5,  9,  7,  24,   36,   AI_FALLEN,	0,   3, 30,  8,  4,  12, 0,   5,  0,  0,  25, MC_ANIMAL, 64,  68,  0,	 3, 280   },
	{ 128, 410,  "Monsters\\Scav\\Scav%c.CL2",	  1, "Monsters\\Scav\\Scav%c%i.WAV",	  0, 0, NULL,							  { 12, 8,  12, 6,  20, 11 }, { 2, 0, 0, 0, 0, 0 }, "Scavenger",			   1,  4,  2,  3,	6,	AI_SCAV,	  0,   0, 20,  7,  1,  5,  0,   0,  0,  0,  10, MC_ANIMAL, 0,   2,   0,	 3, 80	},
	{ 128, 410,  "Monsters\\Scav\\Scav%c.CL2",	  1, "Monsters\\Scav\\Scav%c%i.WAV",	  0, 1, "Monsters\\Scav\\ScavBr.TRN",	  { 12, 8,  12, 6,  20, 11 }, { 2, 0, 0, 0, 0, 0 }, "Plague Eater",			3,  6,  4,  12,   24,   AI_SCAV,	  0,   1, 30,  7,  1,  8,  0,   0,  0,  0,  20, MC_ANIMAL, 0,   4,   0,	 3, 188   },
	{ 128, 410,  "Monsters\\Scav\\Scav%c.CL2",	  1, "Monsters\\Scav\\Scav%c%i.WAV",	  0, 1, "Monsters\\Scav\\ScavBe.TRN",	  { 12, 8,  12, 6,  20, 11 }, { 2, 0, 0, 0, 0, 0 }, "Shadow Beast",			4,  8,  6,  24,   36,   AI_SCAV,	  0,   2, 35,  7,  3,  12, 0,   0,  0,  0,  25, MC_ANIMAL, 64,  66,  0,	 3, 375   },
	{ 128, 410,  "Monsters\\Scav\\Scav%c.CL2",	  1, "Monsters\\Scav\\Scav%c%i.WAV",	  0, 1, "Monsters\\Scav\\ScavW.TRN",	   { 12, 8,  12, 6,  20, 11 }, { 2, 0, 0, 0, 0, 0 }, "Bone Gasher",			 6,  10, 8,  28,   40,   AI_SCAV,	  0,   3, 35,  7,  5,  15, 0,   0,  0,  0,  30, MC_ANIMAL, 65,  68,  0,	 3, 552   },
	{ 128, 567,  "Monsters\\SkelBow\\SklBw%c.CL2",  1, "Monsters\\SkelBow\\SklBw%c%i.WAV",  0, 1, "Monsters\\SkelBow\\White.TRN",	{ 9,  8,  16, 5,  16, 16 }, { 4, 0, 0, 0, 0, 0 }, "Skeleton",				2,  5,  3,  2,	4,	AI_SKELBOW,   0,   0, 15,  12, 1,  2,  0,   0,  0,  0,  0,  MC_UNDEAD, 72,  72,  0,	 3, 110   },
	{ 128, 567,  "Monsters\\SkelBow\\SklBw%c.CL2",  1, "Monsters\\SkelBow\\SklBw%c%i.WAV",  0, 1, "Monsters\\SkelBow\\Skelt.TRN",	{ 9,  8,  16, 5,  16, 16 }, { 4, 0, 0, 0, 0, 0 }, "Corpse Bow",			  3,  7,  5,  8,	16,   AI_SKELBOW,   0,   1, 25,  12, 1,  4,  0,   0,  0,  0,  0,  MC_UNDEAD, 72,  72,  0,	 3, 210   },
	{ 128, 567,  "Monsters\\SkelBow\\SklBw%c.CL2",  1, "Monsters\\SkelBow\\SklBw%c%i.WAV",  0, 0, NULL,							  { 9,  8,  16, 5,  16, 16 }, { 2, 0, 0, 0, 0, 0 }, "Burning Dead",			5,  9,  7,  10,   24,   AI_SKELBOW,   0,   2, 30,  12, 1,  6,  0,   0,  0,  0,  5,  MC_UNDEAD, 74,  88,  0,	 3, 364   },
	{ 128, 567,  "Monsters\\SkelBow\\SklBw%c.CL2",  1, "Monsters\\SkelBow\\SklBw%c%i.WAV",  0, 1, "Monsters\\SkelBow\\Black.TRN",	{ 9,  8,  16, 5,  16, 16 }, { 3, 0, 0, 0, 0, 0 }, "Horror",				  7,  11, 9,  15,   45,   AI_SKELBOW,   0,   3, 35,  12, 2,  9,  0,   0,  0,  0,  15, MC_UNDEAD, 76,  76,  0,	 3, 594   },
	{ 128, 575,  "Monsters\\SkelSd\\SklSr%c.CL2",   1, "Monsters\\SkelSd\\SklSr%c%i.WAV",   1, 1, "Monsters\\SkelSd\\White.TRN",	 { 13, 8,  12, 7,  15, 16 }, { 4, 0, 0, 0, 0, 0 }, "Skeleton Captain",		1,  4,  2,  3,	6,	AI_SKELSD,	0,   0, 20,  8,  2,  7,  0,   0,  0,  0,  10, MC_UNDEAD, 72,  72,  0,	 3, 90	},
	{ 128, 575,  "Monsters\\SkelSd\\SklSr%c.CL2",   1, "Monsters\\SkelSd\\SklSr%c%i.WAV",   0, 1, "Monsters\\SkelSd\\Skelt.TRN",	 { 13, 8,  12, 7,  15, 16 }, { 4, 0, 0, 0, 0, 0 }, "Corpse Captain",		  2,  6,  4,  12,   20,   AI_SKELSD,	0,   1, 30,  8,  3,  9,  0,   0,  0,  0,  5,  MC_UNDEAD, 72,  72,  0,	 3, 200   },
	{ 128, 575,  "Monsters\\SkelSd\\SklSr%c.CL2",   1, "Monsters\\SkelSd\\SklSr%c%i.WAV",   0, 0, NULL,							  { 13, 8,  12, 7,  15, 16 }, { 4, 0, 0, 0, 0, 0 }, "Burning Dead Captain",	4,  8,  6,  16,   30,   AI_SKELSD,	0,   2, 35,  8,  4,  10, 0,   0,  0,  0,  15, MC_UNDEAD, 74,  88,  0,	 3, 393   },
	{ 128, 575,  "Monsters\\SkelSd\\SklSr%c.CL2",   1, "Monsters\\SkelSd\\SklSr%c%i.WAV",   0, 1, "Monsters\\SkelSd\\Black.TRN",	 { 13, 8,  12, 7,  15, 16 }, { 4, 0, 0, 0, 0, 0 }, "Horror Captain",		  6,  10, 8,  35,   50,   AI_SKELSD,	256, 3, 40,  8,  5,  14, 0,   0,  0,  0,  30, MC_UNDEAD, 76,  76,  0,	 3, 604   },
	{ 128, 2000, "Monsters\\TSneak\\TSneak%c.CL2",  0, "Monsters\\TSneak\\Sneakl%c%i.WAV",  0, 0, NULL,							  { 13, 13, 15, 11, 16, 0  }, { 2, 0, 0, 0, 0, 0 }, "Invisible Lord",		  14, 14, 14, 278,  278,  AI_SKELSD,	256, 3, 65,  8,  16, 30, 0,   0,  0,  0,  60, MC_DEMON,  71,  71,  0,	 3, 2000  },
	{ 128, 992,  "Monsters\\Sneak\\Sneak%c.CL2",	1, "Monsters\\Sneak\\Sneak%c%i.WAV",	0, 0, NULL,							  { 16, 8,  12, 8,  24, 15 }, { 2, 0, 0, 0, 0, 0 }, "Hidden",				  3,  8,  5,  8,	24,   AI_SNEAK,	 1,   0, 35,  8,  3,  6,  0,   0,  0,  0,  25, MC_DEMON,  0,   64,  0,	 3, 278   },
	{ 128, 992,  "Monsters\\Sneak\\Sneak%c.CL2",	1, "Monsters\\Sneak\\Sneak%c%i.WAV",	0, 1, "Monsters\\Sneak\\Sneakv2.TRN",	{ 16, 8,  12, 8,  24, 15 }, { 2, 0, 0, 0, 0, 0 }, "Stalker",				 8,  12, 9,  30,   45,   AI_SNEAK,	 257, 1, 40,  8,  8,  16, 0,   0,  0,  0,  30, MC_DEMON,  0,   64,  0,	 3, 630   },
	{ 128, 992,  "Monsters\\Sneak\\Sneak%c.CL2",	1, "Monsters\\Sneak\\Sneak%c%i.WAV",	0, 1, "Monsters\\Sneak\\Sneakv3.TRN",	{ 16, 8,  12, 8,  24, 15 }, { 2, 0, 0, 0, 0, 0 }, "Unseen",				  10, 14, 11, 35,   50,   AI_SNEAK,	 257, 2, 45,  8,  12, 20, 0,   0,  0,  0,  30, MC_DEMON,  65,  72,  0,	 3, 935   },
	{ 128, 992,  "Monsters\\Sneak\\Sneak%c.CL2",	1, "Monsters\\Sneak\\Sneak%c%i.WAV",	0, 1, "Monsters\\Sneak\\Sneakv1.TRN",	{ 16, 8,  12, 8,  24, 15 }, { 2, 0, 0, 0, 0, 0 }, "Illusion Weaver",		 14, 18, 13, 40,   60,   AI_SNEAK,	 257, 3, 60,  8,  16, 24, 0,   0,  0,  0,  30, MC_DEMON,  3,   74,  0,	 3, 1500  },
	{ 160, 2000, "Monsters\\GoatLord\\GoatL%c.CL2", 0, "Monsters\\GoatLord\\Goatl%c%i.WAV", 0, 0, NULL,							  { 13, 13, 14, 9,  16, 0  }, { 2, 0, 0, 0, 0, 0 }, "Lord Sayter",			 13, 13, 12, 351,  351,  AI_SKELSD,	256, 3, 80,  8,  14, 24, 0,   0,  0,  0,  60, MC_DEMON,  67,  67,  0,	 3, 1500  },
	{ 128, 1030, "Monsters\\GoatMace\\Goat%c.CL2",  1, "Monsters\\GoatMace\\Goat%c%i.WAV",  0, 0, NULL,							  { 12, 8,  12, 6,  20, 12 }, { 2, 0, 0, 0, 1, 0 }, "Flesh Clan",			  6,  10, 8,  30,   45,   AI_GOATMC,	768, 0, 50,  8,  4,  10, 0,   0,  0,  0,  40, MC_DEMON,  0,   0,   0,	 3, 460   },
	{ 128, 1030, "Monsters\\GoatMace\\Goat%c.CL2",  1, "Monsters\\GoatMace\\Goat%c%i.WAV",  0, 1, "Monsters\\GoatMace\\Beige.TRN",   { 12, 8,  12, 6,  20, 12 }, { 2, 0, 0, 0, 1, 0 }, "Stone Clan",			  8,  12, 10, 40,   55,   AI_GOATMC,	768, 1, 60,  8,  6,  12, 0,   0,  0,  0,  40, MC_DEMON,  65,  72,  0,	 3, 685   },
	{ 128, 1030, "Monsters\\GoatMace\\Goat%c.CL2",  1, "Monsters\\GoatMace\\Goat%c%i.WAV",  0, 1, "Monsters\\GoatMace\\Red.TRN",	 { 12, 8,  12, 6,  20, 12 }, { 2, 0, 0, 0, 1, 0 }, "Fire Clan",			   10, 14, 12, 50,   65,   AI_GOATMC,	768, 2, 70,  8,  8,  16, 0,   0,  0,  0,  45, MC_DEMON,  2,   16,  0,	 3, 906   },
	{ 128, 1030, "Monsters\\GoatMace\\Goat%c.CL2",  1, "Monsters\\GoatMace\\Goat%c%i.WAV",  0, 1, "Monsters\\GoatMace\\Gray.TRN",	{ 12, 8,  12, 6,  20, 12 }, { 2, 0, 0, 0, 1, 0 }, "Night Clan",			  12, 16, 14, 55,   70,   AI_GOATMC,	768, 3, 80,  8,  10, 20, 15,  0,  30, 30, 50, MC_DEMON,  65,  72,  0,	 3, 1190  },
	{ 96,  364,  "Monsters\\Bat\\Bat%c.CL2",		0, "Monsters\\Bat\\Bat%c%i.WAV",		0, 1, "Monsters\\Bat\\red.trn",		  { 9,  13, 10, 9,  13, 0  }, { 0, 0, 0, 0, 0, 0 }, "Fiend",				   2,  5,  3,  3,	6,	AI_BAT,	   0,   0, 35,  5,  1,  6,  0,   0,  0,  0,  0,  MC_ANIMAL, 0,   0,   16384, 6, 102   },
	{ 96,  364,  "Monsters\\Bat\\Bat%c.CL2",		0, "Monsters\\Bat\\Bat%c%i.WAV",		0, 0, NULL,							  { 9,  13, 10, 9,  13, 0  }, { 0, 0, 0, 0, 0, 0 }, "Blink",				   5,  9,  7,  12,   28,   AI_BAT,	   0,   1, 45,  5,  1,  8,  0,   0,  0,  0,  15, MC_ANIMAL, 0,   0,   16384, 6, 340   },
	{ 96,  364,  "Monsters\\Bat\\Bat%c.CL2",		0, "Monsters\\Bat\\Bat%c%i.WAV",		0, 1, "Monsters\\Bat\\grey.trn",		 { 9,  13, 10, 9,  13, 0  }, { 0, 0, 0, 0, 0, 0 }, "Gloom",				   7,  11, 9,  28,   36,   AI_BAT,	   256, 2, 70,  5,  4,  12, 0,   0,  0,  0,  35, MC_ANIMAL, 1,   65,  16384, 6, 509   },
	{ 96,  364,  "Monsters\\Bat\\Bat%c.CL2",		0, "Monsters\\Bat\\Bat%c%i.WAV",		0, 1, "Monsters\\Bat\\orange.trn",	   { 9,  13, 10, 9,  13, 0  }, { 0, 0, 0, 0, 0, 0 }, "Familiar",				11, 15, 13, 20,   35,   AI_BAT,	   256, 3, 50,  5,  4,  16, 0,   0,  0,  0,  35, MC_DEMON,  33,  97,  16384, 6, 448   },
	{ 128, 1040, "Monsters\\GoatBow\\GoatB%c.CL2",  0, "Monsters\\GoatBow\\GoatB%c%i.WAV",  0, 0, NULL,							  { 12, 8,  16, 6,  20, 0  }, { 3, 0, 0, 0, 0, 0 }, "Flesh Clan",			  6,  10, 8,  20,   35,   AI_GOATBOW,   512, 0, 35,  13, 1,  7,  0,   0,  0,  0,  35, MC_DEMON,  0,   0,   0,	 3, 448   },
	{ 128, 1040, "Monsters\\GoatBow\\GoatB%c.CL2",  0, "Monsters\\GoatBow\\GoatB%c%i.WAV",  0, 1, "Monsters\\GoatBow\\Beige.TRN",	{ 12, 8,  16, 6,  20, 0  }, { 3, 0, 0, 0, 0, 0 }, "Stone Clan",			  8,  12, 10, 30,   40,   AI_GOATBOW,   512, 1, 40,  13, 2,  9,  0,   0,  0,  0,  35, MC_DEMON,  65,  72,  0,	 3, 645   },
	{ 128, 1040, "Monsters\\GoatBow\\GoatB%c.CL2",  0, "Monsters\\GoatBow\\GoatB%c%i.WAV",  0, 1, "Monsters\\GoatBow\\Red.TRN",	  { 12, 8,  16, 6,  20, 0  }, { 3, 0, 0, 0, 0, 0 }, "Fire Clan",			   10, 14, 12, 40,   50,   AI_GOATBOW,   768, 2, 45,  13, 3,  11, 0,   0,  0,  0,  35, MC_DEMON,  2,   16,  0,	 3, 822   },
	{ 128, 1040, "Monsters\\GoatBow\\GoatB%c.CL2",  0, "Monsters\\GoatBow\\GoatB%c%i.WAV",  0, 1, "Monsters\\GoatBow\\Gray.TRN",	 { 12, 8,  16, 6,  20, 0  }, { 3, 0, 0, 0, 0, 0 }, "Night Clan",			  12, 16, 14, 50,   65,   AI_GOATBOW,   768, 3, 50,  13, 4,  13, 15,  0,  0,  0,  40, MC_DEMON,  65,  72,  0,	 3, 1092  },
	{ 128, 716,  "Monsters\\Acid\\Acid%c.CL2",	  1, "Monsters\\Acid\\Acid%c%i.WAV",	  1, 0, NULL,							  { 13, 8,  12, 8,  16, 12 }, { 0, 0, 0, 0, 0, 0 }, "Acid Beast",			  10, 14, 11, 40,   66,   AI_ACID,	  0,   0, 40,  8,  4,  12, 25,  8,  0,  0,  30, MC_ANIMAL, 128, 136, 0,	 3, 846   },
	{ 128, 716,  "Monsters\\Acid\\Acid%c.CL2",	  1, "Monsters\\Acid\\Acid%c%i.WAV",	  1, 1, "Monsters\\Acid\\AcidBlk.TRN",	 { 13, 8,  12, 8,  16, 12 }, { 0, 0, 0, 0, 0, 0 }, "Poison Spitter",		  14, 18, 15, 60,   85,   AI_ACID,	  0,   1, 45,  8,  4,  16, 25,  8,  0,  0,  30, MC_ANIMAL, 128, 136, 0,	 3, 1248  },
	{ 128, 716,  "Monsters\\Acid\\Acid%c.CL2",	  1, "Monsters\\Acid\\Acid%c%i.WAV",	  1, 1, "Monsters\\Acid\\AcidB.TRN",	   { 13, 8,  12, 8,  16, 12 }, { 0, 0, 0, 0, 0, 0 }, "Pit Beast",			   18, 22, 21, 80,   110,  AI_ACID,	  0,   2, 55,  8,  8,  18, 35,  8,  0,  0,  35, MC_ANIMAL, 129, 140, 0,	 3, 2060  },
	{ 128, 716,  "Monsters\\Acid\\Acid%c.CL2",	  1, "Monsters\\Acid\\Acid%c%i.WAV",	  1, 1, "Monsters\\Acid\\AcidR.TRN",	   { 13, 8,  12, 8,  16, 12 }, { 0, 0, 0, 0, 0, 0 }, "Lava Maw",				22, 27, 25, 100,  150,  AI_ACID,	  0,   3, 65,  8,  10, 20, 40,  8,  0,  0,  35, MC_ANIMAL, 145, 152, 0,	 3, 2940  },
	{ 160, 1010, "Monsters\\SKing\\SKing%c.CL2",	1, "Monsters\\SKing\\SKing%c%i.WAV",	1, 1, "Monsters\\SkelAxe\\White.TRN",	{ 8,  6,  16, 6,  16, 6  }, { 2, 0, 0, 0, 0, 2 }, "Skeleton King",		   6,  6,  9,  140,  140,  AI_SKELKING,  768, 3, 60,  8,  6,  16, 0,   0,  0,  0,  70, MC_UNDEAD, 78,  120, 32769, 7, 570   },
	{ 128, 980,  "Monsters\\FatC\\FatC%c.CL2",	  0, "Monsters\\FatC\\FatC%c%i.WAV",	  0, 0, NULL,							  { 10, 8,  12, 6,  16, 0  }, { 1, 0, 0, 0, 0, 0 }, "The Butcher",			 0,  0,  1,  320,  320,  AI_CLEAVER,   0,   3, 50,  8,  6,  12, 0,   0,  0,  0,  50, MC_DEMON,  6,   49,  32768, 3, 710   },
	{ 128, 1130, "Monsters\\Fat\\Fat%c.CL2",		1, "Monsters\\Fat\\Fat%c%i.WAV",		0, 0, NULL,							  { 8,  10, 15, 6,  16, 10 }, { 4, 0, 0, 0, 0, 0 }, "Overlord",				8,  12, 10, 60,   80,   AI_FAT,	   0,   0, 55,  8,  6,  12, 0,   0,  0,  0,  55, MC_DEMON,  0,   2,   0,	 3, 635   },
	{ 128, 1130, "Monsters\\Fat\\Fat%c.CL2",		1, "Monsters\\Fat\\Fat%c%i.WAV",		0, 1, "Monsters\\Fat\\Blue.TRN",		 { 8,  10, 15, 6,  16, 10 }, { 4, 0, 0, 0, 0, 0 }, "Mud Man",				 13, 17, 14, 100,  125,  AI_FAT,	   256, 1, 60,  8,  8,  16, 0,   0,  0,  0,  60, MC_DEMON,  0,   32,  0,	 3, 1165  },
	{ 128, 1130, "Monsters\\Fat\\Fat%c.CL2",		1, "Monsters\\Fat\\Fat%c%i.WAV",		0, 1, "Monsters\\Fat\\FatB.TRN",		 { 8,  10, 15, 6,  16, 10 }, { 4, 0, 0, 0, 0, 0 }, "Toad Demon",			  15, 19, 16, 135,  160,  AI_FAT,	   256, 2, 70,  8,  8,  16, 40,  0,  8,  20, 65, MC_DEMON,  8,   12,  0,	 3, 1380  },
	{ 128, 1130, "Monsters\\Fat\\Fat%c.CL2",		1, "Monsters\\Fat\\Fat%c%i.WAV",		0, 1, "Monsters\\Fat\\FatF.TRN",		 { 8,  10, 15, 6,  16, 10 }, { 4, 0, 0, 0, 0, 0 }, "Flayed One",			  19, 23, 20, 160,  200,  AI_FAT,	   256, 3, 85,  8,  10, 20, 0,   0,  0,  0,  70, MC_DEMON,  17,  24,  0,	 3, 2058  },
	{ 160, 2420, "Monsters\\Worm\\Worm%c.CL2",	  0, "Monsters\\Fat\\Fat%c%i.WAV",		0, 0, NULL,							  { 13, 13, 13, 11, 19, 0  }, { 0, 0, 0, 0, 0, 0 }, "Wyrm",					9,  13, 11, 60,   90,   AI_SKELSD,	0,   0, 40,  8,  4,  10, 0,   0,  0,  0,  25, MC_ANIMAL, 1,   1,   0,	 3, 660   },
	{ 160, 2420, "Monsters\\Worm\\Worm%c.CL2",	  0, "Monsters\\Fat\\Fat%c%i.WAV",		0, 0, NULL,							  { 13, 13, 13, 11, 19, 0  }, { 0, 0, 0, 0, 0, 0 }, "Cave Slug",			   11, 15, 13, 75,   110,  AI_SKELSD,	0,   1, 50,  8,  6,  13, 0,   0,  0,  0,  30, MC_ANIMAL, 1,   1,   0,	 3, 994   },
	{ 160, 2420, "Monsters\\Worm\\Worm%c.CL2",	  0, "Monsters\\Fat\\Fat%c%i.WAV",		0, 0, NULL,							  { 13, 13, 13, 11, 19, 0  }, { 0, 0, 0, 0, 0, 0 }, "Devil Wyrm",			  13, 17, 15, 100,  140,  AI_SKELSD,	0,   2, 55,  8,  8,  16, 0,   0,  0,  0,  30, MC_ANIMAL, 3,   3,   0,	 3, 1320  },
	{ 160, 2420, "Monsters\\Worm\\Worm%c.CL2",	  0, "Monsters\\Fat\\Fat%c%i.WAV",		0, 0, NULL,							  { 13, 13, 13, 11, 19, 0  }, { 0, 0, 0, 0, 0, 0 }, "Devourer",				15, 19, 17, 125,  200,  AI_SKELSD,	0,   3, 60,  8,  10, 20, 0,   0,  0,  0,  35, MC_ANIMAL, 67,  67,  0,	 3, 1827  },
	{ 128, 1680, "Monsters\\Magma\\Magma%c.CL2",	1, "Monsters\\Magma\\Magma%c%i.WAV",	1, 0, NULL,							  { 8,  10, 14, 7,  18, 18 }, { 2, 0, 0, 0, 1, 0 }, "Magma Demon",			 14, 17, 13, 50,   70,   AI_MAGMA,	 768, 0, 45,  4,  2,  10, 50,  13, 0,  0,  45, MC_DEMON,  10,  24,  0,	 7, 1076  },
	{ 128, 1680, "Monsters\\Magma\\Magma%c.CL2",	1, "Monsters\\Magma\\Magma%c%i.WAV",	1, 1, "Monsters\\Magma\\Yellow.TRN",	 { 8,  10, 14, 7,  18, 18 }, { 2, 0, 0, 0, 1, 0 }, "Blood Stone",			 15, 19, 14, 55,   75,   AI_MAGMA,	 768, 1, 50,  4,  2,  12, 50,  14, 0,  0,  45, MC_DEMON,  24,  24,  0,	 7, 1309  },
	{ 128, 1680, "Monsters\\Magma\\Magma%c.CL2",	1, "Monsters\\Magma\\Magma%c%i.WAV",	1, 1, "Monsters\\Magma\\Blue.TRN",	   { 8,  10, 14, 7,  18, 18 }, { 2, 0, 0, 0, 1, 0 }, "Hell Stone",			  16, 20, 16, 60,   80,   AI_MAGMA,	 768, 2, 60,  4,  2,  20, 60,  14, 0,  0,  50, MC_DEMON,  24,  24,  0,	 7, 1680  },
	{ 128, 1680, "Monsters\\Magma\\Magma%c.CL2",	1, "Monsters\\Magma\\Magma%c%i.WAV",	1, 1, "Monsters\\Magma\\Wierd.TRN",	  { 8,  10, 14, 7,  18, 18 }, { 2, 0, 0, 0, 1, 0 }, "Lava Lord",			   17, 21, 18, 70,   85,   AI_MAGMA,	 768, 3, 75,  4,  4,  24, 60,  14, 0,  0,  60, MC_DEMON,  24,  24,  0,	 7, 2124  },
	{ 160, 1630, "Monsters\\Rhino\\Rhino%c.CL2",	1, "Monsters\\Rhino\\Rhino%c%i.WAV",	1, 0, NULL,							  { 8,  8,  14, 6,  16, 6  }, { 2, 0, 0, 0, 0, 0 }, "Horned Demon",			12, 16, 13, 40,   80,   AI_RHINO,	 768, 0, 60,  7,  2,  16, 100, 0,  5,  32, 40, MC_ANIMAL, 0,   2,   0,	 7, 1172  },
	{ 160, 1630, "Monsters\\Rhino\\Rhino%c.CL2",	1, "Monsters\\Rhino\\Rhino%c%i.WAV",	1, 1, "Monsters\\Rhino\\Orange.TRN",	 { 8,  8,  14, 6,  16, 6  }, { 2, 0, 0, 0, 0, 0 }, "Mud Runner",			  14, 18, 15, 50,   90,   AI_RHINO,	 768, 1, 70,  7,  6,  18, 100, 0,  12, 36, 45, MC_ANIMAL, 0,   2,   0,	 7, 1404  },
	{ 160, 1630, "Monsters\\Rhino\\Rhino%c.CL2",	1, "Monsters\\Rhino\\Rhino%c%i.WAV",	1, 1, "Monsters\\Rhino\\Blue.TRN",	   { 8,  8,  14, 6,  16, 6  }, { 2, 0, 0, 0, 0, 0 }, "Frost Charger",		   16, 20, 17, 60,   100,  AI_RHINO,	 768, 2, 80,  7,  8,  20, 100, 0,  20, 40, 50, MC_ANIMAL, 12,  12,  0,	 7, 1720  },
	{ 160, 1630, "Monsters\\Rhino\\Rhino%c.CL2",	1, "Monsters\\Rhino\\Rhino%c%i.WAV",	1, 1, "Monsters\\Rhino\\RhinoB.TRN",	 { 8,  8,  14, 6,  16, 6  }, { 2, 0, 0, 0, 0, 0 }, "Obsidian Lord",		   18, 22, 19, 70,   110,  AI_RHINO,	 768, 3, 90,  7,  10, 22, 100, 0,  20, 50, 55, MC_ANIMAL, 12,  56,  0,	 7, 1809  },
	{ 128, 1740, "Monsters\\Demskel\\Demskl%c.CL2", 1, "Monsters\\Thin\\Thin%c%i.WAV",	  1, 0, "Monsters\\Thin\\Thinv3.TRN",	  { 10, 8,  20, 6,  24, 16 }, { 3, 0, 0, 0, 0, 0 }, "Bone Demon",			  10, 14, 12, 70,   70,   AI_STORM,	 0,   0, 60,  8,  6,  14, 12,  0,  0,  0,  50, MC_DEMON,  72,  72,  0,	 7, 1344  },
	{ 160, 1740, "Monsters\\Thin\\Thin%c.CL2",	  1, "Monsters\\Thin\\Thin%c%i.WAV",	  1, 1, "Monsters\\Thin\\Thinv3.TRN",	  { 8,  8,  18, 4,  17, 14 }, { 3, 0, 0, 0, 0, 0 }, "Red Death",			   14, 18, 16, 96,   96,   AI_STORM,	 0,   1, 75,  5,  10, 20, 0,   0,  0,  0,  60, MC_DEMON,  24,  24,  0,	 7, 2168  },
	{ 160, 1740, "Monsters\\Thin\\Thin%c.CL2",	  1, "Monsters\\Thin\\Thin%c%i.WAV",	  1, 1, "Monsters\\Thin\\Thinv3.TRN",	  { 8,  8,  18, 4,  17, 14 }, { 3, 0, 0, 0, 0, 0 }, "Litch Demon",			 16, 20, 18, 110,  110,  AI_STORM,	 0,   2, 80,  5,  10, 24, 0,   0,  0,  0,  45, MC_DEMON,  104, 104, 0,	 7, 2736  },
	{ 160, 1740, "Monsters\\Thin\\Thin%c.CL2",	  1, "Monsters\\Thin\\Thin%c%i.WAV",	  1, 1, "Monsters\\Thin\\Thinv3.TRN",	  { 8,  8,  18, 4,  17, 14 }, { 3, 0, 0, 0, 0, 0 }, "Undead Balrog",		   20, 24, 22, 130,  130,  AI_STORM,	 0,   3, 85,  5,  12, 30, 0,   0,  0,  0,  65, MC_DEMON,  78,  78,  0,	 7, 3575  },
	{ 128, 1460, "Monsters\\Fireman\\FireM%c.CL2",  1, "Monsters\\Acid\\Acid%c%i.WAV",	  0, 0, NULL,							  { 14, 19, 20, 8,  14, 23 }, { 0, 0, 0, 0, 0, 0 }, "Incinerator",			 14, 18, 16, 30,   45,   AI_FIREMAN,   0,   0, 75,  8,  8,  16, 0,   0,  0,  0,  25, MC_DEMON,  24,  24,  0,	 3, 1888  },
	{ 128, 1460, "Monsters\\Fireman\\FireM%c.CL2",  1, "Monsters\\Acid\\Acid%c%i.WAV",	  0, 0, NULL,							  { 14, 19, 20, 8,  14, 23 }, { 0, 0, 0, 0, 0, 0 }, "Flame Lord",			  16, 20, 18, 40,   55,   AI_FIREMAN,   0,   1, 75,  8,  10, 20, 0,   0,  0,  0,  25, MC_DEMON,  24,  24,  0,	 3, 2250  },
	{ 128, 1460, "Monsters\\Fireman\\FireM%c.CL2",  1, "Monsters\\Acid\\Acid%c%i.WAV",	  0, 0, NULL,							  { 14, 19, 20, 8,  14, 23 }, { 0, 0, 0, 0, 0, 0 }, "Doom Fire",			   18, 22, 20, 50,   65,   AI_FIREMAN,   0,   2, 80,  8,  12, 24, 0,   0,  0,  0,  30, MC_DEMON,  28,  28,  0,	 3, 2740  },
	{ 128, 1460, "Monsters\\Fireman\\FireM%c.CL2",  1, "Monsters\\Acid\\Acid%c%i.WAV",	  0, 0, NULL,							  { 14, 19, 20, 8,  14, 23 }, { 0, 0, 0, 0, 0, 0 }, "Hell Burner",			 20, 24, 22, 60,   80,   AI_FIREMAN,   0,   3, 85,  8,  15, 30, 0,   0,  0,  0,  30, MC_DEMON,  28,  28,  0,	 3, 3355  },
	{ 160, 1740, "Monsters\\Thin\\Thin%c.CL2",	  1, "Monsters\\Thin\\Thin%c%i.WAV",	  1, 1, "Monsters\\Thin\\Thinv3.TRN",	  { 8,  8,  18, 4,  17, 14 }, { 3, 0, 0, 0, 0, 0 }, "Red Storm",			   17, 21, 18, 55,   110,  AI_STORM,	 768, 0, 80,  5,  8,  18, 75,  8,  4,  16, 30, MC_DEMON,  12,  40,  0,	 7, 2160  },
	{ 160, 1740, "Monsters\\Thin\\Thin%c.CL2",	  1, "Monsters\\Thin\\Thin%c%i.WAV",	  1, 0, NULL,							  { 8,  8,  18, 4,  17, 14 }, { 3, 0, 0, 0, 0, 0 }, "Storm Rider",			 19, 23, 20, 60,   120,  AI_STORM,	 768, 1, 80,  5,  8,  18, 80,  8,  4,  16, 30, MC_DEMON,  33,  40,  0,	 7, 2391  },
	{ 160, 1740, "Monsters\\Thin\\Thin%c.CL2",	  1, "Monsters\\Thin\\Thin%c%i.WAV",	  1, 1, "Monsters\\Thin\\Thinv2.TRN",	  { 8,  8,  18, 4,  17, 14 }, { 3, 0, 0, 0, 0, 0 }, "Storm Lord",			  21, 25, 22, 75,   135,  AI_STORM,	 768, 2, 85,  5,  12, 24, 75,  8,  4,  16, 35, MC_DEMON,  33,  40,  0,	 7, 2775  },
	{ 160, 1740, "Monsters\\Thin\\Thin%c.CL2",	  1, "Monsters\\Thin\\Thin%c%i.WAV",	  1, 1, "Monsters\\Thin\\Thinv1.TRN",	  { 8,  8,  18, 4,  17, 14 }, { 3, 0, 0, 0, 0, 0 }, "Maelstorm",			   23, 27, 24, 90,   150,  AI_STORM,	 768, 3, 90,  5,  12, 28, 75,  8,  4,  16, 40, MC_DEMON,  97,  104, 0,	 7, 3177  },
	{ 128, 1650, "Monsters\\BigFall\\Fallg%c.CL2",  1, "Monsters\\BigFall\\Bfal%c%i.WAV",   0, 0, NULL,							  { 10, 8,  11, 8,  17, 0  }, { 0, 0, 0, 0, 2, 2 }, "Devil Kin Brute",		 20, 20, 24, 160,  220,  AI_SKELSD,	768, 3, 100, 6,  18, 24, 0,   0,  0,  0,  75, MC_ANIMAL, 0,   0,   0,	 6, 2000  },
	{ 160, 1650, "Monsters\\Gargoyle\\Gargo%c.CL2", 1, "Monsters\\Gargoyle\\Gargo%c%i.WAV", 0, 0, NULL,							  { 14, 14, 14, 10, 18, 14 }, { 0, 0, 0, 0, 0, 2 }, "Winged-Demon",			8,  12, 9,  45,   60,   AI_GARG,	  512, 0, 50,  7,  10, 16, 0,   0,  0,  0,  45, MC_DEMON,  74,  88,  0,	 6, 662   },
	{ 160, 1650, "Monsters\\Gargoyle\\Gargo%c.CL2", 1, "Monsters\\Gargoyle\\Gargo%c%i.WAV", 0, 1, "Monsters\\Gargoyle\\GarE.TRN",	{ 14, 14, 14, 10, 18, 14 }, { 0, 0, 0, 0, 0, 2 }, "Gargoyle",				12, 16, 13, 60,   90,   AI_GARG,	  512, 1, 65,  7,  10, 16, 0,   0,  0,  0,  45, MC_DEMON,  76,  104, 0,	 6, 1205  },
	{ 160, 1650, "Monsters\\Gargoyle\\Gargo%c.CL2", 1, "Monsters\\Gargoyle\\Gargo%c%i.WAV", 0, 1, "Monsters\\Gargoyle\\GargBr.TRN",  { 14, 14, 14, 10, 18, 14 }, { 0, 0, 0, 0, 0, 0 }, "Blood Claw",			  16, 20, 19, 75,   125,  AI_GARG,	  512, 2, 80,  7,  14, 22, 0,   0,  0,  0,  50, MC_DEMON,  88,  92,  0,	 6, 1873  },
	{ 160, 1650, "Monsters\\Gargoyle\\Gargo%c.CL2", 1, "Monsters\\Gargoyle\\Gargo%c%i.WAV", 0, 1, "Monsters\\Gargoyle\\GargB.TRN",   { 14, 14, 14, 10, 18, 14 }, { 0, 0, 0, 0, 0, 0 }, "Death Wing",			  18, 22, 23, 90,   150,  AI_GARG,	  512, 3, 95,  7,  16, 28, 0,   0,  0,  0,  60, MC_DEMON,  104, 106, 0,	 6, 2278  },
	{ 160, 2220, "Monsters\\Mega\\Mega%c.CL2",	  1, "Monsters\\Mega\\Mega%c%i.WAV",	  1, 0, NULL,							  { 6,  7,  14, 1,  24, 5  }, { 3, 0, 0, 0, 2, 0 }, "Slayer",				  19, 23, 20, 120,  140,  AI_MEGA,	  768, 0, 100, 8,  12, 20, 0,   3,  0,  0,  60, MC_DEMON,  17,  17,  0,	 7, 2300  },
	{ 160, 2220, "Monsters\\Mega\\Mega%c.CL2",	  1, "Monsters\\Mega\\Mega%c%i.WAV",	  1, 1, "Monsters\\Mega\\Guard.TRN",	   { 6,  7,  14, 1,  24, 5  }, { 3, 0, 0, 0, 2, 0 }, "Guardian",				21, 25, 22, 140,  160,  AI_MEGA,	  768, 1, 110, 8,  14, 22, 0,   3,  0,  0,  65, MC_DEMON,  17,  17,  0,	 7, 2714  },
	{ 160, 2220, "Monsters\\Mega\\Mega%c.CL2",	  1, "Monsters\\Mega\\Mega%c%i.WAV",	  1, 1, "Monsters\\Mega\\Vtexl.TRN",	   { 6,  7,  14, 1,  24, 5  }, { 3, 0, 0, 0, 2, 0 }, "Vortex Lord",			 23, 26, 24, 160,  180,  AI_MEGA,	  768, 2, 120, 8,  18, 24, 0,   3,  0,  0,  70, MC_DEMON,  81,  85,  0,	 7, 3252  },
	{ 160, 2220, "Monsters\\Mega\\Mega%c.CL2",	  1, "Monsters\\Mega\\Mega%c%i.WAV",	  1, 1, "Monsters\\Mega\\Balr.TRN",		{ 6,  7,  14, 1,  24, 5  }, { 3, 0, 0, 0, 2, 0 }, "Balrog",				  25, 29, 26, 180,  200,  AI_MEGA,	  768, 3, 130, 8,  22, 30, 0,   3,  0,  0,  75, MC_DEMON,  81,  85,  0,	 7, 3643  },
	{ 160, 1270, "Monsters\\Snake\\Snake%c.CL2",	0, "Monsters\\Snake\\Snake%c%i.WAV",	0, 0, NULL,							  { 12, 11, 13, 5,  18, 0  }, { 2, 0, 0, 0, 1, 0 }, "Cave Viper",			  20, 24, 21, 100,  150,  AI_SNAKE,	 256, 0, 90,  8,  8,  20, 0,   0,  0,  0,  60, MC_DEMON,  8,   8,   0,	 7, 2725  },
	{ 160, 1270, "Monsters\\Snake\\Snake%c.CL2",	0, "Monsters\\Snake\\Snake%c%i.WAV",	0, 1, "Monsters\\Snake\\SnakR.TRN",	  { 12, 11, 13, 5,  18, 0  }, { 2, 0, 0, 0, 1, 0 }, "Fire Drake",			  22, 26, 23, 120,  170,  AI_SNAKE,	 256, 1, 105, 8,  12, 24, 0,   0,  0,  0,  65, MC_DEMON,  10,  24,  0,	 7, 3139  },
	{ 160, 1270, "Monsters\\Snake\\Snake%c.CL2",	0, "Monsters\\Snake\\Snake%c%i.WAV",	0, 1, "Monsters\\Snake\\Snakg.TRN",	  { 12, 11, 13, 5,  18, 0  }, { 2, 0, 0, 0, 1, 0 }, "Gold Viper",			  24, 27, 25, 140,  180,  AI_SNAKE,	 256, 2, 120, 8,  15, 26, 0,   0,  0,  0,  70, MC_DEMON,  12,  12,  0,	 7, 3540  },
	{ 160, 1270, "Monsters\\Snake\\Snake%c.CL2",	0, "Monsters\\Snake\\Snake%c%i.WAV",	0, 1, "Monsters\\Snake\\Snakb.TRN",	  { 12, 11, 13, 5,  18, 0  }, { 2, 0, 0, 0, 1, 0 }, "Azure Drake",			 28, 30, 27, 160,  200,  AI_SNAKE,	 256, 3, 130, 8,  18, 30, 0,   0,  0,  0,  75, MC_DEMON,  6,   42,  0,	 7, 3791  },
	{ 160, 2120, "Monsters\\Black\\Black%c.CL2",	0, "Monsters\\Black\\Black%c%i.WAV",	0, 0, NULL,							  { 8,  8,  16, 4,  24, 0  }, { 2, 0, 0, 0, 0, 0 }, "Black Knight",			23, 27, 24, 150,  150,  AI_SKELSD,	256, 0, 110, 8,  15, 20, 0,   0,  0,  0,  75, MC_DEMON,  69,  97,  0,	 7, 3360  },
	{ 160, 2120, "Monsters\\Black\\Black%c.CL2",	0, "Monsters\\Black\\Black%c%i.WAV",	0, 1, "Monsters\\Black\\BlkKntRT.TRN",   { 8,  8,  16, 4,  24, 0  }, { 2, 0, 0, 0, 0, 0 }, "Doom Guard",			  25, 29, 26, 165,  165,  AI_SKELSD,	256, 0, 130, 8,  18, 25, 0,   0,  0,  0,  75, MC_DEMON,  67,  81,  0,	 7, 3650  },
	{ 160, 2120, "Monsters\\Black\\Black%c.CL2",	0, "Monsters\\Black\\Black%c%i.WAV",	0, 1, "Monsters\\Black\\BlkKntBT.TRN",   { 8,  8,  16, 4,  24, 0  }, { 2, 0, 0, 0, 0, 0 }, "Steel Lord",			  27, 30, 28, 180,  180,  AI_SKELSD,	256, 1, 120, 8,  20, 30, 0,   0,  0,  0,  80, MC_DEMON,  85,  92,  0,	 7, 4252  },
	{ 160, 2120, "Monsters\\Black\\Black%c.CL2",	0, "Monsters\\Black\\Black%c%i.WAV",	0, 1, "Monsters\\Black\\BlkKntBe.TRN",   { 8,  8,  16, 4,  24, 0  }, { 2, 0, 0, 0, 0, 0 }, "Blood Knight",			24, 26, 30, 200,  200,  AI_SKELSD,	256, 1, 130, 8,  25, 35, 0,   0,  0,  0,  85, MC_DEMON,  106, 106, 0,	 7, 5130  },
	{ 96,  484,  "Monsters\\Unrav\\Unrav%c.CL2",	0, "Monsters\\Acid\\Acid%c%i.WAV",	  0, 0, NULL,							  { 10, 10, 12, 5,  16, 0  }, { 0, 0, 0, 0, 0, 0 }, "Unraveler",			   26, 28, 25, 70,   150,  AI_SKELSD,	0,   0, 75,  7,  10, 20, 0,   0,  0,  0,  70, MC_UNDEAD, 106, 106, 0,	 3, 3812  },
	{ 96,  484,  "Monsters\\Unrav\\Unrav%c.CL2",	0, "Monsters\\Acid\\Acid%c%i.WAV",	  0, 0, NULL,							  { 10, 10, 12, 5,  16, 0  }, { 0, 0, 0, 0, 0, 0 }, "Hollow One",			  28, 30, 27, 135,  240,  AI_SKELSD,	0,   1, 75,  7,  12, 24, 0,   0,  0,  0,  75, MC_UNDEAD, 92,  92,  0,	 3, 4374  },
	{ 96,  484,  "Monsters\\Unrav\\Unrav%c.CL2",	0, "Monsters\\Acid\\Acid%c%i.WAV",	  0, 0, NULL,							  { 10, 10, 12, 5,  16, 0  }, { 0, 0, 0, 0, 0, 0 }, "Pain Master",			 27, 30, 29, 110,  200,  AI_SKELSD,	0,   2, 80,  7,  16, 30, 0,   0,  0,  0,  80, MC_UNDEAD, 92,  92,  0,	 3, 5147  },
	{ 96,  484,  "Monsters\\Unrav\\Unrav%c.CL2",	0, "Monsters\\Acid\\Acid%c%i.WAV",	  0, 0, NULL,							  { 10, 10, 12, 5,  16, 0  }, { 0, 0, 0, 0, 0, 0 }, "Reality Weaver",		  28, 30, 30, 135,  240,  AI_SKELSD,	0,   3, 85,  7,  20, 35, 0,   0,  0,  0,  85, MC_UNDEAD, 113, 113, 0,	 3, 5925  },
	{ 128, 980,  "Monsters\\Succ\\Scbs%c.CL2",	  0, "Monsters\\Succ\\Scbs%c%i.WAV",	  0, 0, NULL,							  { 14, 8,  16, 7,  24, 0  }, { 0, 0, 0, 0, 0, 0 }, "Succubus",				22, 26, 24, 120,  150,  AI_SUCC,	  512, 0, 100, 10, 1,  20, 0,   0,  0,  0,  60, MC_DEMON,  1,   10,  0,	 3, 3696  },
	{ 128, 980,  "Monsters\\Succ\\Scbs%c.CL2",	  0, "Monsters\\Succ\\Scbs%c%i.WAV",	  0, 1, "Monsters\\Succ\\Succb.TRN",	   { 14, 8,  16, 7,  24, 0  }, { 0, 0, 0, 0, 0, 0 }, "Snow Witch",			  25, 28, 26, 135,  175,  AI_SUCC,	  512, 1, 110, 10, 1,  24, 0,   0,  0,  0,  65, MC_DEMON,  68,  76,  0,	 3, 4084  },
	{ 128, 980,  "Monsters\\Succ\\Scbs%c.CL2",	  0, "Monsters\\Succ\\Scbs%c%i.WAV",	  0, 1, "Monsters\\Succ\\Succrw.TRN",	  { 14, 8,  16, 7,  24, 0  }, { 0, 0, 0, 0, 0, 0 }, "Hell Spawn",			  27, 30, 28, 150,  200,  AI_SUCC,	  768, 2, 115, 10, 1,  30, 0,   0,  0,  0,  75, MC_DEMON,  33,  28,  0,	 3, 4480  },
	{ 128, 980,  "Monsters\\Succ\\Scbs%c.CL2",	  0, "Monsters\\Succ\\Scbs%c%i.WAV",	  0, 1, "Monsters\\Succ\\Succbw.TRN",	  { 14, 8,  16, 7,  24, 0  }, { 0, 0, 0, 0, 0, 0 }, "Soul Burner",			 28, 30, 30, 140,  225,  AI_SUCC,	  768, 3, 120, 10, 1,  35, 0,   0,  0,  0,  85, MC_DEMON,  21,  56,  0,	 3, 4644  },
	{ 128, 2000, "Monsters\\Mage\\Mage%c.CL2",	  1, "Monsters\\Mage\\Mage%c%i.WAV",	  0, 0, NULL,							  { 12, 1,  20, 8,  28, 20 }, { 0, 0, 0, 0, 0, 0 }, "Counselor",			   24, 26, 25, 70,   70,   AI_COUNSLR,   512, 0, 90,  8,  8,  20, 0,   0,  0,  0,  0,  MC_DEMON,  7,   7,   0,	 7, 4070  },
	{ 128, 2000, "Monsters\\Mage\\Mage%c.CL2",	  1, "Monsters\\Mage\\Mage%c%i.WAV",	  0, 1, "Monsters\\Mage\\Cnselg.TRN",	  { 12, 1,  20, 8,  28, 20 }, { 0, 0, 0, 0, 0, 0 }, "Magistrate",			  26, 28, 27, 85,   85,   AI_COUNSLR,   512, 1, 100, 8,  10, 24, 0,   0,  0,  0,  0,  MC_DEMON,  85,  92,  0,	 7, 4478  },
	{ 128, 2000, "Monsters\\Mage\\Mage%c.CL2",	  1, "Monsters\\Mage\\Mage%c%i.WAV",	  0, 1, "Monsters\\Mage\\Cnselgd.TRN",	 { 12, 1,  20, 8,  28, 20 }, { 0, 0, 0, 0, 0, 0 }, "Cabalist",				28, 30, 29, 120,  120,  AI_COUNSLR,   512, 2, 110, 8,  14, 30, 0,   0,  0,  0,  0,  MC_DEMON,  99,  106, 0,	 7, 4929  },
	{ 128, 2000, "Monsters\\Mage\\Mage%c.CL2",	  1, "Monsters\\Mage\\Mage%c%i.WAV",	  0, 1, "Monsters\\Mage\\Cnselbk.TRN",	 { 12, 1,  20, 8,  28, 20 }, { 0, 0, 0, 0, 0, 0 }, "Advocate",				30, 30, 30, 145,  145,  AI_COUNSLR,   512, 3, 120, 8,  15, 25, 0,   0,  0,  0,  0,  MC_DEMON,  106, 120, 0,	 7, 4968  },
	{ 96,  386,  "Monsters\\Golem\\Golem%c.CL2",	1, "Monsters\\Golem\\Golm%c%i.WAV",	 0, 0, NULL,							  { 0,  16, 12, 0,  12, 20 }, { 0, 0, 0, 0, 0, 0 }, "Golem",				   0,  0,  12, 1,	1,	AI_GOLUM,	 512, 0, 0,   7,  1,  1,  0,   0,  0,  0,  1,  MC_DEMON,  0,   0,   0,	 0, 0	 },
	{ 160, 2000, "Monsters\\Diablo\\Diablo%c.CL2",  1, "Monsters\\Diablo\\Diablo%c%i.WAV",  1, 0, NULL,							  { 16, 6,  16, 6,  16, 16 }, { 0, 0, 0, 0, 0, 0 }, "The Dark Lord",		   50, 50, 30, 1666, 1666, AI_DIABLO,	896, 3, 220, 4,  30, 60, 0,   11, 0,  0,  70, MC_DEMON,  78,  78,  0,	 7, 31666 },
	{ 128, 1060, "Monsters\\DarkMage\\Dmage%c.CL2", 1, "Monsters\\DarkMage\\Dmag%c%i.WAV",  0, 0, NULL,							  { 6,  1,  21, 6,  23, 18 }, { 0, 0, 0, 0, 0, 0 }, "The Arch-Litch Malignus", 30, 30, 30, 160,  160,  AI_COUNSLR,   512, 3, 120, 8,  20, 40, 0,   0,  0,  0,  70, MC_DEMON,  71,  120, 0,	 7, 4968  }
};
char MonstConvTbl[128] =
{
	0, 1, 2, 3, 4, 5, 6, 7, 8, 9,
	10, 11, 12, 13, 14, 15, 16, 17, 18, 19,
	20, 21, 22, 23, 24, 25, 26, 27, 29, 30,
	31, 32, 34, 35, 36, 37, 38, 40, 39, 41,
	42, 43, 44, 45, 46, 47, 48, 49, 50, 52,
	53, 54, 55, 56, 57, 59, 58, 60, 61, 62,
	63, 64, 65, 66, 67, 68, 69, 70, 71, 0,
	0, 0, 0, 72, 73, 74, 75, 0, 0, 0,
	0, 77, 76, 78, 79, 81, 82, 83, 84, 85,
	86, 87, 88, 89, 90, 92, 91, 93, 94, 95,
	96, 97, 98, 99, 100, 101, 102, 103, 104, 105,
	106, 107, 108, 0, 110, 0, 109, 0, 0, 0,
	0, 0, 0, 0, 0, 0, 80, 111
};

unsigned char MonstAvailTbl[112] =
{
	1,   1,   1,   1,   1,   1,   1,   1,   1,   1,
	1,   1,   1,   1,   1,   1,   1,   1,   1,   1,
	1,   1,   1,   1,   1,   1,   1,   1,   0,   2,
	2,   2,   2,   0,   2,   2,   2,   2,   1,   1,
	1,   1,   2,   2,   2,   2,   2,   2,   2,   2,
	0,   0,   2,   2,   2,   2,   0,   0,   0,   0,
	2,   2,   2,   2,   2,   2,   2,   2,   0,   0,
	0,   0,   0,   0,   0,   0,   2,   2,   2,   2,
	0,   2,   2,   2,   2,   2,   2,   2,   2,   2,
	2,   2,   2,   2,   2,   2,   2,   0,   0,   0,
	0,   2,   2,   2,   2,   2,   2,   2,   2,   0,
	0,   0
};
UniqMonstStruct UniqMonst[98] =
{
	{ MT_NGOATMC,  "Gharbad the Weak",		 "BSDB",	4,  120,  AI_GARBUD,   3, 8,  16, 96,  0,  0,   0, QUEST_GARBUD1  },
	{ MT_SKING,	"Skeleton King",			"GENRL",   0,  240,  AI_SKELKING, 3, 6,  16, 78,  1,  0,   0, 0			  },
	{ MT_COUNSLR,  "Zhar the Mad",			 "GENERAL", 8,  360,  AI_ZHAR,	 3, 16, 40, 14,  0,  0,   0, QUEST_ZHAR1	},
	{ MT_BFALLSP,  "Snotspill",				"BNG",	 4,  220,  AI_SNOTSPIL, 3, 10, 18, 4,   0,  0,   0, QUEST_BANNER10 },
	{ MT_ADVOCATE, "Arch-Bishop Lazarus",	  "GENERAL", 0,  600,  AI_LAZURUS,  3, 30, 50, 78,  0,  0,   0, QUEST_VILE13   },
	{ MT_HLSPWN,   "Red Vex",				  "REDV",	0,  400,  AI_LAZHELP,  3, 30, 50, 74,  0,  0,   0, QUEST_VILE13   },
	{ MT_HLSPWN,   "BlackJade",				"BLKJD",   0,  400,  AI_LAZHELP,  3, 30, 50, 76,  0,  0,   0, QUEST_VILE13   },
	{ MT_RBLACK,   "Lachdanan",				"BHKA",	14, 500,  AI_LACHDAN,  3, 0,  0,  0,   0,  0,   0, QUEST_VEIL9	},
	{ MT_BTBLACK,  "Warlord of Blood",		 "GENERAL", 13, 850,  AI_WARLORD,  3, 35, 50, 120, 0,  0,   0, QUEST_WARLRD9  },
	{ MT_CLEAVER,  "The Butcher",			  "GENRL",   0,  220,  AI_CLEAVER,  3, 6,  12, 70,  0,  0,   0, 0			  },
	{ MT_TSKELAX,  "Bonehead Keenaxe",		 "BHKA",	2,  91,   AI_SKELSD,   2, 4,  10, 72,  7,  100, 0, 0			  },
	{ MT_RFALLSD,  "Bladeskin the Slasher",	"BSTS",	2,  51,   AI_FALLEN,   0, 6,  18, 2,   11, 45,  0, 0			  },
	{ MT_NZOMBIE,  "Soulpus",				  "GENERAL", 2,  133,  AI_ZOMBIE,   0, 4,  8,  6,   0,  0,   0, 0			  },
	{ MT_RFALLSP,  "Pukerat the Unclean",	  "PTU",	 2,  77,   AI_FALLEN,   3, 1,  5,  2,   0,  0,   0, 0			  },
	{ MT_WSKELAX,  "Boneripper",			   "BR",	  2,  54,   AI_BAT,	  0, 6,  15, 88,  3,  0,   0, 0			  },
	{ MT_NZOMBIE,  "Rotfeast the Hungry",	  "ETH",	 2,  85,   AI_SKELSD,   3, 4,  12, 72,  3,  0,   0, 0			  },
	{ MT_DFALLSD,  "Gutshank the Quick",	   "GTQ",	 3,  66,   AI_BAT,	  2, 6,  16, 2,   3,  0,   0, 0			  },
	{ MT_TSKELSD,  "Brokenhead Bangshield",	"BHBS",	3,  108,  AI_SKELSD,   3, 12, 20, 76,  3,  0,   0, 0			  },
	{ MT_YFALLSP,  "Bongo",					"BNG",	 3,  178,  AI_FALLEN,   3, 9,  21, 0,   3,  0,   0, 0			  },
	{ MT_BZOMBIE,  "Rotcarnage",			   "RCRN",	3,  102,  AI_ZOMBIE,   3, 9,  24, 76,  11, 45,  0, 0			  },
	{ MT_NSCAV,	"Shadowbite",			   "SHBT",	2,  60,   AI_SKELSD,   3, 3,  20, 16,  3,  0,   0, 0			  },
	{ MT_WSKELBW,  "Deadeye",				  "DE",	  2,  49,   AI_GOATBOW,  0, 6,  9,  74,  0,  0,   0, 0			  },
	{ MT_RSKELAX,  "Madeye the Dead",		  "MTD",	 4,  75,   AI_BAT,	  0, 9,  21, 24,  11, 30,  0, 0			  },
	{ MT_BSCAV,	"El Chupacabras",		   "GENERAL", 3,  120,  AI_GOATMC,   0, 10, 18, 2,   3,  30,  0, 0			  },
	{ MT_TSKELBW,  "Skullfire",				"SKFR",	3,  125,  AI_GOATBOW,  1, 6,  10, 16,  0,  100, 0, 0			  },
	{ MT_SNEAK,	"Warpskull",				"TSPO",	3,  117,  AI_SNEAK,	2, 6,  18, 6,   3,  0,   0, 0			  },
	{ MT_GZOMBIE,  "Goretongue",			   "PMR",	 3,  156,  AI_SKELSD,   1, 15, 30, 72,  0,  0,   0, 0			  },
	{ MT_WSCAV,	"Pulsecrawler",			 "BHKA",	4,  150,  AI_SCAV,	 0, 16, 20, 20,  11, 45,  0, 0			  },
	{ MT_BLINK,	"Moonbender",			   "GENERAL", 4,  135,  AI_BAT,	  0, 9,  27, 16,  3,  0,   0, 0			  },
	{ MT_BLINK,	"Wrathraven",			   "GENERAL", 5,  135,  AI_BAT,	  2, 9,  22, 16,  3,  0,   0, 0			  },
	{ MT_YSCAV,	"Spineeater",			   "GENERAL", 4,  180,  AI_SCAV,	 1, 18, 25, 96,  3,  0,   0, 0			  },
	{ MT_RSKELBW,  "Blackash the Burning",	 "BASHTB",  4,  120,  AI_GOATBOW,  0, 6,  16, 24,  3,  0,   0, 0			  },
	{ MT_BFALLSD,  "Shadowcrow",			   "GENERAL", 5,  270,  AI_SNEAK,	2, 12, 25, 0,   3,  0,   0, 0			  },
	{ MT_LRDSAYTR, "Blightstone the Weak",	 "BHKA",	4,  360,  AI_SKELSD,   0, 4,  12, 12,  7,  70,  0, 0			  },
	{ MT_FAT,	  "Bilefroth the Pit Master", "BFTP",	6,  210,  AI_BAT,	  1, 16, 23, 28,  3,  0,   0, 0			  },
	{ MT_NGOATBW,  "Bloodskin Darkbow",		"BSDB",	5,  207,  AI_GOATBOW,  0, 3,  16, 6,   11, 55,  0, 0			  },
	{ MT_GLOOM,	"Foulwing",				 "DB",	  5,  246,  AI_RHINO,	3, 12, 28, 2,   3,  0,   0, 0			  },
	{ MT_XSKELSD,  "Shadowdrinker",			"SHDR",	5,  300,  AI_SNEAK,	1, 18, 26, 78,  8,  45,  0, 0			  },
	{ MT_UNSEEN,   "Hazeshifter",			  "BHKA",	5,  285,  AI_SNEAK,	3, 18, 30, 96,  3,  0,   0, 0			  },
	{ MT_NACID,	"Deathspit",				"BFDS",	6,  303,  AI_ACIDUNIQ, 0, 12, 32, 6,   3,  0,   0, 0			  },
	{ MT_RGOATMC,  "Bloodgutter",			  "BGBL",	6,  315,  AI_BAT,	  1, 24, 34, 16,  3,  0,   0, 0			  },
	{ MT_BGOATMC,  "Deathshade Fleshmaul",	 "DSFM",	6,  276,  AI_RHINO,	0, 12, 24, 10,  8,  65,  0, 0			  },
	{ MT_WYRM,	 "Warmaggot the Mad",		"GENERAL", 6,  246,  AI_BAT,	  3, 15, 30, 4,   3,  0,   0, 0			  },
	{ MT_STORM,	"Glasskull the Jagged",	 "BHKA",	7,  354,  AI_STORM,	0, 18, 30, 88,  3,  0,   0, 0			  },
	{ MT_RGOATBW,  "Blightfire",			   "BLF",	 7,  321,  AI_SUCC,	 2, 13, 21, 16,  3,  0,   0, 0			  },
	{ MT_GARGOYLE, "Nightwing the Cold",	   "GENERAL", 7,  342,  AI_BAT,	  1, 18, 26, 76,  3,  0,   0, 0			  },
	{ MT_GGOATBW,  "Gorestone",				"GENERAL", 7,  303,  AI_GOATBOW,  1, 15, 28, 68,  7,  70,  0, 0			  },
	{ MT_BMAGMA,   "Bronzefist Firestone",	 "GENERAL", 8,  360,  AI_MAGMA,	0, 30, 36, 10,  3,  0,   0, 0			  },
	{ MT_INCIN,	"Wrathfire the Doomed",	 "WFTD",	8,  270,  AI_SKELSD,   2, 20, 30, 14,  3,  0,   0, 0			  },
	{ MT_NMAGMA,   "Firewound the Grim",	   "BHKA",	8,  303,  AI_MAGMA,	0, 18, 22, 10,  3,  0,   0, 0			  },
	{ MT_MUDMAN,   "Baron Sludge",			 "BSM",	 8,  315,  AI_SNEAK,	3, 25, 34, 78,  11, 75,  0, 0			  },
	{ MT_GGOATMC,  "Blighthorn Steelmace",	 "BHSM",	7,  250,  AI_RHINO,	0, 20, 28, 4,   11, 45,  0, 0			  },
	{ MT_RACID,	"Chaoshowler",			  "GENERAL", 8,  240,  AI_ACIDUNIQ, 0, 12, 20, 0,   3,  0,   0, 0			  },
	{ MT_REDDTH,   "Doomgrin the Rotting",	 "GENERAL", 8,  405,  AI_STORM,	3, 25, 50, 78,  3,  0,   0, 0			  },
	{ MT_FLAMLRD,  "Madburner",				"GENERAL", 9,  270,  AI_STORM,	0, 20, 40, 56,  3,  0,   0, 0			  },
	{ MT_LTCHDMN,  "Bonesaw the Litch",		"GENERAL", 9,  495,  AI_STORM,	2, 30, 55, 78,  3,  0,   0, 0			  },
	{ MT_MUDRUN,   "Breakspine",			   "GENERAL", 9,  351,  AI_RHINO,	0, 25, 34, 2,   3,  0,   0, 0			  },
	{ MT_REDDTH,   "Devilskull Sharpbone",	 "GENERAL", 9,  444,  AI_STORM,	1, 25, 40, 16,  3,  0,   0, 0			  },
	{ MT_STORM,	"Brokenstorm",			  "GENERAL", 9,  411,  AI_STORM,	2, 25, 36, 32,  3,  0,   0, 0			  },
	{ MT_RSTORM,   "Stormbane",				"GENERAL", 9,  555,  AI_STORM,	3, 30, 30, 32,  3,  0,   0, 0			  },
	{ MT_TOAD,	 "Oozedrool",				"GENERAL", 9,  483,  AI_FAT,	  3, 25, 30, 4,   3,  0,   0, 0			  },
	{ MT_BLOODCLW, "Goldblight of the Flame",  "GENERAL", 10, 405,  AI_GARG,	 0, 15, 35, 24,  11, 80,  0, 0			  },
	{ MT_OBLORD,   "Blackstorm",			   "GENERAL", 10, 525,  AI_RHINO,	3, 20, 40, 40,  11, 90,  0, 0			  },
	{ MT_RACID,	"Plaguewrath",			  "GENERAL", 10, 450,  AI_ACIDUNIQ, 2, 20, 30, 74,  3,  0,   0, 0			  },
	{ MT_RSTORM,   "The Flayer",			   "GENERAL", 10, 501,  AI_STORM,	1, 20, 35, 99,  3,  0,   0, 0			  },
	{ MT_FROSTC,   "Bluehorn",				 "GENERAL", 11, 477,  AI_RHINO,	1, 25, 30, 10,  11, 90,  0, 0			  },
	{ MT_HELLBURN, "Warpfire Hellspawn",	   "GENERAL", 11, 525,  AI_FIREMAN,  3, 10, 40, 17,  3,  0,   0, 0			  },
	{ MT_NSNAKE,   "Fangspeir",				"GENERAL", 11, 444,  AI_SKELSD,   1, 15, 32, 80,  3,  0,   0, 0			  },
	{ MT_UDEDBLRG, "Festerskull",			  "GENERAL", 11, 600,  AI_STORM,	2, 15, 30, 72,  3,  0,   0, 0			  },
	{ MT_NBLACK,   "Lionskull the Bent",	   "GENERAL", 12, 525,  AI_SKELSD,   2, 25, 25, 120, 3,  0,   0, 0			  },
	{ MT_COUNSLR,  "Blacktongue",			  "GENERAL", 12, 360,  AI_COUNSLR,  3, 15, 30, 66,  3,  0,   0, 0			  },
	{ MT_DEATHW,   "Viletouch",				"GENERAL", 12, 525,  AI_GARG,	 3, 20, 40, 96,  3,  0,   0, 0			  },
	{ MT_RSNAKE,   "Viperflame",			   "GENERAL", 12, 570,  AI_SKELSD,   1, 25, 35, 20,  3,  0,   0, 0			  },
	{ MT_BSNAKE,   "Fangskin",				 "BHKA",	14, 681,  AI_SKELSD,   2, 15, 50, 12,  3,  0,   0, 0			  },
	{ MT_SUCCUBUS, "Witchfire the Unholy",	 "GENERAL", 12, 444,  AI_SUCC,	 3, 10, 20, 28,  3,  0,   0, 0			  },
	{ MT_BALROG,   "Blackskull",			   "BHKA",	13, 750,  AI_SKELSD,   3, 25, 40, 12,  3,  0,   0, 0			  },
	{ MT_UNRAV,	"Soulslash",				"GENERAL", 12, 450,  AI_SKELSD,   0, 25, 25, 72,  3,  0,   0, 0			  },
	{ MT_VTEXLRD,  "Windspawn",				"GENERAL", 12, 711,  AI_SKELSD,   1, 35, 40, 24,  3,  0,   0, 0			  },
	{ MT_GSNAKE,   "Lord of the Pit",		  "GENERAL", 13, 762,  AI_SKELSD,   2, 25, 42, 66,  3,  0,   0, 0			  },
	{ MT_RTBLACK,  "Rustweaver",			   "GENERAL", 13, 400,  AI_SKELSD,   3, 1,  60, 120, 0,  0,   0, 0			  },
	{ MT_HOLOWONE, "Howlingire the Shade",	 "GENERAL", 13, 450,  AI_SKELSD,   2, 40, 75, 6,   3,  0,   0, 0			  },
	{ MT_MAEL,	 "Doomcloud",				"GENERAL", 13, 612,  AI_STORM,	1, 1,  60, 34,  0,  0,   0, 0			  },
	{ MT_PAINMSTR, "Bloodmoon Soulfire",	   "GENERAL", 13, 684,  AI_SKELSD,   1, 15, 40, 14,  3,  0,   0, 0			  },
	{ MT_SNOWWICH, "Witchmoon",				"GENERAL", 13, 310,  AI_SUCC,	 3, 30, 40, 4,   0,  0,   0, 0			  },
	{ MT_VTEXLRD,  "Gorefeast",				"GENERAL", 13, 771,  AI_SKELSD,   3, 20, 55, 66,  0,  0,   0, 0			  },
	{ MT_RTBLACK,  "Graywar the Slayer",	   "GENERAL", 14, 672,  AI_SKELSD,   1, 30, 50, 68,  0,  0,   0, 0			  },
	{ MT_MAGISTR,  "Dreadjudge",			   "GENERAL", 14, 540,  AI_COUNSLR,  1, 30, 40, 14,  3,  0,   0, 0			  },
	{ MT_HLSPWN,   "Stareye the Witch",		"GENERAL", 14, 726,  AI_SUCC,	 2, 30, 50, 16,  0,  0,   0, 0			  },
	{ MT_BTBLACK,  "Steelskull the Hunter",	"GENERAL", 14, 831,  AI_SKELSD,   3, 40, 50, 68,  0,  0,   0, 0			  },
	{ MT_RBLACK,   "Sir Gorash",			   "GENERAL", 16, 1050, AI_SKELSD,   1, 20, 60, 64,  0,  0,   0, 0			  },
	{ MT_CABALIST, "The Vizier",			   "GENERAL", 15, 850,  AI_COUNSLR,  2, 25, 40, 16,  3,  0,   0, 0			  },
	{ MT_REALWEAV, "Zamphir",				  "GENERAL", 15, 891,  AI_SKELSD,   2, 30, 50, 78,  3,  0,   0, 0			  },
	{ MT_HLSPWN,   "Bloodlust",				"GENERAL", 15, 825,  AI_SUCC,	 1, 20, 55, 104, 0,  0,   0, 0			  },
	{ MT_HLSPWN,   "Webwidow",				 "GENERAL", 16, 774,  AI_SUCC,	 1, 20, 50, 88,  0,  0,   0, 0			  },
	{ MT_SOLBRNR,  "Fleshdancer",			  "GENERAL", 16, 999,  AI_SUCC,	 3, 30, 50, 74,  0,  0,   0, 0			  },
	{ MT_OBLORD,   "Grimspike",				"GENERAL", 19, 534,  AI_SNEAK,	1, 25, 40, 74,  3,  0,   0, 0			  },
	{ MT_STORML,   "Doomlock",				 "GENERAL", 28, 534,  AI_SNEAK,	1, 35, 55, 78,  3,  0,   0, 0			  },
	{ -1,		  NULL,					   NULL,	  0,  0,	0,		   0, 0,  0,  0,   0,  0,   0, 0			  }
};
int MWVel[24][3] =
{
  { 256, 512, 1024 },
  { 128, 256, 512 },
  { 85, 170, 341 },
  { 64, 128, 256 },
  { 51, 102, 204 },
  { 42, 85, 170 },
  { 36, 73, 146 },
  { 32, 64, 128 },
  { 28, 56, 113 },
  { 26, 51, 102 },
  { 23, 46, 93 },
  { 21, 42, 85 },
  { 19, 39, 78 },
  { 18, 36, 73 },
  { 17, 34, 68 },
  { 16, 32, 64 },
  { 15, 30, 60 },
  { 14, 28, 57 },
  { 13, 26, 54 },
  { 12, 25, 51 },
  { 12, 24, 48 },
  { 11, 23, 46 },
  { 11, 22, 44 },
  { 10, 21, 42 }
};
char animletter[7] = "nwahds";
int left[8] = { 7, 0, 1, 2, 3, 4, 5, 6 };
int right[8] = { 1, 2, 3, 4, 5, 6, 7, 0 };
int opposite[8] = { 4, 5, 6, 7, 0, 1, 2, 3 };
int offset_x[8] = { 1, 0, -1, -1, -1, 0, 1, 1 };
int offset_y[8] = { 1, 1, 1, 0, -1, -1, -1, 0 };

/* unused */
int rnd5[4] = { 5, 10, 15, 20 };
int rnd10[4] = { 10, 15, 20, 30 };
int rnd20[4] = { 20, 30, 40, 50 };
int rnd60[4] = { 60, 70, 80, 90 };
//

void(__fastcall *AiProc[])(int i) =
{
  &MAI_Zombie,
  &MAI_Fat,
  &MAI_SkelSd,
  &MAI_SkelBow,
  &MAI_Scav,
  &MAI_Rhino,
  &MAI_GoatMc,
  &MAI_GoatBow,
  &MAI_Fallen,
  &MAI_Magma,
  &MAI_SkelKing,
  &MAI_Bat,
  &MAI_Garg,
  &MAI_Cleaver,
  &MAI_Succ,
  &MAI_Sneak,
  &MAI_Storm,
  &MAI_Fireman,
  &MAI_Garbud,
  &MAI_Acid,
  &MAI_AcidUniq,
  &MAI_Golum,
  &MAI_Zhar,
  &MAI_SnotSpil,
  &MAI_Snake,
  &MAI_Counselor,
  &MAI_Mega,
  &MAI_Diablo,
  &MAI_Lazurus,
  &MAI_Lazhelp,
  &MAI_Lachdanan,
  &MAI_Warlord
};

struct monster_cpp_init
{
	monster_cpp_init()
	{
		monster_cpp_init_value = monster_inf;
	}
} _monster_cpp_init;
// 47F130: using guessed type int monster_inf;
// 64CCE4: using guessed type int monster_cpp_init_value;

void __fastcall InitMonsterTRN(int monst, BOOL special)
{
	unsigned char *trans_file = Monsters[monst].trans_file;

	for ( int i = 0; i < 256; ++i )
	{
		if ( *trans_file == 255 )
		{
			*trans_file = 0;
		}

		++trans_file;
	}

	for ( int anim_index = 0; anim_index < (special ? 6 : 5); ++anim_index )
	{
		if ( anim_index != 1 || Monsters[monst].mtype < MT_COUNSLR || Monsters[monst].mtype > MT_ADVOCATE )
		{
			for ( int i = 0; i < 8; ++i )
			{
				Cl2ApplyTrans(
					Monsters[monst].Anims[anim_index].Frames[i],
					Monsters[monst].trans_file,
					Monsters[monst].Anims[anim_index].Rate);
			}
		}
	}
}

void __cdecl InitLevelMonsters()
{
	int i;

	nummtypes = 0;
	monstimgtot = 0;
	MissileFileFlag = 0;

	for ( i = 0; i < MAX_LVLMTYPES; i++ )
		Monsters[i].mPlaceFlags = 0;

	ClrAllMonsters();
	nummonsters = 0;
	totalmonsters = MAXMONSTERS;

	for ( i = 0; i < MAXMONSTERS; i++ )
		monstactive[i] = i;

	uniquetrans = 0;
}

int __fastcall AddMonsterType(int type, int placeflag)
{
	BOOL done = FALSE;
	int i;

	for ( i = 0; i < nummtypes && !done; i++ )
	{
		done = Monsters[i].mtype == type;
	}

	i--;

	if ( !done )
	{
		i = nummtypes++;
		Monsters[i].mtype = type;
		monstimgtot += monsterdata[type].mType;
		InitMonsterGFX(i);
		InitMonsterSND(i);
	}
	Monsters[i].mPlaceFlags |= placeflag;
	return i;
}

void __cdecl GetLevelMTypes()
{
	int i;

	// this array is merged with skeltypes down below.
	int typelist[MAXMONSTERS];
	int skeltypes[NUM_MTYPES];

	int minl; // min level
	int maxl; // max level
	char mamask = 3; // monster availability mask?

	int nt; // number of types?

	// TODO: local variable QuestMask that was referenced in the psx symbols
	// didn't find any obvious use for that. the casing/naming of it hints at
	// a PSX only variable
	// maybe it was used instead of QuestStatus() on the console

	AddMonsterType(MT_GOLEM, 2);
	if ( currlevel == 16 )
	{
		AddMonsterType(MT_ADVOCATE, 1);
		AddMonsterType(MT_RBLACK, 1);
		AddMonsterType(MT_DIABLO, 2);
		return;
	}

	if ( !setlevel )
	{
		if ( QuestStatus(QTYPE_BUTCH) )
			AddMonsterType(MT_CLEAVER, 2);
		if ( QuestStatus(QTYPE_GARB) )
			AddMonsterType(UniqMonst[0].mtype, 4);
		if ( QuestStatus(QTYPE_ZHAR) )
			AddMonsterType(UniqMonst[2].mtype, 4);
		if ( QuestStatus(QTYPE_BOL) )
			AddMonsterType(UniqMonst[3].mtype, 4);
		if ( QuestStatus(QTYPE_VEIL) )
			AddMonsterType(UniqMonst[7].mtype, 4);
		if ( QuestStatus(QTYPE_WARLRD) )
			AddMonsterType(UniqMonst[8].mtype, 4);

		if ( gbMaxPlayers != 1 && currlevel == quests[QTYPE_KING]._qlevel )
		{

			AddMonsterType(MT_SKING, 4);
			const int numskeltypes = 19;

			nt = 0;
			for ( i = MT_WSKELAX; i <= MT_WSKELAX + numskeltypes; i++ )
			{
				if ( IsSkel(i) )
				{
					minl = 15 * monsterdata[i].mMinDLvl / 30 + 1;
					maxl = 15 * monsterdata[i].mMaxDLvl / 30 + 1;

					if ( currlevel >= minl && currlevel <= maxl )
					{
						if ( MonstAvailTbl[i] & mamask )
						{
							skeltypes[nt++] = i;
						}
					}
				}
			}
			AddMonsterType(skeltypes[random(88, nt)], 1);
		}

		nt = 0;
		for ( i = 0; i < 111; i++ )
		{
			minl = 15 * monsterdata[i].mMinDLvl / 30 + 1;
			maxl = 15 * monsterdata[i].mMaxDLvl / 30 + 1;

			if ( currlevel >= minl && currlevel <= maxl )
			{
				if ( MonstAvailTbl[i] & mamask )
				{
					typelist[nt++] = i;
				}
			}
		}

		if ( monstdebug )
		{
			for ( i = 0; i < debugmonsttypes; i++ )
				AddMonsterType(DebugMonsters[i], 1);
		}
		else
		{

			while ( nt > 0 && nummtypes < MAX_LVLMTYPES && monstimgtot < 4000 )
			{
				for ( i = 0; i < nt; )
				{
					if ( monsterdata[typelist[i]].mType <= 4000 - monstimgtot )
					{
						i++;
					}
					else
					{
						typelist[i] = typelist[--nt];
					}
				}

				if ( nt != 0 )
				{
					i = random(88, nt);
					AddMonsterType(typelist[i], 1);
					typelist[i] = typelist[--nt];
				}
			}
		}

	}
	else
	{
		if ( setlvlnum == SL_SKELKING )
			AddMonsterType(MT_SKING, 4);
		return;
	}

}

void __fastcall InitMonsterGFX(int monst)
{
<<<<<<< HEAD
	int mtype = (unsigned char)Monsters[monst].mtype;
	char strBuff[256];

	for ( int anim = 0; anim < 6; anim++ )
=======
	int v1; // esi
	int v2; // ebx
	int v3; // ebx
	int *v4; // edi
	int *v5; // eax
	char v6; // cl
	unsigned char *v7; // eax
	char v8; // cl
	int *v9; // ecx
	int v10; // edx
	int v11; // ecx
	int v12; // ecx
	bool v13; // zf
	int v14; // ecx
	void **v15; // esi
	unsigned char *v16; // eax
	int v17; // edx
	int v18; // ecx
	void *v19; // ecx
	//int v20; // ecx
	//int v21; // ecx
	//int v22; // ecx
	//int v23; // ecx
	//int v24; // ecx
	//int v25; // ecx
	char strBuff[256]; // [esp+Ch] [ebp-114h]
	int mon_id; // [esp+10Ch] [ebp-14h]
	int *v28; // [esp+110h] [ebp-10h]
	int v29; // [esp+114h] [ebp-Ch]
	int *v30; // [esp+118h] [ebp-8h]
	int v31; // [esp+11Ch] [ebp-4h]

	v29 = 0;
	mon_id = monst;
	v1 = monst;
	v2 = (unsigned char)Monsters[monst].mtype;
	v31 = v2;
	v3 = v2 << 7;
	v4 = (int *)Monsters[monst].Anims[0].Frames;
	v5 = (int *)((char *)monsterdata[0].Frames + v3);
	v30 = (int *)Monsters[monst].Anims[0].Frames;
	v28 = (int *)((char *)monsterdata[0].Frames + v3);
	do
>>>>>>> d49bdeaa
	{
		if ( (animletter[anim] != 's' || monsterdata[mtype].has_special) && monsterdata[mtype].Frames[anim] > 0 )
		{
			sprintf(strBuff, monsterdata[mtype].GraphicType, animletter[anim]);

			unsigned char* celBuf = LoadFileInMem(strBuff, NULL);
			Monsters[monst].Anims[anim].CMem = celBuf;

			if ( Monsters[monst].mtype != MT_GOLEM || (animletter[anim] != 's' && animletter[anim] != 'd') )
			{

				for ( int i = 0; i < 8; i++ )
				{
					Monsters[monst].Anims[anim].Frames[i] =
						&celBuf[((int *)celBuf)[i]];
				}
			}
			else
			{
				for ( int i = 0; i < 8; i++ )
				{
					Monsters[monst].Anims[anim].Frames[i] = celBuf;
				}
			}
		}

		// TODO: either the AnimStruct members have wrong naming or the MonsterData ones it seems
		Monsters[monst].Anims[anim].Rate = monsterdata[mtype].Frames[anim];
		Monsters[monst].Anims[anim].Delay = monsterdata[mtype].Rate[anim];
	}


	Monsters[monst].MData = &monsterdata[mtype];
	Monsters[monst].flags_1 = monsterdata[mtype].flags;
	Monsters[monst].flags_2 = (monsterdata[mtype].flags - 64) >> 1;
	Monsters[monst].mMinHP = monsterdata[mtype].mMinHP;
	Monsters[monst].mMaxHP = monsterdata[mtype].mMaxHP;
	Monsters[monst].has_special = monsterdata[mtype].has_special;
	Monsters[monst].mAFNum = monsterdata[mtype].mAFNum;

	if ( monsterdata[mtype].has_trans )
	{
		Monsters[monst].trans_file = LoadFileInMem(monsterdata[mtype].TransFile, NULL);
		InitMonsterTRN(monst, monsterdata[mtype].has_special);

		void *trans_file = Monsters[monst].trans_file;
		Monsters[monst].trans_file = NULL;

		mem_free_dbg(trans_file);
	}

	if ( mtype >= MT_NMAGMA && mtype <= MT_WMAGMA && !(MissileFileFlag & 1) )
	{
		MissileFileFlag |= 1;
		LoadMissileGFX(MFILE_MAGBALL);
	}
	if ( mtype >= MT_STORM && mtype <= MT_MAEL && !(MissileFileFlag & 2) )
	{
		MissileFileFlag |= 2;
		LoadMissileGFX(MFILE_THINLGHT);
	}
	if ( mtype == MT_SUCCUBUS )
	{
		if ( MissileFileFlag & 4 ) return;

		MissileFileFlag |= 4;
		LoadMissileGFX(MFILE_FLARE);
		LoadMissileGFX(MFILE_FLAREEXP);
	}
	if ( mtype == MT_SNOWWICH )
	{
		if ( MissileFileFlag & 0x20 ) return;

		MissileFileFlag |= 0x20;
		LoadMissileGFX(MFILE_SCUBMISB);
		LoadMissileGFX(MFILE_SCBSEXPB);
	}
	if ( mtype == MT_HLSPWN )
	{
		if ( MissileFileFlag & 0x40 ) return;

		MissileFileFlag |= 0x40;
		LoadMissileGFX(MFILE_SCUBMISD);
		LoadMissileGFX(MFILE_SCBSEXPD);
	}
	if ( mtype == MT_SOLBRNR )
	{
		if ( MissileFileFlag & 0x80 ) return;

		MissileFileFlag |= 0x80;
		LoadMissileGFX(MFILE_SCUBMISC);
		LoadMissileGFX(MFILE_SCBSEXPC);
	}
	if ( mtype >= MT_INCIN && mtype <= MT_HELLBURN && !(MissileFileFlag & 8) )
	{
		MissileFileFlag |= 8;
		LoadMissileGFX(MFILE_KRULL);
	}
	if ( mtype >= MT_NACID && mtype <= MT_XACID && !(MissileFileFlag & 0x10) )
	{
		MissileFileFlag |= 0x10;
		LoadMissileGFX(MFILE_ACIDBF);
		LoadMissileGFX(MFILE_ACIDSPLA);
		LoadMissileGFX(MFILE_ACIDPUD);
	}
	if ( mtype == MT_DIABLO )
	{
		LoadMissileGFX(MFILE_FIREPLAR);
	}
}

void __fastcall ClearMVars(int i)
{
	monster[i]._mVar1 = 0;
	monster[i]._mVar2 = 0;
	monster[i]._mVar3 = 0;
	monster[i]._mVar4 = 0;
	monster[i]._mVar5 = 0;
	monster[i]._mVar6 = 0;
	monster[i]._mVar7 = 0;
	monster[i]._mVar8 = 0;
}

void __fastcall InitMonster(int i, int rd, int mtype, int x, int y)
{
<<<<<<< HEAD
	CMonster *monst = &Monsters[mtype];
	MonsterData *mdata = monst->MData;


	monster[i]._mmode = MM_STAND;
	monster[i]._mx = x;
	monster[i]._mfutx = x;
	monster[i]._moldx = x;
	monster[i]._mdir = rd;
	monster[i]._my = y;
	monster[i]._mfuty = y;
	monster[i]._moldy = y;
	monster[i]._mMTidx = mtype;
	monster[i].mName = mdata->mName;
	monster[i].MType = monst;
	monster[i].MData = mdata;
	monster[i]._mAFNum = (int)monst->Anims[0].Frames[rd];
	monster[i]._mAnimDelay = monst->Anims[0].Delay;
	monster[i]._mAnimCnt = random(88, monst->Anims[0].Delay - 1);
	monster[i]._mAnimLen = monst->Anims[0].Rate;
	monster[i]._mAnimFrame = random(88, monst->Anims[0].Rate - 1) + 1;

=======
	int v5; // ebx
	int v6; // esi
	CMonster *monst; // edi
	MonsterData *v8; // eax
	char *v9; // ecx
	int v10; // eax
	int v11; // eax
	//int v12; // ecx
	int v13; // eax
	int v16; // eax
	MonsterData *v17; // eax
	int v18; // eax
	MonsterData *v19; // eax
	short v20; // cx
	int v21; // edx
	unsigned char *v22; // edx
	int v24; // ecx
	int v25; // ecx
	char v26; // dl
	int v27; // ecx
	char v28; // dl

	v5 = rd;
	v6 = i;
	monster[v6]._mmode = MM_STAND;
	monst = &Monsters[mtype];
	monster[v6]._mx = x;
	monster[v6]._mfutx = x;
	monster[v6]._moldx = x;
	v8 = monst->MData;
	monster[v6]._mdir = rd;
	monster[v6]._my = y;
	monster[v6]._mfuty = y;
	monster[v6]._moldy = y;
	monster[v6]._mMTidx = mtype;
	v9 = v8->mName;
	monster[v6].mName = v9;
	monster[v6].MType = monst;
	monster[v6].MData = v8;
	monster[v6]._mAnimData = monst->Anims[0].Frames[rd];
	v10 = monst->Anims[0].Delay;
	monster[v6]._mAnimDelay = v10;
	monster[v6]._mAnimCnt = random(88, v10 - 1);
	v11 = monst->Anims[0].Rate;
	monster[v6]._mAnimLen = v11;
	v13 = random(88, v11 - 1);
	monster[v6]._mAnimFrame = v13 + 1;
>>>>>>> d49bdeaa
	if ( monst->mtype == MT_DIABLO )
	{
		monster[i]._mmaxhp = (random(88, 1) + 1666) << 6;
	}
	else
	{
		monster[i]._mmaxhp = (monst->mMinHP + random(88, monst->mMaxHP - monst->mMinHP + 1)) << 6;
	}
<<<<<<< HEAD

	if ( gbMaxPlayers == 1 )
	{
		monster[i]._mmaxhp >>= 1;
		if ( monster[i]._mmaxhp < 64 )
		{
			monster[i]._mmaxhp = 64;
		}
	}

	monster[i]._mhitpoints = monster[i]._mmaxhp;
	monster[i]._mAi = mdata->mAi;
	monster[i]._mint = mdata->mInt;
	monster[i]._pathcount = 0;
	monster[i]._uniqtype = 0;
	monster[i]._msquelch = 0;
	monster[i]._mgoal = 1;
	monster[i]._mgoalvar1 = 0;
	monster[i]._mgoalvar2 = 0;
	monster[i]._mgoalvar3 = 0;
	monster[i].field_18 = 0;
	monster[i]._mDelFlag = 0;
	monster[i]._mRndSeed = GetRndSeed();
	monster[i].mWhoHit = 0;
	monster[i]._mAISeed = GetRndSeed();
	monster[i].mLevel = mdata->mLevel;
	monster[i].mExp = mdata->mExp;
	monster[i].mHit = mdata->mHit;
	monster[i].mMinDamage = mdata->mMinDamage;
	monster[i].mMaxDamage = mdata->mMaxDamage;
	monster[i].mHit2 = mdata->mHit2;
	monster[i].mMinDamage2 = mdata->mMinDamage2;
	monster[i].mMaxDamage2 = mdata->mMaxDamage2;
	monster[i].mArmorClass = mdata->mArmorClass;
	monster[i].leader = 0;
	monster[i].leaderflag = 0;
	monster[i].mMagicRes = mdata->mMagicRes;
	monster[i].mtalkmsg = 0;
	monster[i]._mFlags = mdata->mFlags;

	if ( monster[i]._mAi == AI_GARG )
	{
		monster[i]._mFlags |= 4u;
		monster[i]._mAFNum = (int)monst->Anims[5].Frames[rd];
		monster[i]._mAnimFrame = 1;
		monster[i]._mmode = MM_SATTACK;
=======
	monster[v6]._mhitpoints = monster[v6]._mmaxhp;
	v17 = monst->MData;
	monster[v6]._mAi = v17->mAi;
	monster[v6]._mint = v17->mInt;
	_LOBYTE(monster[v6]._pathcount) = 0;
	monster[v6]._uniqtype = 0;
	monster[v6]._msquelch = 0;
	_LOBYTE(monster[v6]._mgoal) = 1;
	monster[v6]._mgoalvar1 = 0;
	monster[v6]._mgoalvar2 = 0;
	monster[v6]._mgoalvar3 = 0;
	monster[v6].field_18 = 0;
	monster[v6]._mDelFlag = 0;
	monster[v6]._mRndSeed = GetRndSeed();
	v18 = GetRndSeed();
	monster[v6].mWhoHit = 0;
	monster[v6]._mAISeed = v18;
	v19 = monst->MData;
	_LOBYTE(monster[v6].mLevel) = v19->mLevel;
	monster[v6].mExp = v19->mExp;
	monster[v6].mHit = v19->mHit;
	monster[v6].mMinDamage = v19->mMinDamage;
	monster[v6].mMaxDamage = v19->mMaxDamage;
	monster[v6].mHit2 = v19->mHit2;
	monster[v6].mMinDamage2 = v19->mMinDamage2;
	monster[v6].mMaxDamage2 = v19->mMaxDamage2;
	monster[v6].mArmorClass = v19->mArmorClass;
	v20 = v19->mMagicRes;
	monster[v6].leader = 0;
	monster[v6].leaderflag = 0;
	_LOWORD(monster[v6].mMagicRes) = v20;
	v21 = v19->mFlags;
	monster[v6].mtalkmsg = 0;
	monster[v6]._mFlags = v21;
	if ( monster[v6]._mAi == AI_GARG )
	{
		v22 = monst->Anims[5].Frames[v5];
		monster[v6]._mFlags |= 4u;
		monster[v6]._mAnimData = v22;
		monster[v6]._mAnimFrame = 1;
		monster[v6]._mmode = MM_SATTACK;
>>>>>>> d49bdeaa
	}

	if ( gnDifficulty == DIFF_NIGHTMARE )
	{
		monster[i].mLevel += 15;
		monster[i].mHit += 85;
		monster[i].mHit2 += 85;
		monster[i]._mmaxhp = 3 * monster[i]._mmaxhp + 64;
		monster[i]._mhitpoints = monster[i]._mmaxhp;
		monster[i].mExp = 2 * (monster[i].mExp + 1000);
		monster[i].mMinDamage = 2 * (monster[i].mMinDamage + 2);
		monster[i].mMaxDamage = 2 * (monster[i].mMaxDamage + 2);
		monster[i].mMinDamage2 = 2 * (monster[i].mMinDamage2 + 2);
		monster[i].mArmorClass += 50;
		monster[i].mMaxDamage2 = 2 * (monster[i].mMaxDamage2 + 2);
	}

	if ( gnDifficulty == DIFF_HELL )
	{
		monster[i].mLevel += 30;
		monster[i]._mmaxhp = 4 * monster[i]._mmaxhp + 192;
		monster[i]._mhitpoints = monster[i]._mmaxhp;
		monster[i].mHit += 120;
		monster[i].mHit2 += 120;
		monster[i].mExp = 4 * (monster[i].mExp + 1000);
		monster[i].mMinDamage = 4 * monster[i].mMinDamage + 6;
		monster[i].mMaxDamage = 4 * monster[i].mMaxDamage + 6;
		monster[i].mMinDamage2 = 4 * monster[i].mMinDamage2 + 6;
		monster[i].mArmorClass += 80;
		monster[i].mMaxDamage2 = 4 * monster[i].mMaxDamage2 + 6;
		monster[i].mMagicRes = mdata->mMagicRes2;
	}
}

void __cdecl ClrAllMonsters()
{
	MonsterStruct *Monst;

	for ( int i = 0; i < 200; i++ )
	{
		Monst = &monster[i];
		ClearMVars(i);
<<<<<<< HEAD
		Monst->mName = "Invalid Monster";
		Monst->_mgoal = 0;
		Monst->_mmode = 0;
		Monst->_mVar1 = 0;
		Monst->_mVar2 = 0;
		Monst->_mx = 0;
		Monst->_my = 0;
		Monst->_mfutx = 0;
		Monst->_mfuty = 0;
		Monst->_moldx = 0;
		Monst->_moldy = 0;
		Monst->_mdir = random(89, 8);
		Monst->_mxvel = 0;
		Monst->_myvel = 0;
		Monst->_mAFNum = 0;
		Monst->_mAnimDelay = 0;
		Monst->_mAnimCnt = 0;
		Monst->_mAnimLen = 0;
		Monst->_mAnimFrame = 0;
		Monst->_mFlags = 0;
		Monst->_mDelFlag = 0;
		Monst->_menemy = random(89, gbActivePlayers);
		Monst->_menemyx = plr[Monst->_menemy]._px;
		Monst->_menemyy = plr[Monst->_menemy]._py;
	}
}

BOOL __fastcall MonstPlace(int xp, int yp)
=======
		monster[i].mName = "Invalid Monster";
		monster[i]._mgoal = 0;
		monster[i]._mmode = 0;
		monster[i]._mVar1 = 0;
		monster[i]._mVar2 = 0;
		monster[i]._mx = 0;
		monster[i]._my = 0;
		monster[i]._mfutx = 0;
		monster[i]._mfuty = 0;
		monster[i]._moldx = 0;
		monster[i]._moldy = 0;
		monster[i]._mdir = random(89, 8);
		monster[i]._mxvel = 0;
		monster[i]._myvel = 0;
		monster[i]._mAnimData = 0;
		monster[i]._mAnimDelay = 0;
		monster[i]._mAnimCnt = 0;
		monster[i]._mAnimLen = 0;
		monster[i]._mAnimFrame = 0;
		monster[i]._mFlags = 0;
		monster[i]._mDelFlag = 0;
		v6 = random(89, gbActivePlayers);
		monster[i]._menemy = v6;
		monster[i]._menemyx = plr[v6]._px;
		monster[i]._menemyy = plr[v6]._py;
	}
}
// 67862C: using guessed type char gbActivePlayers;

bool __fastcall MonstPlace(int xp, int yp)
>>>>>>> d49bdeaa
{
	if ( xp < 0 || xp >= 112
		|| yp < 0 || yp >= 112
		|| dMonster[xp][yp]
		|| dPlayer[xp][yp]
		|| dFlags[xp][yp] & 2
		|| dFlags[xp][yp] & 8 )
	{
		return FALSE;
	}
	else
	{
		return !SolidLoc(xp, yp);
	}
}

void __fastcall PlaceMonster(int i, int mtype, int x, int y)
{
	dMonster[x][y] = i + 1;
	InitMonster(i, random(90, 8), mtype, x, y);
}

void __fastcall PlaceUniqueMonst(int uniqindex, int miniontype, int unpackfilesize)
{
<<<<<<< HEAD
	MonsterStruct *Monst = &monster[nummonsters];
	UniqMonstStruct *Uniq = &UniqMonst[uniqindex];
	int x;
	int y;
	char filestr[64];
	int mtype;

	if ( (uniquetrans + 19) << 8 < 6912 )
=======
	MonsterStruct *v3; // esi
	CMonster *v4; // ecx
	int v5; // edx
	int v6; // eax
	int v8; // edi
	int v9; // eax
	int v10; // ebx
	int v11; // eax
	int i; // edx
	int v13; // edx
	BOOL v14; // edx
	int (*v15)[112]; // ecx
	int (*v16)[112]; // eax
	int v17; // edi
	char v18; // al
	char *v19; // eax
	int v20; // eax
	bool v21; // zf
	signed int v22; // eax
	char v23; // cl
	char v24; // al
	int v25; // edx
	int v26; // eax
	int v27; // ecx
	char v28; // al
	char v29; // al
	int v30; // ecx
	int v31; // eax
	int v32; // eax
	int v33; // eax
	int v34; // eax
	char v35; // al
	short v36; // cx
	char v37; // al
	CMonster *v38; // ecx
	unsigned char *v39; // eax
	int v40; // edx
	int v41; // eax
	char filestr[64]; // [esp+4h] [ebp-60h]
	int v43; // [esp+44h] [ebp-20h]
	CMonster *v44; // [esp+48h] [ebp-1Ch]
	int v45; // [esp+4Ch] [ebp-18h]
	int *v46; // [esp+50h] [ebp-14h]
	int v47; // [esp+54h] [ebp-10h]
	int v48; // [esp+58h] [ebp-Ch]
	int mtype; // [esp+5Ch] [ebp-8h]
	int xp; // [esp+60h] [ebp-4h]

	v46 = 0;
	v48 = uniqindex;
	v3 = &monster[nummonsters];
	v4 = (CMonster *)&UniqMonst[uniqindex];
	v43 = miniontype;
	v44 = v4;
	if ( (uniquetrans + 19) << 8 < LIGHTSIZE )
>>>>>>> d49bdeaa
	{
		mtype = 0;
		if ( nummtypes > 0 )
		{
			for ( int i = 0; i < nummtypes; i++ )
			{
				if ( Monsters[i].mtype == Uniq->mtype )
				{
					break;
				}

				mtype++;
			}
		}

		do
		{
			for ( int i = 0; i < 1000; i++ )
			{
				int count = 0;
				x = random(91, 80) + 16;
				y = random(91, 80) + 16;

				for ( int xp = x - 3; xp < x + 3; xp++ )
				{
					for ( int yp = y - 3; yp < y + 3; yp++ )
					{
						if ( yp >= 0 && yp < 112 && xp >= 0 && xp < 112 && MonstPlace(xp, yp) )
						{
							++count;
						}
					}
				}

				if ( count >= 9 )
					break;
			}
		}
		while ( !MonstPlace(x, y) );

		if ( uniqindex == 3 )
		{
			x = 2 * setpc_x + 24;
			y = 2 * setpc_y + 28;
		}
		if ( uniqindex == 8 )
		{
			x = 2 * setpc_x + 22;
			y = 2 * setpc_y + 23;
		}
		if ( uniqindex == 2 )
		{
			int count2 = 1;
			for ( int i = 0; i < themeCount; i++ )
			{
				if ( i == zharlib && count2 == 1 )
				{
					count2 = 0;
					x = 2 * themeLoc[i].x + 20;
					y = 2 * themeLoc[i].y + 20;
				}
			}
		}
		if ( gbMaxPlayers == 1 )
		{
			if ( uniqindex == 4 )
			{
				x = 32;
				y = 46;
			}
			if ( uniqindex == 5 )
			{
				x = 40;
				y = 45;
			}
			if ( uniqindex == 6 )
			{
				x = 38;
				y = 49;
			}
			if ( uniqindex == 1 )
			{
				x = 35;
				y = 47;
			}
		}
		else
		{
			if ( uniqindex == 4 )
			{
				x = 2 * setpc_x + 19;
				y = 2 * setpc_y + 22;
			}
			if ( uniqindex == 5 )
			{
				x = 2 * setpc_x + 21;
				y = 2 * setpc_y + 19;
			}
			if ( uniqindex == 6 )
			{
				x = 2 * setpc_x + 21;
				y = 2 * setpc_y + 25;
			}
		}
		if ( uniqindex == 9 )
		{
			BOOL done = FALSE;

			for ( x = 0; x < 112 && !done; x++ )
			{
				for ( y = 0; y < 112 && !done; y++ )
				{
					done = dPiece[x][y] == 367;
				}
			}
		}

		PlaceMonster(nummonsters, mtype, x, y);
		Monst->_uniqtype = uniqindex + 1;

		if ( Uniq->mlevel )
			Monst->mLevel = 2 * Uniq->mlevel;
		else
			Monst->mLevel += 5;

		Monst->mExp *= 2;
		Monst->mName = Uniq->mName;
		Monst->_mmaxhp = Uniq->mmaxhp << 6;

		if ( gbMaxPlayers == 1 )
		{
			Monst->_mmaxhp = Monst->_mmaxhp >> 1;
			if ( Monst->_mmaxhp < 64 )
				Monst->_mmaxhp = 64;
		}

		Monst->_mhitpoints = Monst->_mmaxhp;
		Monst->_mAi = Uniq->mAi;
		Monst->_mint = Uniq->mint;
		Monst->mMinDamage = Uniq->mMinDamage;
		Monst->mMinDamage2 = Uniq->mMinDamage;
		Monst->mMagicRes = Uniq->mMagicRes;
		Monst->mMaxDamage = Uniq->mMaxDamage;
		Monst->mMaxDamage2 = Uniq->mMaxDamage;
		Monst->mtalkmsg = Uniq->mtalkmsg;
		Monst->mlid = AddLight(Monst->_mx, Monst->_my, 3);

		if ( gbMaxPlayers == 1 )
		{
			if ( Monst->mtalkmsg )
			{
				Monst->_mgoal = 6;
			}
		}
		else
		{
			if ( Monst->_mAi == AI_LAZHELP )
			{
				Monst->mtalkmsg = 0;
			}

			if ( Monst->_mAi != AI_LAZURUS || quests[15]._qvar1 <= 3 )
			{
				if ( Monst->mtalkmsg )
				{
					Monst->_mgoal = 6;
				}
			}
			else
			{
				Monst->_mgoal = 1;
			}
		}

		if ( gnDifficulty == DIFF_NIGHTMARE )
		{
			Monst->mLevel += 15;
			Monst->_mmaxhp = 3 * Monst->_mmaxhp + 64;
			Monst->_mhitpoints = 3 * Monst->_mmaxhp + 64;
			Monst->mExp = 2 * (Monst->mExp + 1000);
			Monst->mMinDamage = 2 * (Monst->mMinDamage + 2);
			Monst->mMaxDamage = 2 * (Monst->mMaxDamage + 2);
			Monst->mMinDamage2 = 2 * (Monst->mMinDamage2 + 2);
			Monst->mMaxDamage2 = 2 * (Monst->mMaxDamage2 + 2);
		}

		if ( gnDifficulty == DIFF_HELL )
		{
			Monst->mLevel += 30;
			Monst->_mmaxhp = 4 * Monst->_mmaxhp + 192;
			Monst->_mhitpoints = 4 * Monst->_mmaxhp + 192;
			Monst->mExp = 4 * (Monst->mExp + 1000);
			Monst->mMinDamage = 4 * Monst->mMinDamage + 6;
			Monst->mMaxDamage = 4 * Monst->mMaxDamage + 6;
			Monst->mMinDamage2 = 4 * Monst->mMinDamage2 + 6;
			Monst->mMaxDamage2 = 4 * Monst->mMaxDamage2 + 6;
		}

		sprintf(filestr, "Monsters\\Monsters\\%s.TRN", Uniq->mName);
		LoadFileWithMem(filestr, &pLightTbl[256 * (uniquetrans + 19)]);
<<<<<<< HEAD

		Monst->_uniqtrans = uniquetrans++;

		if ( Uniq->mUnqAttr & 4 )
		{
			Monst->mHit = Uniq->mUnqVar1;
			Monst->mHit2 = Uniq->mUnqVar1;
		}
		if ( Uniq->mUnqAttr & 8 )
		{
			Monst->mArmorClass = Uniq->mUnqVar1;
		}

		nummonsters++;

		if ( Uniq->mUnqAttr & 1 )
		{
			PlaceGroup(miniontype, unpackfilesize, Uniq->mUnqAttr, nummonsters - 1);
		}

		if ( Monst->_mAi != AI_GARG )
		{
			Monst->_mAFNum = (int)Monst->MType->Anims[0].Frames[Monst->_mdir];
			Monst->_mFlags &= 0xFFFFFFFB;
			Monst->_mmode = 0;
			Monst->_mAnimFrame = random(88, Monst->_mAnimLen - 1) + 1;
=======
		v35 = uniquetrans;
		v36 = *(_WORD *)(v17 + 22);
		++uniquetrans;
		v3->_uniqtrans = v35;
		if ( v36 & 4 )
		{
			v37 = *(_BYTE *)(v17 + 24);
			v3->mHit = v37;
			v3->mHit2 = v37;
		}
		if ( v36 & 8 )
			v3->mArmorClass = *(_BYTE *)(v17 + 24);
		++nummonsters;
		if ( v36 & 1 )
			PlaceGroup(v43, unpackfilesize, v36, nummonsters - 1);
		if ( v3->_mAi != AI_GARG )
		{
			v38 = v3->MType;
			v39 = v38->Anims[0].Frames[v3->_mdir];
			v40 = v3->_mAnimLen - 1;
			v3->_mAnimData = v39;
			v41 = random(88, v40);
			v3->_mFlags &= 0xFFFFFFFB;
			v3->_mmode = 0;
			v3->_mAnimFrame = v41 + 1;
>>>>>>> d49bdeaa
		}
	}
}

void __cdecl PlaceQuestMonsters()
{
	int skeltype;
	unsigned char *setp;

	if ( !setlevel )
	{
		if ( QuestStatus(QTYPE_BUTCH) )
		{
			PlaceUniqueMonst(9, 0, 0);
		}

		if ( currlevel == quests[12]._qlevel && gbMaxPlayers != 1 )
		{
			skeltype = 0;

			for ( skeltype = 0; skeltype < nummtypes; skeltype++ )
			{
				if ( IsSkel(Monsters[skeltype].mtype) )
				{
					break;
				}
			}

			PlaceUniqueMonst(1, skeltype, 30);
		}

		if ( QuestStatus(QTYPE_BOL) )
		{
			setp = LoadFileInMem("Levels\\L1Data\\Banner1.DUN", 0);
			SetMapMonsters(setp, 2 * setpc_x, 2 * setpc_y);
			mem_free_dbg(setp);
		}
		if ( QuestStatus(QTYPE_BLOOD) )
		{
			setp = LoadFileInMem("Levels\\L2Data\\Blood2.DUN", 0);
			SetMapMonsters(setp, 2 * setpc_x, 2 * setpc_y);
			mem_free_dbg(setp);
		}
		if ( QuestStatus(QTYPE_BLIND) )
		{
			setp = LoadFileInMem("Levels\\L2Data\\Blind2.DUN", 0);
			SetMapMonsters(setp, 2 * setpc_x, 2 * setpc_y);
			mem_free_dbg(setp);
		}
		if ( QuestStatus(QTYPE_ANVIL) )
		{
			setp = LoadFileInMem("Levels\\L3Data\\Anvil.DUN", 0);
			SetMapMonsters(setp, 2 * setpc_x + 2, 2 * setpc_y + 2);
			mem_free_dbg(setp);
		}
		if ( QuestStatus(QTYPE_WARLRD) )
		{
			setp = LoadFileInMem("Levels\\L4Data\\Warlord.DUN", 0);
			SetMapMonsters(setp, 2 * setpc_x, 2 * setpc_y);
			mem_free_dbg(setp);
			AddMonsterType(UniqMonst[8].mtype, 1);
		}
		if ( QuestStatus(QTYPE_VEIL) )
		{
			AddMonsterType(UniqMonst[7].mtype, 1);
		}
		if ( QuestStatus(QTYPE_ZHAR) && zharlib == -1 )
		{
			quests[3]._qactive = 0;
		}

		if ( currlevel == quests[15]._qlevel && gbMaxPlayers != 1 )
		{
			AddMonsterType(UniqMonst[4].mtype, 4);
			AddMonsterType(UniqMonst[5].mtype, 4);
			PlaceUniqueMonst(4, 0, 0);
			PlaceUniqueMonst(5, 0, 0);
			PlaceUniqueMonst(6, 0, 0);
			setp = LoadFileInMem("Levels\\L4Data\\Vile1.DUN", 0);
			SetMapMonsters(setp, 2 * setpc_x, 2 * setpc_y);
			mem_free_dbg(setp);
		}
	}
	else
	{
		if ( setlvlnum == SL_SKELKING )
		{
			PlaceUniqueMonst(1, 0, 0);
		}
	}
}

void __fastcall PlaceGroup(int mtype, int num, int leaderf, int leader)
{
<<<<<<< HEAD
	int placed = 0;
	int xp;
	int yp;
	int x1;
	int y1;

	for ( int try1 = 0; try1 < 10; try1++ )
=======
	int v4; // ecx
	int *v5; // eax
	int v6; // edx
	int v7; // eax
	int v8; // edi
	int v9; // esi
	int v10; // eax
	int v12; // eax
	int v13; // ecx
	int v14; // eax
	//int v15; // ST04_4
	int v16; // eax
	//int v17; // ST04_4
	int v18; // eax
	int *v19; // edx
	int v20; // ecx
	int v21; // ebx
	unsigned char *v22; // ecx
	int mtypea; // [esp+Ch] [ebp-24h]
	signed int v25; // [esp+14h] [ebp-1Ch]
	int v26; // [esp+18h] [ebp-18h]
	signed int i; // [esp+1Ch] [ebp-14h]
	int v28; // [esp+20h] [ebp-10h]
	int v29; // [esp+24h] [ebp-Ch]
	int v30; // [esp+28h] [ebp-8h]
	int v31; // [esp+2Ch] [ebp-4h]

	mtypea = mtype;
	v4 = 0;
	v31 = num;
	v30 = 0;
	v25 = 0;
	do
>>>>>>> d49bdeaa
	{
		while ( placed )
		{
			nummonsters--;
			placed--;
			dMonster[monster[nummonsters]._mx][monster[nummonsters]._my] = 0;
		}

		if ( leaderf & 1 )
		{
			int offset = random(92, 8);
			xp = monster[leader]._mx + offset_x[offset];
			yp = monster[leader]._my + offset_y[offset];
			x1 = monster[leader]._mx + offset_x[offset];
			y1 = monster[leader]._my + offset_y[offset];
		}
		else
		{
			do
			{
				xp = random(93, 80) + 16;
				x1 = xp;
				yp = random(93, 80) + 16;
				y1 = yp;
			}
			while ( !MonstPlace(xp, yp) );
		}

		if ( num + nummonsters > totalmonsters )
			num = totalmonsters - nummonsters;

		int try2 = 0;
		for ( int j = 0; j < num; xp += offset_x[random(94, 8)], yp += offset_x[random(94, 8)] )
		{
			if ( try2 >= 100 )
			{
				break;
			}

			if ( !MonstPlace(xp, yp)
				|| (dung_map[x1][y1] != dung_map[xp][yp])
				|| leaderf & 2 && ((abs(xp - x1) >= 4) || (abs(yp - y1) >= 4)) )
			{
				try2++;
				continue;
			}

			PlaceMonster(nummonsters, mtype, xp, yp);
			if ( leaderf & 1 )
			{
				monster[nummonsters]._mmaxhp *= 2;
				monster[nummonsters]._mhitpoints = monster[nummonsters]._mmaxhp;
				monster[nummonsters]._mint = monster[leader]._mint;

				if ( leaderf & 2 )
				{
<<<<<<< HEAD
					monster[nummonsters].leader = leader;
					monster[nummonsters].leaderflag = 1;
					monster[nummonsters]._mAi = monster[leader]._mAi;
				}

				if ( monster[nummonsters]._mAi != AI_GARG )
				{
					monster[nummonsters]._mAFNum = (int)monster[nummonsters].MType->Anims[0].Frames[monster[nummonsters]._mdir];
					monster[nummonsters]._mAnimFrame = random(88, monster[nummonsters]._mAnimLen - 1) + 1;
					monster[nummonsters]._mFlags &= 0xFFFFFFFB;
					monster[nummonsters]._mmode = MM_STAND;
=======
					v18 = nummonsters;
					v19 = &monster[nummonsters]._mmaxhp;
					v20 = 2 * *v19;
					*v19 = v20;
					monster[v18]._mhitpoints = v20;
					v13 = 228 * leader;
					monster[v18]._mint = monster[leader]._mint;
					if ( leaderf & 2 )
					{
						monster[v18].leader = leader;
						monster[v18].leaderflag = 1;
						monster[v18]._mAi = *(&monster[0]._mAi + v13);
					}
					if ( monster[v18]._mAi != AI_GARG )
					{
						v21 = nummonsters;
						v22 = monster[v18].MType->Anims[0].Frames[monster[v18]._mdir];
						monster[v18]._mAnimData = v22;
						monster[v21]._mAnimFrame = random(88, monster[v21]._mAnimLen - 1) + 1;
						monster[v21]._mFlags &= 0xFFFFFFFB;
						monster[v21]._mmode = MM_STAND;
					}
>>>>>>> d49bdeaa
				}

			}
			++nummonsters;
			++placed;
			++j;
		}
		if ( placed >= num )
			break;
	}

	if ( leaderf & 2 )
	{
		monster[leader].unpackfilesize = placed;
	}
}
// 658550: using guessed type int totalmonsters;

void __cdecl LoadDiabMonsts()
{
	unsigned char *lpSetPiece; // esi

	lpSetPiece = LoadFileInMem("Levels\\L4Data\\diab1.DUN", 0);
	SetMapMonsters(lpSetPiece, 2 * diabquad1x, 2 * diabquad1y);
	mem_free_dbg(lpSetPiece);
	lpSetPiece = LoadFileInMem("Levels\\L4Data\\diab2a.DUN", 0);
	SetMapMonsters(lpSetPiece, 2 * diabquad2x, 2 * diabquad2y);
	mem_free_dbg(lpSetPiece);
	lpSetPiece = LoadFileInMem("Levels\\L4Data\\diab3a.DUN", 0);
	SetMapMonsters(lpSetPiece, 2 * diabquad3x, 2 * diabquad3y);
	mem_free_dbg(lpSetPiece);
	lpSetPiece = LoadFileInMem("Levels\\L4Data\\diab4a.DUN", 0);
	SetMapMonsters(lpSetPiece, 2 * diabquad4x, 2 * diabquad4y);
	mem_free_dbg(lpSetPiece);
}
// 5289C4: using guessed type int diabquad1x;
// 5289C8: using guessed type int diabquad1y;

void __cdecl InitMonsters()
{
	int v0; // ebp
	int v1; // ebx
	TriggerStruct *v2; // esi
	signed int v3; // ebp
	signed int v4; // edi
	int v5; // edi
	int v6; // esi
	int v7; // eax
	int v8; // ecx
	int v9; // edx
	int v10; // eax
	int v11; // esi
	unsigned char *v12; // edi
	int v13; // ebx
	int v15; // esi
	int v17; // eax
	int v18; // eax
	int v19; // ebx
	TriggerStruct *v20; // esi
	signed int v21; // ebp
	signed int v22; // edi
	int max; // [esp+10h] [ebp-1C4h]
	int v24; // [esp+14h] [ebp-1C0h]
	int scattertypes[111]; // [esp+18h] [ebp-1BCh]

	v0 = 0;
	max = 0;
	if ( gbMaxPlayers != 1 )
		CheckDungeonClear();
	if ( !setlevel )
	{
		AddMonster(1, 0, 0, 0, 0);
		AddMonster(1, 0, 0, 0, 0);
		AddMonster(1, 0, 0, 0, 0);
		AddMonster(1, 0, 0, 0, 0);
		if ( !setlevel && currlevel == 16 )
			LoadDiabMonsts();
	}
	v24 = trigflag[4];
	if ( currlevel == 15 )
		v24 = 1;
	v1 = v24;
	if ( v24 > 0 )
	{
		v2 = trigs;
		do
		{
			v3 = -2;
			do
			{
				v4 = -2;
				do
					DoVision(v3 + v2->_tx, v4++ + v2->_ty, 15, 0, 0);
				while ( v4 < 2 );
				++v3;
			}
			while ( v3 < 2 );
			++v2;
			--v1;
		}
		while ( v1 );
		v0 = 0;
	}
	PlaceQuestMonsters();
	if ( !setlevel )
	{
		PlaceUniques();
		v5 = 16;
		do
		{
			v6 = 16;
			do
			{
				if ( !SolidLoc(v5, v6) )
					++v0;
				++v6;
			}
			while ( v6 < 96 );
			++v5;
		}
		while ( v5 < 96 );
		v7 = v0 / 30;
		if ( gbMaxPlayers != 1 )
			v7 += v7 >> 1;
		v8 = nummonsters;
		if ( nummonsters + v7 > 190 )
			v7 = 190 - nummonsters;
		v9 = nummtypes;
		v10 = nummonsters + v7;
		v11 = 0;
		totalmonsters = v10;
		if ( nummtypes > 0 )
		{
			v12 = &Monsters[0].mPlaceFlags;
			do
			{
				if ( *v12 & 1 )
				{
					v13 = max++;
					scattertypes[v13] = v11;
				}
				++v11;
				v12 += 328;
			}
			while ( v11 < v9 );
		}
		if ( v8 < v10 )
		{
			while ( 1 )
			{
				v15 = scattertypes[random(95, max)];
				if ( currlevel == 1 )
					break;
				if ( !random(95, 2) )
					break;
				if ( currlevel == 2 )
				{
					v17 = random(95, 2) + 1;
				LABEL_40:
					v18 = v17 + 1;
					goto LABEL_41;
				}
				v18 = random(95, 3) + 3;
			LABEL_41:
				PlaceGroup(v15, v18, 0, 0);
				if ( nummonsters >= totalmonsters )
					goto LABEL_42;
			}
			v17 = 0;
			goto LABEL_40;
		}
	}
LABEL_42:
	v19 = v24;
	if ( v24 > 0 )
	{
		v20 = trigs;
		do
		{
			v21 = -2;
			do
			{
				v22 = -2;
				do
					DoUnVision(v21 + v20->_tx, v22++ + v20->_ty, 15);
				while ( v22 < 2 );
				++v21;
			}
			while ( v21 < 2 );
			++v20;
			--v19;
		}
		while ( v19 );
	}
}
// 5CF31D: using guessed type char setlevel;
// 658550: using guessed type int totalmonsters;
// 679660: using guessed type char gbMaxPlayers;
// 432637: using guessed type int var_1BC[111];

void __cdecl PlaceUniques()
{
	int v0; // edi
	int v1; // eax
	UniqMonstStruct *v2; // ecx
	int v3; // eax
	int v4; // edx
	CMonster *v5; // esi
	int v6; // eax
	int v7; // edx

	v0 = 0;
	if ( UniqMonst[0].mtype != -1 )
	{
		v1 = 0;
		v2 = UniqMonst;
		while ( UniqMonst[v1].mlevel != currlevel )
		{
		LABEL_25:
			v1 = ++v0;
			v2 = &UniqMonst[v0];
			if ( v2->mtype == -1 )
				return;
		}
		v3 = 0;
		v4 = 0;
		if ( nummtypes > 0 )
		{
			v5 = Monsters;
			do
			{
				if ( v3 )
					break;
				v6 = -((char)v2->mtype != (unsigned char)v5->mtype);
				++v5;
				v3 = v6 + 1;
				++v4;
			}
			while ( v4 < nummtypes );
		}
		v7 = v4 - 1;
		if ( !v0 )
		{
			if ( quests[2]._qactive )
				goto LABEL_23;
			v3 = 0;
		}
		if ( v0 == 2 )
		{
			if ( quests[3]._qactive )
				goto LABEL_23;
			v3 = 0;
		}
		if ( v0 == 3 )
		{
			if ( quests[7]._qactive )
				goto LABEL_23;
			v3 = 0;
		}
		if ( v0 != 7 )
		{
		LABEL_20:
			if ( v0 == 8 && !quests[11]._qactive )
				v3 = 0;
			goto LABEL_23;
		}
		if ( !quests[4]._qactive )
		{
			v3 = 0;
			goto LABEL_20;
		}
	LABEL_23:
		if ( v3 )
			PlaceUniqueMonst(v0, v7, 8);
		goto LABEL_25;
	}
}

void __fastcall SetMapMonsters(unsigned char *pMap, int startx, int starty)
{
	unsigned char *v3; // esi
	unsigned short v4; // cx
	int v5; // edx
	int v6; // edi
	int v7; // ecx
	unsigned char *v8; // edx
	int i; // esi
	int v10; // eax
	int v11; // ecx
	int v12; // [esp+Ch] [ebp-Ch]
	int v13; // [esp+10h] [ebp-8h]
	unsigned char *v14; // [esp+14h] [ebp-4h]
	int startya; // [esp+20h] [ebp+8h]

	v12 = startx;
	v3 = pMap;
	AddMonsterType(MT_GOLEM, 2);
	AddMonster(1, 0, 0, 0, 0);
	AddMonster(1, 0, 0, 0, 0);
	AddMonster(1, 0, 0, 0, 0);
	AddMonster(1, 0, 0, 0, 0);
	if ( setlevel && setlvlnum == SL_VILEBETRAYER )
	{
		AddMonsterType((char)UniqMonst[4].mtype, 4);
		AddMonsterType((char)UniqMonst[5].mtype, 4);
		AddMonsterType((char)UniqMonst[6].mtype, 4);
		PlaceUniqueMonst(4, 0, 0);
		PlaceUniqueMonst(5, 0, 0);
		PlaceUniqueMonst(6, 0, 0);
	}
	v4 = *((_WORD *)v3 + 1);
	v5 = *(unsigned short *)v3 * v4;
	v6 = (unsigned short)(2 * *(_WORD *)v3);
	v7 = (unsigned short)(2 * v4);
	v8 = &v3[2 * v5 + 4 + 2 * v7 * v6];
	v14 = v8;
	if ( v7 > 0 )
	{
		v13 = v7;
		startya = starty + 16;
		do
		{
			for ( i = 0; i < v6; v14 += 2 )
			{
				if ( *(_WORD *)v8 )
				{
					v10 = AddMonsterType(MonstConvTbl[*(unsigned short *)v8 - 1], 2); /* fix */
					v11 = nummonsters++;
					PlaceMonster(v11, v10, i + v12 + 16, startya);
				}
				v8 = v14 + 2;
				++i;
			}
			++startya;
			--v13;
		}
		while ( v13 );
	}
}
// 5CCB10: using guessed type char setlvlnum;
// 5CF31D: using guessed type char setlevel;

void __fastcall DeleteMonster(int i)
{
	int *v1; // ecx
	int *v2; // eax
	int v3; // edx

	--nummonsters;
	v1 = &monstactive[i];
	v2 = &monstactive[nummonsters];
	v3 = *v2;
	*v2 = *v1;
	*v1 = v3;
}

int __fastcall AddMonster(int x, int y, int dir, int mtype, int InMap)
{
	int i; // esi

	if ( nummonsters >= MAXMONSTERS )
		return -1;
	i = monstactive[nummonsters++];
	if ( InMap )
		dMonster[x][y] = i + 1;
	InitMonster(i, dir, mtype, x, y);
	return i;
}

void __fastcall NewMonsterAnim(int i, AnimStruct *anim, int md)
{
	MonsterStruct *v3; // eax
	int v4; // esi
	int v5; // edx

	v3 = &monster[i];
<<<<<<< HEAD
	v3->_mAFNum = (int)anim->Frames[md];
=======
	v3->_mAnimData = anim->Frames[md];
>>>>>>> d49bdeaa
	v4 = anim->Rate;
	v3->_mAnimCnt = 0;
	v3->_mAnimLen = v4;
	v3->_mAnimFrame = 1;
	v5 = anim->Delay;
	v3->_mFlags &= 0xFFFFFFF9;
	v3->_mAnimDelay = v5;
	v3->_mdir = md;
}

bool __fastcall M_Ranged(int i)
{
	char v1; // cl

	v1 = monster[i]._mAi;
	return v1 == AI_SKELBOW || v1 == AI_GOATBOW || v1 == AI_SUCC || v1 == AI_LAZHELP;
}

bool __fastcall M_Talker(int i)
{
	char v1; // cl

	v1 = monster[i]._mAi;
	return v1 == AI_LAZURUS
		|| v1 == AI_WARLORD
		|| v1 == AI_GARBUD
		|| v1 == AI_ZHAR
		|| v1 == AI_SNOTSPIL
		|| v1 == AI_LACHDAN
		|| v1 == AI_LAZHELP;
}

void __fastcall M_Enemy(int i)
{
	MonsterStruct *v1; // esi
	int *v2; // edi
	int v3; // eax
	int v4; // ecx
	int v5; // ebx
	int v6; // eax
	int v7; // eax
	int v8; // eax
	int v9; // ecx
	int v10; // edi
	//int v11; // edx
	int v12; // eax
	int v13; // ecx
	int v14; // ebx
	int v15; // eax
	int v16; // eax
	int v17; // [esp+Ch] [ebp-20h]
	int v18; // [esp+10h] [ebp-1Ch]
	BOOL v19; // [esp+14h] [ebp-18h]
	BOOL v20; // [esp+14h] [ebp-18h]
	signed int v21; // [esp+18h] [ebp-14h]
	int j; // [esp+18h] [ebp-14h]
	signed int v23; // [esp+1Ch] [ebp-10h]
	signed int v24; // [esp+20h] [ebp-Ch]
	BOOL v25; // [esp+24h] [ebp-8h]
	char v26; // [esp+2Ah] [ebp-2h]
	char v27; // [esp+2Bh] [ebp-1h]

	v24 = -1;
	v18 = i;
	v23 = -1;
	v1 = &monster[i];
	v25 = 0;
	if ( !(v1->_mFlags & 0x20) )
	{
		v21 = 0;
		v2 = &plr[0].plrlevel;
		do
		{
			if ( !*((_BYTE *)v2 - 23) || currlevel != *v2 || *((_BYTE *)v2 + 267) || !v2[89] && gbMaxPlayers != 1 )
				goto LABEL_18;
			v3 = v1->_my;
			v4 = v2[2];
			v19 = dung_map[v2[1]][v4] == dung_map[v1->_mx][v3];
			v5 = abs(v3 - v4);
			if ( abs(v1->_mx - v2[1]) <= v5 )
				v6 = v1->_my - v2[2];
			else
				v6 = v1->_mx - v2[1];
			v7 = abs(v6);
			if ( v19 )
			{
				if ( !v25 )
					goto LABEL_17;
			}
			else if ( v25 )
			{
				goto LABEL_16;
			}
			if ( v7 < v23 )
				goto LABEL_17;
		LABEL_16:
			if ( v24 == -1 )
			{
			LABEL_17:
				v1->_mFlags &= 0xFFFFFFEF;
				v24 = v21;
				v27 = *((_BYTE *)v2 + 12);
				v26 = *((_BYTE *)v2 + 16);
				v23 = v7;
				v25 = v19;
			}
		LABEL_18:
			++v21;
			v2 += 5430;
		}
		while ( (signed int)v2 < (signed int)&plr[4].plrlevel );
	}
	v8 = 0;
	for ( j = 0; j < nummonsters; v8 = j++ + 1 )
	{
		v9 = monstactive[v8];
		v17 = monstactive[v8];
		if ( v9 == v18 )
			continue;
		v10 = v9;
		if ( monster[v9]._mx == 1 && !monster[v10]._my )
			continue;
		if ( M_Talker(v9) && monster[v10].mtalkmsg )
			continue;
		if ( !(v1->_mFlags & 0x20)
			&& ((abs(monster[v10]._mx - v1->_mx) >= 2 || abs(monster[v10]._my - v1->_my) >= 2) && !M_Ranged(v18) /* v11 */
				|| !(v1->_mFlags & 0x20) && !(monster[v10]._mFlags & 0x20)) )
		{
			continue;
		}
		v12 = v1->_my;
		v13 = monster[v10]._my;
		v20 = dung_map[monster[v10]._mx][v13] == dung_map[v1->_mx][v12];
		v14 = abs(v12 - v13);
		if ( abs(v1->_mx - monster[v10]._mx) <= v14 )
			v15 = v1->_my - monster[v10]._my;
		else
			v15 = v1->_mx - monster[v10]._mx;
		v16 = abs(v15);
		if ( v20 )
		{
			if ( !v25 )
				goto LABEL_40;
		}
		else if ( v25 )
		{
			goto LABEL_39;
		}
		if ( v16 < v23 )
			goto LABEL_40;
	LABEL_39:
		if ( v24 == -1 )
		{
		LABEL_40:
			v1->_mFlags |= 0x10u;
			v24 = v17;
			v27 = monster[v10]._mfutx;
			v26 = monster[v10]._mfuty;
			v23 = v16;
			v25 = v20;
		}
	}
	if ( v24 == -1 )
	{
		BYTE1(v1->_mFlags) |= 4u;
	}
	else
	{
		BYTE1(v1->_mFlags) &= 0xFBu;
		v1->_menemy = v24;
		v1->_menemyx = v27;
		v1->_menemyy = v26;
	}
}
// 679660: using guessed type char gbMaxPlayers;

int __fastcall M_GetDir(int i)
{
	return GetDirection(
		monster[i]._mx,
		monster[i]._my,
		(unsigned char)monster[i]._menemyx,
		(unsigned char)monster[i]._menemyy);
}

void __fastcall M_CheckEFlag(int i)
{
	int v1; // ecx
	int v2; // edi
	char *v3; // eax
	signed int v4; // edx

	v1 = i;
	v2 = 0;
	v3 = (char *)dpiece_defs_map_2 + 32 * (112 * (monster[v1]._mx - 1) + monster[v1]._my + 1);
	if ( v3 < (char *)dpiece_defs_map_2 )
		goto LABEL_9;
	v4 = 2;
	do
		v2 |= *(unsigned short *)&v3[2 * v4++];
	while ( v4 < 10 );
	if ( v2 | dArch[monster[v1]._mx - 1][monster[v1]._my + 1] )
		monster[v1]._meflag = 1;
	else
		LABEL_9:
	monster[v1]._meflag = 0;
}

void __fastcall M_StartStand(int i, int md)
{
	int v2; // ebx
	int v3; // edi
	int v4; // esi
	CMonster *v5; // eax
	AnimStruct *v6; // edx
	int v7; // eax
	int v8; // ecx

	v2 = md;
	v3 = i;
	ClearMVars(i);
	v4 = v3;
	v5 = monster[v3].MType;
	v6 = &v5->Anims[1];
	if ( v5->mtype != MT_GOLEM )
		v6 = v5->Anims;
	NewMonsterAnim(v3, v6, v2);
	monster[v4]._mdir = v2;
	monster[v4]._mVar1 = monster[v4]._mmode;
	monster[v4]._mVar2 = 0;
	monster[v4]._mmode = 0;
	v7 = monster[v4]._mx;
	monster[v4]._mxoff = 0;
	monster[v4]._myoff = 0;
	v8 = monster[v4]._my;
	monster[v4]._mfuty = v8;
	monster[v4]._moldy = v8;
	monster[v4]._mfutx = v7;
	monster[v4]._moldx = v7;
	M_CheckEFlag(v3);
	M_Enemy(v3);
}

void __fastcall M_StartDelay(int i, int len)
{
	int v2; // eax

	if ( len > 0 )
	{
		v2 = i;
		if ( monster[i]._mAi != AI_LAZURUS )
		{
			monster[v2]._mVar2 = len;
			monster[v2]._mmode = MM_DELAY;
		}
	}
}

void __fastcall M_StartSpStand(int i, int md)
{
	int v2; // ebx
	int v3; // esi
	int v4; // edi
	int v5; // eax
	int v6; // ecx

	v2 = i;
	v3 = i;
	v4 = md;
	NewMonsterAnim(i, &monster[i].MType->Anims[5], md);
	v5 = monster[v3]._mx;
	v6 = monster[v3]._my;
	monster[v3]._mxoff = 0;
	monster[v3]._myoff = 0;
	monster[v3]._mdir = v4;
	monster[v3]._mmode = MM_SPSTAND;
	monster[v3]._mfutx = v5;
	monster[v3]._mfuty = v6;
	monster[v3]._moldx = v5;
	monster[v3]._moldy = v6;
	M_CheckEFlag(v2);
}

void __fastcall M_StartWalk(int i, int xvel, int yvel, int xadd, int yadd, int EndDir)
{
	int v6; // ST18_4
	int v7; // esi
	int v8; // eax
	int v9; // ecx
	CMonster *v10; // edx

	v6 = i;
	v7 = i;
	v8 = monster[i]._mx;
	monster[v7]._moldx = v8;
	v9 = monster[i]._my;
	monster[v7]._mfuty = v9 + yadd;
	monster[v7]._mxvel = xvel;
	monster[v7]._myvel = yvel;
	monster[v7]._mVar1 = xadd;
	monster[v7]._mVar2 = yadd;
	dMonster[0][v9 + yadd + 112 * (v8 + xadd)] = -1 - v6;
	v10 = monster[v7].MType;
	monster[v7]._moldy = v9;
	monster[v7]._mmode = MM_WALK;
	monster[v7]._mfutx = v8 + xadd;
	monster[v7]._mVar3 = EndDir;
	monster[v7]._mdir = EndDir;
	NewMonsterAnim(v6, &v10->Anims[1], EndDir);
	monster[v7]._mVar6 = 0;
	monster[v7]._mVar7 = 0;
	monster[v7]._mVar8 = 0;
	M_CheckEFlag(v6);
}

void __fastcall M_StartWalk2(int i, int xvel, int yvel, int xoff, int yoff, int xadd, int yadd, int EndDir)
{
	int v8; // esi
	int v9; // edx
	int v10; // ecx
	int v11; // eax
	int v12; // eax
	bool v13; // zf
	CMonster *v14; // edx
	int v15; // [esp+Ch] [ebp-8h]
	int ia; // [esp+10h] [ebp-4h]
	int EndDira; // [esp+28h] [ebp+14h]

	v15 = xvel;
	ia = i;
	v8 = i;
	v9 = xadd + monster[i]._mx;
	EndDira = monster[i]._mx;
	v10 = monster[i]._my;
	v11 = monster[v8]._my;
	monster[v8]._mVar2 = v10;
	dMonster[0][v10 + 112 * EndDira] = -1 - ia;
	monster[v8]._mVar1 = EndDira;
	monster[v8]._moldx = EndDira;
	v12 = yadd + v11;
	monster[v8]._moldy = v10;
	v13 = monster[v8]._uniqtype == 0;
	monster[v8]._mx = v9;
	monster[v8]._my = v12;
	monster[v8]._mfutx = v9;
	monster[v8]._mfuty = v12;
	dMonster[0][v12 + 112 * v9] = ia + 1;
	if ( !v13 )
		ChangeLightXY((unsigned char)monster[v8].mlid, v9, v12);
	v14 = monster[v8].MType;
	monster[v8]._mxvel = v15;
	monster[v8]._myvel = yvel;
	monster[v8]._mxoff = xoff;
	monster[v8]._myoff = yoff;
	monster[v8]._mmode = MM_WALK2;
	monster[v8]._mVar3 = EndDir;
	monster[v8]._mdir = EndDir;
	NewMonsterAnim(ia, &v14->Anims[1], EndDir);
	monster[v8]._mVar8 = 0;
	monster[v8]._mVar6 = 16 * xoff;
	monster[v8]._mVar7 = 16 * yoff;
	M_CheckEFlag(ia);
}

void __fastcall M_StartWalk3(int i, int xvel, int yvel, int xoff, int yoff, int xadd, int yadd, int mapx, int mapy, int EndDir)
{
	int v10; // esi
	int v11; // ebx
	int v12; // edi
	int v13; // edi
	int v14; // ebx
	int v15; // ecx
	CMonster *v16; // edx
	int v17; // [esp+Ch] [ebp-8h]
	int ia; // [esp+10h] [ebp-4h]
	int a6a; // [esp+28h] [ebp+14h]
	int a7a; // [esp+2Ch] [ebp+18h]

	ia = i;
	v10 = i;
	v11 = monster[i]._my;
	v12 = monster[i]._mx;
	v17 = xvel;
	a6a = v12 + xadd;
	a7a = v11 + yadd;
	v13 = mapx + v12;
	v14 = mapy + v11;
	if ( monster[i]._uniqtype )
		ChangeLightXY((unsigned char)monster[v10].mlid, v13, v14);
	v15 = monster[v10]._my + 112 * monster[v10]._mx;
	monster[v10]._mVar4 = v13;
	dMonster[0][v15] = -1 - ia;
	monster[v10]._mVar5 = v14;
	dMonster[0][a7a + 112 * a6a] = -1 - ia;
	monster[v10]._moldx = monster[v10]._mx;
	monster[v10]._moldy = monster[v10]._my;
	monster[v10]._mfutx = a6a;
	monster[v10]._mxvel = v17;
	dFlags[v13][v14] |= 0x10u;
	v16 = monster[v10].MType;
	monster[v10]._myvel = yvel;
	monster[v10]._mfuty = a7a;
	monster[v10]._mVar1 = a6a;
	monster[v10]._mVar2 = a7a;
	monster[v10]._mxoff = xoff;
	monster[v10]._myoff = yoff;
	monster[v10]._mmode = MM_WALK3;
	monster[v10]._mVar3 = EndDir;
	monster[v10]._mdir = EndDir;
	NewMonsterAnim(ia, &v16->Anims[1], EndDir);
	monster[v10]._mVar8 = 0;
	monster[v10]._mVar6 = 16 * xoff;
	monster[v10]._mVar7 = 16 * yoff;
	M_CheckEFlag(ia);
}

void __fastcall M_StartAttack(int i)
{
	int v1; // edi
	int v2; // ebx
	int v3; // esi
	int v4; // ecx
	int v5; // eax

	v1 = i;
	v2 = M_GetDir(i);
	v3 = v1;
	NewMonsterAnim(v1, &monster[v1].MType->Anims[2], v2);
	v4 = monster[v1]._my;
	v5 = monster[v1]._mx;
	monster[v3]._mxoff = 0;
	monster[v3]._myoff = 0;
	monster[v3]._mfuty = v4;
	monster[v3]._moldy = v4;
	monster[v3]._mmode = MM_ATTACK;
	monster[v3]._mfutx = v5;
	monster[v3]._moldx = v5;
	monster[v3]._mdir = v2;
	M_CheckEFlag(v1);
}

void __fastcall M_StartRAttack(int i, int missile_type, int dam)
{
	int v3; // ebp
	int v4; // edi
	int v5; // ebx
	int v6; // esi
	int v7; // ecx
	int v8; // eax

	v3 = missile_type;
	v4 = i;
	v5 = M_GetDir(i);
	v6 = v4;
	NewMonsterAnim(v4, &monster[v4].MType->Anims[2], v5);
	v7 = monster[v4]._my;
	monster[v6]._mxoff = 0;
	monster[v6]._myoff = 0;
	monster[v6]._mVar2 = dam;
	v8 = monster[v4]._mx;
	monster[v6]._mfuty = v7;
	monster[v6]._moldy = v7;
	monster[v6]._mmode = MM_RATTACK;
	monster[v6]._mVar1 = v3;
	monster[v6]._mfutx = v8;
	monster[v6]._moldx = v8;
	monster[v6]._mdir = v5;
	M_CheckEFlag(v4);
}

void __fastcall M_StartRSpAttack(int i, int missile_type, int dam)
{
	int v3; // ebp
	int v4; // edi
	int v5; // ebx
	int v6; // esi
	int v7; // ecx
	int v8; // eax

	v3 = missile_type;
	v4 = i;
	v5 = M_GetDir(i);
	v6 = v4;
	NewMonsterAnim(v4, &monster[v4].MType->Anims[5], v5);
	monster[v6]._mmode = MM_RSPATTACK;
	monster[v6]._mVar2 = 0;
	monster[v6]._mVar3 = dam;
	v7 = monster[v4]._my;
	monster[v6]._mxoff = 0;
	monster[v6]._myoff = 0;
	v8 = monster[v4]._mx;
	monster[v6]._mfuty = v7;
	monster[v6]._moldy = v7;
	monster[v6]._mVar1 = v3;
	monster[v6]._mfutx = v8;
	monster[v6]._moldx = v8;
	monster[v6]._mdir = v5;
	M_CheckEFlag(v4);
}

void __fastcall M_StartSpAttack(int i)
{
	int v1; // edi
	int v2; // ebx
	int v3; // esi
	int v4; // ecx
	int v5; // eax

	v1 = i;
	v2 = M_GetDir(i);
	v3 = v1;
	NewMonsterAnim(v1, &monster[v1].MType->Anims[5], v2);
	v4 = monster[v1]._my;
	v5 = monster[v1]._mx;
	monster[v3]._mxoff = 0;
	monster[v3]._myoff = 0;
	monster[v3]._mfuty = v4;
	monster[v3]._moldy = v4;
	monster[v3]._mmode = MM_SATTACK;
	monster[v3]._mfutx = v5;
	monster[v3]._moldx = v5;
	monster[v3]._mdir = v2;
	M_CheckEFlag(v1);
}

void __fastcall M_StartEat(int i)
{
	int v1; // edi
	int v2; // esi
	int v3; // ecx
	int v4; // eax

	v1 = i;
	v2 = i;
	NewMonsterAnim(i, &monster[i].MType->Anims[5], monster[i]._mdir);
	v3 = monster[v2]._my;
	v4 = monster[v2]._mx;
	monster[v2]._mxoff = 0;
	monster[v2]._myoff = 0;
	monster[v2]._mfuty = v3;
	monster[v2]._moldy = v3;
	monster[v2]._mmode = MM_SATTACK;
	monster[v2]._mfutx = v4;
	monster[v2]._moldx = v4;
	M_CheckEFlag(v1);
}

void __fastcall M_ClearSquares(int i)
{
	int v1; // edx
	int v2; // eax
	int v3; // esi
	int v4; // ecx
	int v5; // edi
	int v6; // [esp+8h] [ebp-Ch]
	_DWORD *v7; // [esp+Ch] [ebp-8h]
	int v8; // [esp+10h] [ebp-4h]

	v1 = monster[i]._moldx;
	v2 = monster[i]._moldy;
	v3 = -1 - i;
	v6 = i + 1;
	v4 = v2 - 1;
	v5 = v2 + 1;
	if ( (unsigned char)(__OFSUB__(v2 - 1, v2 + 1) ^ 1) | (v2 - 1 == v2 + 1) )
	{
		do
		{
			if ( v4 >= 0 && v4 < 112 )
			{
				v8 = v1 - 1;
				if ( (unsigned char)(__OFSUB__(v1 - 1, v1 + 1) ^ 1) | (v1 - 1 == v1 + 1) )
				{
					v7 = (_DWORD *)((char *)dMonster + 4 * (v4 + 112 * (v1 - 1)));
					do
					{
						if ( v8 >= 0 && v8 < 112 && (*v7 == v3 || *v7 == v6) )
							*v7 = 0;
						++v8;
						v7 += 112;
					}
					while ( v8 <= v1 + 1 );
				}
			}
			++v4;
			v5 = v2 + 1;
		}
		while ( v4 <= v2 + 1 );
	}
	if ( v1 + 1 < 112 )
		dFlags[v1 + 1][v2] &= 0xEFu;
	if ( v5 < 112 )
		dFlags[v1][v2 + 1] &= 0xEFu;
}

void __fastcall M_GetKnockback(int i)
{
	int v1; // edi
	int v2; // esi
	int v3; // ebx
	//int v4; // eax
	int v5; // ST00_4
	AnimStruct *v6; // edx
	int v7; // eax
	int v8; // ecx
	int v9; // eax

	v1 = i;
	v2 = i;
	v3 = ((unsigned char)monster[i]._mdir - 4) & 7;
	//_LOBYTE(v4) = DirOK(i, v3);
	if ( DirOK(i, v3) )
	{
		M_ClearSquares(v1);
		v5 = monster[v2]._mdir;
		v6 = &monster[v2].MType->Anims[3];
		v7 = offset_y[v3];
		monster[v2]._moldx += offset_x[v3];
		monster[v2]._moldy += v7;
		NewMonsterAnim(v1, v6, v5);
		v8 = monster[v2]._moldy;
		v9 = monster[v2]._moldx;
		monster[v2]._mxoff = 0;
		monster[v2]._myoff = 0;
		monster[v2]._my = v8;
		monster[v2]._mfuty = v8;
		monster[v2]._mmode = MM_GOTHIT;
		monster[v2]._mx = v9;
		monster[v2]._mfutx = v9;
		M_CheckEFlag(v1);
		M_ClearSquares(v1);
		dMonster[0][monster[v2]._my + 112 * monster[v2]._mx] = v1 + 1;
	}
}

void __fastcall M_StartHit(int i, int pnum, int dam)
{
	int v3; // ebx
	int v4; // edi
	int v5; // esi
	unsigned char v6; // al
	char v7; // al
	unsigned char v8; // al
	int v9; // ecx
	int v10; // eax

	v3 = pnum;
	v4 = i;
	if ( pnum >= 0 )
		monster[i].mWhoHit |= 1 << pnum;
	if ( pnum == myplr )
	{
		delta_monster_hp(i, monster[i]._mhitpoints, currlevel);
		NetSendCmdParam2(0, CMD_MONSTDAMAGE, v4, dam);
	}
	PlayEffect(v4, 1);
	v5 = v4;
	v6 = monster[v4].MType->mtype;
	if ( v6 >= MT_SNEAK && v6 <= MT_ILLWEAV || dam >> 6 >= SLOBYTE(monster[v5].mLevel) + 3 )
	{
		if ( v3 >= 0 )
		{
			monster[v5]._mFlags &= 0xFFFFFFEF;
			monster[v5]._menemy = v3;
			v7 = plr[v3]._py;
			monster[v5]._menemyx = plr[v3]._px;
			monster[v5]._menemyy = v7;
			monster[v5]._mdir = M_GetDir(v4);
		}
		v8 = monster[v5].MType->mtype;
		if ( v8 == MT_BLINK )
		{
			M_Teleport(v4);
		}
		else if ( v8 >= MT_NSCAV && v8 <= MT_YSCAV )
		{
			_LOBYTE(monster[v5]._mgoal) = 1;
		}
		if ( monster[v5]._mmode != MM_STONE )
		{
			NewMonsterAnim(v4, &monster[v5].MType->Anims[3], monster[v5]._mdir);
			v9 = monster[v5]._moldy;
			v10 = monster[v5]._moldx;
			monster[v5]._mxoff = 0;
			monster[v5]._myoff = 0;
			monster[v5]._my = v9;
			monster[v5]._mfuty = v9;
			monster[v5]._mmode = MM_GOTHIT;
			monster[v5]._mx = v10;
			monster[v5]._mfutx = v10;
			M_CheckEFlag(v4);
			M_ClearSquares(v4);
			dMonster[0][monster[v5]._my + 112 * monster[v5]._mx] = v4 + 1;
		}
	}
}

void __fastcall M_DiabloDeath(int i, unsigned char sendmsg)
{
	int v2; // esi
	int v3; // edi
	int v4; // eax
	int v5; // ebx
	int v6; // esi
	int v7; // ecx
	int v8; // eax
	int v9; // esi
	int v10; // eax
	double v11; // st7
	int v12; // eax
	int v13; // ecx
	int v14; // esi
	int v15; // [esp+8h] [ebp-8h]
	int j; // [esp+Ch] [ebp-4h]
	int v17; // [esp+Ch] [ebp-4h]

	v15 = i;
	v2 = sendmsg;
	v3 = i;
	PlaySFX(USFX_DIABLOD);
	quests[5]._qactive = 3;
	if ( v2 )
		NetSendCmdQuest(1u, 5u);
	gbProcessPlayers = 0;
	_LOBYTE(sgbSaveSoundOn) = gbSoundOn;
	v4 = 0;
	for ( j = 0; j < nummonsters; ++j )
	{
		v5 = monstactive[v4];
		if ( v5 != v15 && monster[v3]._msquelch )
		{
			v6 = v5;
			NewMonsterAnim(monstactive[v4], &monster[v5].MType->Anims[4], monster[v5]._mdir);
			v7 = monster[v5]._moldy;
			monster[v6]._mxoff = 0;
			monster[v6]._myoff = 0;
			monster[v6]._mVar1 = 0;
			v8 = monster[v5]._moldx;
			monster[v6]._my = v7;
			monster[v6]._mfuty = v7;
			monster[v6]._mmode = MM_DEATH;
			monster[v6]._mx = v8;
			monster[v6]._mfutx = v8;
			M_CheckEFlag(v5);
			M_ClearSquares(v5);
			dMonster[0][monster[v6]._my + 112 * monster[v6]._mx] = v5 + 1;
		}
		v4 = j + 1;
	}
	AddLight(monster[v3]._mx, monster[v3]._my, 8);
	DoVision(monster[v3]._mx, monster[v3]._my, 8, 0, 1);
	v9 = abs(ViewY - monster[v3]._my);
	if ( abs(ViewX - monster[v3]._mx) <= v9 )
		v10 = ViewY - monster[v3]._my;
	else
		v10 = ViewX - monster[v3]._mx;
	v17 = abs(v10);
	if ( v17 > 20 )
		v17 = 20;
	v11 = (double)v17;
	v12 = ViewX << 16;
	v13 = monster[v3]._mx << 16;
	monster[v3]._mVar3 = ViewX << 16;
	v14 = ViewY << 16;
	monster[v3]._mVar4 = ViewY << 16;
	monster[v3]._mVar5 = (signed __int64)((double)(v12 - v13) / v11);
	monster[v3]._mVar6 = (signed __int64)((double)(v14 - (monster[v3]._my << 16)) / v11);
}
// 4A22D5: using guessed type char gbSoundOn;
// 5256A0: using guessed type int gbProcessPlayers;
// 64D32C: using guessed type int sgbSaveSoundOn;

void __fastcall M2MStartHit(int mid, int i, int dam)
{
	int v3; // edi
	int v4; // ebx
	int v5; // esi
	CMonster *v6; // eax
	char v7; // al
	CMonster *v8; // eax
	int v9; // ecx
	int v10; // eax
	int v11; // [esp+Ch] [ebp-4h]

	v3 = mid;
	v4 = i;
	v11 = i;
	if ( (unsigned int)mid >= MAXMONSTERS )
		TermMsg("Invalid monster %d getting hit by monster", mid);
	v5 = v3;
	if ( !monster[v3].MType )
		TermMsg("Monster %d \"%s\" getting hit by monster: MType NULL", v3, monster[v5].mName);
	if ( v4 >= 0 )
		monster[v4].mWhoHit |= 1 << v4;
	delta_monster_hp(v3, monster[v5]._mhitpoints, currlevel);
	NetSendCmdParam2(0, CMD_MONSTDAMAGE, v3, dam);
	PlayEffect(v3, 1);
	v6 = monster[v5].MType;
	if ( v6->mtype >= MT_SNEAK && v6->mtype <= MT_ILLWEAV || dam >> 6 >= SLOBYTE(monster[v5].mLevel) + 3 )
	{
		if ( v11 >= 0 )
			monster[v5]._mdir = ((unsigned char)monster[v11]._mdir - 4) & 7;
		v7 = v6->mtype;
		if ( v7 == 39 )
		{
			M_Teleport(v3);
		}
		else if ( v7 >= MT_NSCAV && v7 <= MT_YSCAV )
		{
			_LOBYTE(monster[v5]._mgoal) = 1;
		}
		if ( monster[v5]._mmode != MM_STONE )
		{
			v8 = monster[v5].MType;
			if ( v8->mtype != MT_GOLEM )
			{
				NewMonsterAnim(v3, &v8->Anims[3], monster[v5]._mdir);
				monster[v5]._mmode = MM_GOTHIT;
			}
			v9 = monster[v5]._moldy;
			v10 = monster[v5]._moldx;
			monster[v5]._mxoff = 0;
			monster[v5]._myoff = 0;
			monster[v5]._my = v9;
			monster[v5]._mfuty = v9;
			monster[v5]._mx = v10;
			monster[v5]._mfutx = v10;
			M_CheckEFlag(v3);
			M_ClearSquares(v3);
			dMonster[0][monster[v5]._my + 112 * monster[v5]._mx] = v3 + 1;
		}
	}
}

void __fastcall MonstStartKill(int i, int pnum, unsigned char sendmsg)
{
	signed int v3; // edi
	int v4; // ebx
	signed int v5; // esi
	int v6; // ecx
	int v7; // eax
	//int v8; // eax
	int v9; // eax
	AnimStruct *v10; // edx
	int v11; // ecx
	int v12; // eax
	unsigned char v13; // al

	v3 = i;
	v4 = pnum;
	if ( (unsigned int)i >= MAXMONSTERS )
		TermMsg("MonstStartKill: Invalid monster %d", i);
	v5 = v3;
	if ( !monster[v3].MType )
		TermMsg("MonstStartKill: Monster %d \"%s\" MType NULL", v3, monster[v5].mName);
	if ( v4 >= 0 )
		monster[v5].mWhoHit |= 1 << v4;
	if ( v4 < 4 && v3 > 4 )
		AddPlrMonstExper(SLOBYTE(monster[v5].mLevel), (unsigned short)monster[v5].mExp, monster[v5].mWhoHit);
	v6 = monster[v5]._mRndSeed;
	v7 = monster[v5].MType->mtype;
	monster[v5]._mhitpoints = 0;
	++monstkills[v7];
	SetRndSeed(v6);
	//_LOBYTE(v8) = QuestStatus(2);
	if ( QuestStatus(2) && monster[v5].mName == UniqMonst[0].mName )
	{
		CreateTypeItem(monster[v5]._mx + 1, monster[v5]._my + 1, 1u, 4, 0, 1, 0);
	}
	else if ( v3 > 3 )
	{
		SpawnItem(v3, monster[v5]._mx, monster[v5]._my, sendmsg);
	}
	if ( monster[v5].MType->mtype == MT_DIABLO )
		M_DiabloDeath(v3, 1u);
	else
		PlayEffect(v3, 2);
	if ( v4 < 0 )
		v9 = monster[v5]._mdir;
	else
		v9 = M_GetDir(v3);
	v10 = &monster[v5].MType->Anims[4];
	monster[v5]._mdir = v9;
	NewMonsterAnim(v3, v10, v9);
	v11 = monster[v5]._moldy;
	v12 = monster[v5]._moldx;
	monster[v5]._my = v11;
	monster[v5]._mfuty = v11;
	monster[v5]._mmode = MM_DEATH;
	monster[v5]._mxoff = 0;
	monster[v5]._myoff = 0;
	monster[v5]._mVar1 = 0;
	monster[v5]._mx = v12;
	monster[v5]._mfutx = v12;
	M_CheckEFlag(v3);
	M_ClearSquares(v3);
	dMonster[0][monster[v5]._my + 112 * monster[v5]._mx] = v3 + 1;
	CheckQuestKill(v3, sendmsg);
	M_FallenFear(monster[v5]._mx, monster[v5]._my);
	v13 = monster[v5].MType->mtype;
	if ( v13 >= MT_NACID && v13 <= MT_XACID )
		AddMissile(monster[v5]._mx, monster[v5]._my, 0, 0, 0, 59, 1, v3, (unsigned char)monster[v5]._mint + 1, 0);
}

void __fastcall M2MStartKill(int i, int mid)
{
	signed int v2; // ebx
	signed int v3; // edi
	signed int v4; // esi
	int v5; // ecx
	int v6; // eax
	CMonster *v7; // ecx
	int v8; // eax
	int v9; // ecx
	int v10; // eax
	unsigned char v11; // al

	v2 = i;
	v3 = mid;
	if ( (unsigned int)i >= MAXMONSTERS )
	{
		TermMsg("M2MStartKill: Invalid monster (attacker) %d", i);
		TermMsg("M2MStartKill: Invalid monster (killed) %d", v3);
	}
	if ( !monster[v2].MType )
		TermMsg("M2MStartKill: Monster %d \"%s\" MType NULL", v3, monster[v3].mName);
	v4 = v3;
	delta_kill_monster(v3, monster[v3]._mx, monster[v3]._my, currlevel);
	NetSendCmdLocParam1(0, CMD_MONSTDEATH, monster[v4]._mx, monster[v4]._my, v3);
	monster[v4].mWhoHit |= 1 << v2;
	if ( v2 < 4 )
		AddPlrMonstExper(SLOBYTE(monster[v4].mLevel), (unsigned short)monster[v4].mExp, monster[v3].mWhoHit);
	v5 = monster[v4]._mRndSeed;
	v6 = monster[v4].MType->mtype;
	monster[v4]._mhitpoints = 0;
	++monstkills[v6];
	SetRndSeed(v5);
	if ( v3 >= 4 )
		SpawnItem(v3, monster[v4]._mx, monster[v4]._my, 1u);
	if ( monster[v4].MType->mtype == MT_DIABLO )
		M_DiabloDeath(v3, 1u);
	else
		PlayEffect(v2, 2);
	PlayEffect(v3, 2);
	v7 = monster[v4].MType;
	v8 = ((unsigned char)monster[v2]._mdir - 4) & 7;
	if ( v7->mtype == MT_GOLEM )
		v8 = 0;
	monster[v4]._mdir = v8;
	NewMonsterAnim(v3, &v7->Anims[4], v8);
	v9 = monster[v4]._moldy;
	v10 = monster[v4]._moldx;
	monster[v4]._my = v9;
	monster[v4]._mfuty = v9;
	monster[v4]._mmode = MM_DEATH;
	monster[v4]._mxoff = 0;
	monster[v4]._myoff = 0;
	monster[v4]._mx = v10;
	monster[v4]._mfutx = v10;
	M_CheckEFlag(v3);
	M_ClearSquares(v3);
	dMonster[0][monster[v4]._my + 112 * monster[v4]._mx] = v3 + 1;
	CheckQuestKill(v3, 1u);
	M_FallenFear(monster[v4]._mx, monster[v4]._my);
	v11 = monster[v4].MType->mtype;
	if ( v11 >= MT_NACID && v11 <= MT_XACID )
		AddMissile(monster[v4]._mx, monster[v4]._my, 0, 0, 0, 59, 1, v3, (unsigned char)monster[v4]._mint + 1, 0);
}

void __fastcall M_StartKill(int i, int pnum)
{
	int v2; // edi
	int v3; // ebx
	int v4; // esi
	int v5; // eax

	v2 = i;
	v3 = pnum;
	if ( (unsigned int)i >= MAXMONSTERS )
		TermMsg("M_StartKill: Invalid monster %d", i);
	if ( myplr == v3 )
	{
		v4 = v2;
		delta_kill_monster(v2, monster[v2]._mx, monster[v2]._my, currlevel);
		if ( v2 == v3 )
		{
			_LOWORD(v5) = currlevel;
			NetSendCmdLocParam1(0, CMD_KILLGOLEM, monster[v4]._mx, monster[v4]._my, v5);
		}
		else
		{
			NetSendCmdLocParam1(0, CMD_MONSTDEATH, monster[v4]._mx, monster[v4]._my, v2);
		}
	}
	MonstStartKill(v2, v3, 1u);
}

void __fastcall M_SyncStartKill(int i, int x, int y, int pnum)
{
	int v4; // esi
	int v5; // ebx
	int v6; // esi
	int arglist; // [esp+Ch] [ebp-4h]

	v4 = i;
	v5 = x;
	arglist = i;
	if ( (unsigned int)i >= MAXMONSTERS )
		TermMsg("M_SyncStartKill: Invalid monster %d", i);
	v6 = v4;
	if ( monster[v6]._mhitpoints && monster[v6]._mmode != MM_DEATH )
	{
		if ( !dMonster[0][y + 112 * v5] )
		{
			M_ClearSquares(arglist);
			monster[v6]._mx = v5;
			monster[v6]._my = y;
			monster[v6]._moldx = v5;
			monster[v6]._moldy = y;
		}
		if ( monster[v6]._mmode == MM_STONE )
		{
			MonstStartKill(arglist, pnum, 0);
			monster[v6]._mmode = MM_STONE;
		}
		else
		{
			MonstStartKill(arglist, pnum, 0);
		}
	}
}

void __fastcall M_StartFadein(int i, int md, unsigned char backwards)
{
	int v3; // esi
	int v4; // ebx
	int v5; // esi
	int v6; // ecx
	int v7; // eax
	int *v8; // eax
	int arglist; // [esp+Ch] [ebp-4h]

	v3 = i;
	v4 = md;
	arglist = i;
	if ( (unsigned int)i >= MAXMONSTERS )
		TermMsg("M_StartFadein: Invalid monster %d", i);
	v5 = v3;
	if ( !monster[v5].MType )
		TermMsg("M_StartFadein: Monster %d \"%s\" MType NULL", arglist, monster[v5].mName);
	NewMonsterAnim(arglist, &monster[v5].MType->Anims[5], v4);
	v6 = monster[v5]._my;
	v7 = monster[v5]._mx;
	monster[v5]._mfuty = v6;
	monster[v5]._moldy = v6;
	monster[v5]._mmode = MM_FADEIN;
	monster[v5]._mxoff = 0;
	monster[v5]._myoff = 0;
	monster[v5]._mfutx = v7;
	monster[v5]._moldx = v7;
	M_CheckEFlag(arglist);
	v8 = &monster[v5]._mFlags;
	monster[v5]._mdir = v4;
	*v8 &= 0xFFFFFFFE;
	if ( backwards )
	{
		*v8 = monster[v5]._mFlags | 2;
		monster[v5]._mAnimFrame = monster[v5]._mAnimLen;
	}
}

void __fastcall M_StartFadeout(int i, int md, unsigned char backwards)
{
	int v3; // ebx
	int v4; // esi
	CMonster **v5; // edi
	int v6; // ecx
	int v7; // eax
	int v8; // eax
	int mda; // [esp+Ch] [ebp-4h]

	v3 = i;
	mda = md;
	if ( (unsigned int)i >= MAXMONSTERS )
		TermMsg("M_StartFadeout: Invalid monster %d", i);
	v4 = v3;
	v5 = &monster[v3].MType;
	if ( !*v5 )
		TermMsg("M_StartFadeout: Monster %d \"%s\" MType NULL", v3, monster[v4].mName);
	NewMonsterAnim(v3, &(*v5)->Anims[5], mda);
	v6 = monster[v4]._my;
	v7 = monster[v4]._mx;
	monster[v4]._mfuty = v6;
	monster[v4]._moldy = v6;
	monster[v4]._mmode = MM_FADEOUT;
	monster[v4]._mxoff = 0;
	monster[v4]._myoff = 0;
	monster[v4]._mfutx = v7;
	monster[v4]._moldx = v7;
	M_CheckEFlag(v3);
	monster[v4]._mdir = mda;
	if ( backwards )
	{
		v8 = monster[v4]._mAnimLen;
		monster[v4]._mFlags |= 2u;
		monster[v4]._mAnimFrame = v8;
	}
}

void __fastcall M_StartHeal(int i)
{
	int v1; // edi
	int v2; // esi
	CMonster *v3; // eax
	unsigned char *v4; // ecx
	int v5; // eax

	v1 = i;
	if ( (unsigned int)i >= MAXMONSTERS )
		TermMsg("M_StartHeal: Invalid monster %d", i);
	v2 = v1;
	if ( !monster[v1].MType )
		TermMsg("M_StartHeal: Monster %d \"%s\" MType NULL", v1, monster[v2].mName);
	v3 = monster[v2].MType;
<<<<<<< HEAD
	v4 = (int)v3->Anims[5].Frames[monster[v2]._mdir];
	monster[v2]._mAFNum = v4;
=======
	v4 = v3->Anims[5].Frames[monster[v2]._mdir];
	monster[v2]._mAnimData = v4;
>>>>>>> d49bdeaa
	v5 = v3->Anims[5].Rate;
	monster[v2]._mFlags |= 2u;
	monster[v2]._mAnimFrame = v5;
	monster[v2]._mmode = MM_HEAL;
	monster[v2]._mVar1 = monster[v2]._mmaxhp / (16 * (random(97, 5) + 4));
}

void __fastcall M_ChangeLightOffset(int monst)
{
	int v1; // esi
	int v2; // ecx
	int v3; // eax
	int v4; // esi
	int v5; // edx
	int v6; // eax
	signed int v7; // esi
	int v8; // edx
	signed int v9; // esi

	v1 = monst;
	if ( (unsigned int)monst >= MAXMONSTERS )
		TermMsg("M_ChangeLightOffset: Invalid monster %d", monst);
	v2 = v1;
	v3 = monster[v1]._myoff;
	v4 = monster[v1]._mxoff;
	v3 *= 2;
	v5 = v4 + v3;
	v6 = v3 - v4;
	if ( v5 >= 0 )
	{
		v7 = 1;
	}
	else
	{
		v7 = -1;
		v5 = -v5;
	}
	v8 = v7 * (v5 >> 3);
	if ( v6 >= 0 )
	{
		v9 = 1;
	}
	else
	{
		v9 = -1;
		v6 = -v6;
	}
	ChangeLightOff((unsigned char)monster[v2].mlid, v8, v9 * (v6 >> 3));
}

int __fastcall M_DoStand(int i)
{
	int v1; // edi
	int v2; // esi
	CMonster *v3; // eax
	int v4; // ecx
	unsigned char *v5; // eax

	v1 = i;
	if ( (unsigned int)i >= MAXMONSTERS )
		TermMsg("M_DoStand: Invalid monster %d", i);
	v2 = v1;
	if ( !monster[v1].MType )
		TermMsg("M_DoStand: Monster %d \"%s\" MType NULL", v1, monster[v2].mName);
	v3 = monster[v2].MType;
	v4 = monster[v2]._mdir;
	if ( v3->mtype == MT_GOLEM )
		v5 = (int)v3->Anims[1].Frames[v4];
	else
<<<<<<< HEAD
		v5 = (int)v3->Anims[0].Frames[v4];
	monster[v2]._mAFNum = v5;
=======
		v5 = v3->Anims[0].Frames[v4];
	monster[v2]._mAnimData = v5;
>>>>>>> d49bdeaa
	if ( monster[v2]._mAnimFrame == monster[v2]._mAnimLen )
		M_Enemy(v1);
	++monster[v2]._mVar2;
	return 0;
}

int __fastcall M_DoWalk(int i)
{
	int v1; // ebx
	int v2; // esi
	int v3; // edi
	int v4; // eax
	int v5; // edi
	int v6; // ecx
	int v7; // edx
	int v8; // eax
	bool v9; // zf
	int v10; // ecx
	int v11; // edx
	int v12; // eax
	int v13; // ecx

	v1 = i;
	if ( (unsigned int)i >= MAXMONSTERS )
		TermMsg("M_DoWalk: Invalid monster %d", i);
	v2 = v1;
	v3 = 0;
	if ( !monster[v1].MType )
		TermMsg("M_DoWalk: Monster %d \"%s\" MType NULL", v1, monster[v2].mName);
	v4 = monster[v2]._mVar8;
	if ( v4 == monster[v2].MType->Anims[1].Rate )
	{
		v5 = monster[v2]._my;
		v6 = monster[v2]._mx;
		dMonster[0][v5 + 112 * monster[v2]._mx] = 0;
		v7 = v6 + monster[v2]._mVar1;
		monster[v2]._mx = v7;
		v8 = v5 + monster[v2]._mVar2;
		v9 = monster[v2]._uniqtype == 0;
		monster[v2]._my = v8;
		dMonster[0][v8 + 112 * v7] = v1 + 1;
		if ( !v9 )
			ChangeLightXY((unsigned char)monster[v2].mlid, v7, v8);
		M_StartStand(v1, monster[v2]._mdir);
		v3 = 1;
	}
	else if ( !monster[v2]._mAnimCnt )
	{
		v10 = monster[v2]._mxvel;
		v11 = monster[v2]._myvel;
		monster[v2]._mVar8 = v4 + 1;
		monster[v2]._mVar6 += v10;
		v12 = monster[v2]._mVar6 >> 4;
		monster[v2]._mVar7 += v11;
		v13 = monster[v2]._mVar7 >> 4;
		monster[v2]._mxoff = v12;
		monster[v2]._myoff = v13;
	}
	if ( monster[v2]._uniqtype )
		M_ChangeLightOffset(v1);
	return v3;
}

int __fastcall M_DoWalk2(int i)
{
	int v1; // ebp
	int v2; // esi
	int v3; // eax
	bool v4; // zf
	int v5; // edi
	int v6; // ecx
	int v7; // edx
	int v8; // eax
	int v9; // ecx

	v1 = i;
	if ( (unsigned int)i >= MAXMONSTERS )
		TermMsg("M_DoWalk2: Invalid monster %d", i);
	v2 = v1;
	if ( !monster[v1].MType )
		TermMsg("M_DoWalk2: Monster %d \"%s\" MType NULL", v1, monster[v2].mName);
	v3 = monster[v2]._mVar8;
	if ( v3 == monster[v2].MType->Anims[1].Rate )
	{
		v4 = monster[v2]._uniqtype == 0;
		dMonster[0][monster[v2]._mVar2 + 112 * monster[v2]._mVar1] = 0;
		if ( !v4 )
			ChangeLightXY((unsigned char)monster[v2].mlid, monster[v2]._mx, monster[v2]._my);
		M_StartStand(v1, monster[v2]._mdir);
		v5 = 1;
	}
	else
	{
		if ( !monster[v2]._mAnimCnt )
		{
			v6 = monster[v2]._mxvel;
			v7 = monster[v2]._myvel;
			monster[v2]._mVar8 = v3 + 1;
			monster[v2]._mVar6 += v6;
			v8 = monster[v2]._mVar6 >> 4;
			monster[v2]._mVar7 += v7;
			v9 = monster[v2]._mVar7 >> 4;
			monster[v2]._mxoff = v8;
			monster[v2]._myoff = v9;
		}
		v5 = 0;
	}
	if ( monster[v2]._uniqtype )
		M_ChangeLightOffset(v1);
	return v5;
}

int __fastcall M_DoWalk3(int i)
{
	int v1; // ebp
	int v2; // esi
	int v3; // eax
	int v4; // edi
	int v5; // edx
	int v6; // ecx
	int v7; // edx
	char *v8; // eax
	bool v9; // zf
	int v10; // edi
	int v11; // ecx
	int v12; // edx
	int v13; // eax
	int v14; // ecx

	v1 = i;
	if ( (unsigned int)i >= MAXMONSTERS )
		TermMsg("M_DoWalk3: Invalid monster %d", i);
	v2 = v1;
	if ( !monster[v1].MType )
		TermMsg("M_DoWalk3: Monster %d \"%s\" MType NULL", v1, monster[v2].mName);
	v3 = monster[v2]._mVar8;
	if ( v3 == monster[v2].MType->Anims[1].Rate )
	{
		v4 = monster[v2]._mVar2;
		v5 = monster[v2]._my + 112 * monster[v2]._mx;
		monster[v2]._my = v4;
		v6 = monster[v2]._mVar5;
		dMonster[0][v5] = 0;
		v7 = monster[v2]._mVar1;
		monster[v2]._mx = v7;
		v8 = &dFlags[monster[v2]._mVar4][v6];
		*v8 &= 0xEFu;
		v9 = monster[v2]._uniqtype == 0;
		dMonster[0][v4 + 112 * v7] = v1 + 1;
		if ( !v9 )
			ChangeLightXY((unsigned char)monster[v2].mlid, v7, v4);
		M_StartStand(v1, monster[v2]._mdir);
		v10 = 1;
	}
	else
	{
		if ( !monster[v2]._mAnimCnt )
		{
			v11 = monster[v2]._mxvel;
			v12 = monster[v2]._myvel;
			monster[v2]._mVar8 = v3 + 1;
			monster[v2]._mVar6 += v11;
			v13 = monster[v2]._mVar6 >> 4;
			monster[v2]._mVar7 += v12;
			v14 = monster[v2]._mVar7 >> 4;
			monster[v2]._mxoff = v13;
			monster[v2]._myoff = v14;
		}
		v10 = 0;
	}
	if ( monster[v2]._uniqtype )
		M_ChangeLightOffset(v1);
	return v10;
}

void __fastcall M_TryM2MHit(int i, int mid, int hper, int mind, int maxd)
{
	int v5; // edi
	//int v6; // ST08_4
	int v7; // esi
	int v8; // ebx
	//int v9; // eax
	int v11; // eax
	bool ret; // [esp+Ch] [ebp-Ch]
	char v13[4]; // [esp+10h] [ebp-8h]
	char arglist[4]; // [esp+14h] [ebp-4h]

	v5 = mid;
	*(_DWORD *)arglist = mid;
	*(_DWORD *)v13 = i;
	if ( (unsigned int)mid >= MAXMONSTERS )
	{
		TermMsg("M_TryM2MHit: Invalid monster %d", mid);
		//i = v6;
	}
	v7 = v5;
	if ( !monster[v5].MType )
		TermMsg("M_TryM2MHit: Monster %d \"%s\" MType NULL", v5, monster[v7].mName);
	if ( (signed int)(monster[v7]._mhitpoints & 0xFFFFFFC0) > 0
		&& (monster[v7].MType->mtype != MT_ILLWEAV || _LOBYTE(monster[v7]._mgoal) != 2) )
	{
		v8 = random(4, 100);
		if ( monster[v7]._mmode == MM_STONE )
			v8 = 0;
		//_LOBYTE(v9) = CheckMonsterHit(*(int *)arglist, &ret);
		if ( !CheckMonsterHit(*(int *)arglist, &ret) && v8 < hper )
		{
			v11 = (mind + random(5, maxd - mind + 1)) << 6;
			monster[v7]._mhitpoints -= v11;
			if ( (signed int)(monster[v7]._mhitpoints & 0xFFFFFFC0) > 0 )
			{
				if ( monster[v7]._mmode == MM_STONE )
				{
					M2MStartHit(*(int *)arglist, *(int *)v13, v11);
					goto LABEL_15;
				}
				M2MStartHit(*(int *)arglist, *(int *)v13, v11);
			}
			else
			{
				if ( monster[v7]._mmode == MM_STONE )
				{
					M2MStartKill(*(int *)v13, *(int *)arglist);
				LABEL_15:
					monster[v7]._mmode = MM_STONE;
					return;
				}
				M2MStartKill(*(int *)v13, *(int *)arglist);
			}
		}
	}
}

void __fastcall M_TryH2HHit(int i, int pnum, int Hit, int MinDam, int MaxDam)
{
	int v5; // esi
	int v6; // ebx
	int v7; // esi
	int v8; // edi
	int v9; // eax
	//int v10; // ST08_4
	int v12; // ecx
	int v13; // edi
	int v14; // eax
	int v15; // eax
	int *v16; // ecx
	int v17; // eax
	int v18; // edi
	int v19; // edx
	int v20; // eax
	int v21; // eax
	int v22; // edx
	int v23; // eax
	bool v24; // zf
	bool v25; // sf
	unsigned char v26; // of
	int v27; // eax
	int v29; // edi
	int v30; // eax
	int v31; // eax
	int v32; // eax
	int v33; // edi
	int v34; // ebx
	int v35; // edx
	int v36; // [esp+Ch] [ebp-Ch]
	int arglist; // [esp+10h] [ebp-8h]
	int plr_num; // [esp+14h] [ebp-4h]
	int hper; // [esp+20h] [ebp+8h]

	v5 = i;
	plr_num = pnum;
	arglist = i;
	if ( (unsigned int)i >= MAXMONSTERS )
		TermMsg("M_TryH2HHit: Invalid monster %d", i);
	v6 = v5;
	if ( !monster[v5].MType )
		TermMsg("M_TryH2HHit: Monster %d \"%s\" MType NULL", v5, monster[v6].mName);
	if ( monster[v6]._mFlags & 0x10 )
	{
		M_TryM2MHit(v5, plr_num, Hit, MinDam, MaxDam);
		return;
	}
	v7 = plr_num;
	if ( (signed int)(plr[plr_num]._pHitPoints & 0xFFFFFFC0) > 0 && !plr[v7]._pInvincible && !(plr[v7]._pSpellFlags & 1) )
	{
		v8 = abs(monster[v6]._mx - plr[v7].WorldX);
		v9 = abs(monster[v6]._my - plr[v7].WorldY);
		//v11 = v10;
		if ( v8 < 2 && v9 < 2 )
		{
			v36 = random(98, 100);
#ifdef _DEBUG
			if ( debug_mode_dollar_sign || debug_mode_key_inverted_v )
				v36 = 1000;
#endif
			v12 = 5;
			v13 = Hit
				+ 2 * (SLOBYTE(monster[v6].mLevel) - plr[v7]._pLevel)
				+ 30
				- plr[v7]._pIBonusAC
				- plr[v7]._pIAC
				- plr[v7]._pDexterity / 5;
			if ( v13 < 15 )
				v13 = 15;
			if ( currlevel == 14 )
			{
				if ( v13 >= 20 )
					goto LABEL_23;
				v13 = 20;
			}
			if ( currlevel != 15 )
			{
			LABEL_20:
				if ( currlevel == 16 && v13 < 30 )
					v13 = 30;
				goto LABEL_23;
			}
			if ( v13 < 25 )
			{
				v13 = 25;
				goto LABEL_20;
			}
		LABEL_23:
			v14 = plr[v7]._pmode;
			if ( v14 && v14 != 4 || !plr[v7]._pBlockFlag )
			{
				v15 = 100;
			}
			else
			{
				v15 = random(98, 100);
			}
			v16 = (int *)(plr[v7]._pDexterity
				+ plr[v7]._pBaseToBlk
				- 2 * SLOBYTE(monster[v6].mLevel)
				+ 2 * plr[v7]._pLevel);
			if ( (signed int)v16 < 0 )
				v16 = 0;
			if ( (signed int)v16 > 100 )
				v16 = (int *)100;
			if ( v36 < v13 )
			{
				if ( v15 >= (signed int)v16 )
				{
					if ( monster[v6].MType->mtype == MT_YZOMBIE && plr_num == myplr )
					{
						v18 = -1;
						v19 = 0;
						for ( hper = -1; v19 < nummissiles; ++v19 )
						{
							v20 = missileactive[v19];
							if ( missile[v20]._mitype == 13 )
							{
								if ( missile[v20]._misource == plr_num )
								{
									v18 = missileactive[v19];
									hper = missileactive[v19];
								}
								else
								{
									v18 = hper;
								}
							}
						}
						v16 = &plr[v7]._pMaxHP;
						v21 = plr[v7]._pMaxHP;
						if ( v21 > 64 )
						{
							v22 = plr[v7]._pMaxHPBase;
							if ( v22 > 64 )
							{
								v23 = v21 - 64;
								v26 = __OFSUB__(plr[v7]._pHitPoints, v23);
								v24 = plr[v7]._pHitPoints == v23;
								v25 = plr[v7]._pHitPoints - v23 < 0;
								*v16 = v23;
								if ( !((unsigned char)(v25 ^ v26) | v24) )
								{
									plr[v7]._pHitPoints = v23;
									if ( v18 >= 0 )
										missile[v18]._miVar1 = v23;
								}
								v16 = &plr[v7]._pHPBase;
								v27 = v22 - 64;
								plr[v7]._pMaxHPBase = v22 - 64;
								if ( plr[v7]._pHPBase > v22 - 64 )
								{
									*v16 = v27;
									if ( v18 >= 0 )
										missile[v18]._miVar2 = v27;
								}
							}
						}
					}
					v29 = (plr[v7]._pIGetHit << 6) + (MinDam << 6) + random(99, (MaxDam - MinDam + 1) << 6);
					if ( v29 < 64 )
						v29 = 64;
					if ( plr_num == myplr )
					{
						plr[v7]._pHitPoints -= v29;
						plr[v7]._pHPBase -= v29;
					}
					if ( plr[v7]._pIFlags & 0x4000000 )
					{
						v30 = (random(99, 3) + 1) << 6;
						monster[v6]._mhitpoints -= v30;
						if ( (signed int)(monster[v6]._mhitpoints & 0xFFFFFFC0) > 0 )
							M_StartHit(arglist, plr_num, v30);
						else
							M_StartKill(arglist, plr_num);
					}
					if ( !(monster[v6]._mFlags & 0x1000) && monster[v6].MType->mtype == MT_SKING && gbMaxPlayers != 1 )
						monster[v6]._mhitpoints += v29;
					v31 = plr[v7]._pMaxHP;
					if ( plr[v7]._pHitPoints > v31 )
					{
						plr[v7]._pHitPoints = v31;
						plr[v7]._pHPBase = plr[v7]._pMaxHPBase;
					}
					if ( (signed int)(plr[v7]._pHitPoints & 0xFFFFFFC0) > 0 )
					{
						StartPlrHit(plr_num, v29, 0);
						if ( SLOBYTE(monster[v6]._mFlags) < 0 )
						{
							if ( plr[v7]._pmode != PM_GOTHIT )
								StartPlrHit(plr_num, 0, 1u);
							v32 = monster[v6]._mdir;
							v33 = plr[v7].WorldX + offset_x[v32];
							v34 = plr[v7].WorldY + offset_y[v32];
							if ( PosOkPlayer(plr_num, v33, v34) )
							{
								v35 = plr[v7]._pdir;
								plr[v7].WorldX = v33;
								plr[v7].WorldY = v34;
								FixPlayerLocation(plr_num, v35);
								FixPlrWalkTags(plr_num);
								dPlayer[v33][v34] = plr_num + 1;
								SetPlayerOld(plr_num);
							}
						}
					}
					else
					{
						SyncPlrKill(plr_num, 0);
					}
				}
				else
				{
					v17 = GetDirection(plr[v7].WorldX, plr[v7].WorldY, monster[v6]._mx, monster[v6]._my);
					StartPlrBlock(plr_num, v17);
				}
			}
			return;
		}
	}
}
// 679660: using guessed type char gbMaxPlayers;

int __fastcall M_DoAttack(int i)
{
	int v1; // edi
	int v2; // esi
	CMonster **v3; // ebx
	unsigned char v4; // al
	unsigned char v5; // al

	v1 = i;
	if ( (unsigned int)i >= MAXMONSTERS )
		TermMsg("M_DoAttack: Invalid monster %d", i);
	v2 = v1;
	v3 = &monster[v1].MType;
	if ( !*v3 )
	{
		TermMsg("M_DoAttack: Monster %d \"%s\" MType NULL", v1, monster[v2].mName);
		if ( !*v3 )
			TermMsg("M_DoAttack: Monster %d \"%s\" MData NULL", v1, monster[v2].mName);
	}
	if ( monster[v2]._mAnimFrame == monster[v2].MData->mAFNum )
	{
		M_TryH2HHit(
			v1,
			monster[v2]._menemy,
			(unsigned char)monster[v2].mHit,
			(unsigned char)monster[v2].mMinDamage,
			(unsigned char)monster[v2].mMaxDamage);
		if ( monster[v2]._mAi != AI_SNAKE )
			PlayEffect(v1, 0);
	}
	v4 = monster[v2].MType->mtype;
	if ( v4 >= MT_NMAGMA && v4 <= MT_WMAGMA && monster[v2]._mAnimFrame == 9 )
	{
		M_TryH2HHit(
			v1,
			monster[v2]._menemy,
			(unsigned char)monster[v2].mHit + 10,
			(unsigned char)monster[v2].mMinDamage - 2,
			(unsigned char)monster[v2].mMaxDamage - 2);
		PlayEffect(v1, 0);
	}
	v5 = monster[v2].MType->mtype;
	if ( v5 >= MT_STORM && v5 <= MT_MAEL && monster[v2]._mAnimFrame == 13 )
	{
		M_TryH2HHit(
			v1,
			monster[v2]._menemy,
			(unsigned char)monster[v2].mHit - 20,
			(unsigned char)monster[v2].mMinDamage + 4,
			(unsigned char)monster[v2].mMaxDamage + 4);
		PlayEffect(v1, 0);
	}
	if ( monster[v2]._mAi == AI_SNAKE && monster[v2]._mAnimFrame == 1 )
		PlayEffect(v1, 0);
	if ( monster[v2]._mAnimFrame != monster[v2]._mAnimLen )
		return 0;
	M_StartStand(v1, monster[v2]._mdir);
	return 1;
}

int __fastcall M_DoRAttack(int i)
{
	int v1; // ebx
	int v2; // esi
	CMonster **v3; // edi
	int v4; // eax
	int v5; // eax
	int v6; // edi

	v1 = i;
	if ( (unsigned int)i >= MAXMONSTERS )
		TermMsg("M_DoRAttack: Invalid monster %d", i);
	v2 = v1;
	v3 = &monster[v1].MType;
	if ( !*v3 )
	{
		TermMsg("M_DoRAttack: Monster %d \"%s\" MType NULL", v1, monster[v2].mName);
		if ( !*v3 )
			TermMsg("M_DoRAttack: Monster %d \"%s\" MData NULL", v1, monster[v2].mName);
	}
	if ( monster[v2]._mAnimFrame == monster[v2].MData->mAFNum )
	{
		v4 = monster[v2]._mVar1;
		if ( v4 != -1 )
		{
			v5 = 2 * (v4 == 52) + 1;
			if ( v5 > 0 )
			{
				v6 = v5;
				do
				{
					AddMissile(
						monster[v2]._mx,
						monster[v2]._my,
						(unsigned char)monster[v2]._menemyx,
						(unsigned char)monster[v2]._menemyy,
						monster[v2]._mdir,
						monster[v2]._mVar1,
						1,
						v1,
						monster[v2]._mVar2,
						0);
					--v6;
				}
				while ( v6 );
			}
		}
		PlayEffect(v1, 0);
	}
	if ( monster[v2]._mAnimFrame != monster[v2]._mAnimLen )
		return 0;
	M_StartStand(v1, monster[v2]._mdir);
	return 1;
}

int __fastcall M_DoRSpAttack(int i)
{
	int v1; // ebx
	int v2; // esi
	CMonster **v3; // edi
	bool v4; // zf
	int v5; // ecx

	v1 = i;
	if ( (unsigned int)i >= MAXMONSTERS )
		TermMsg("M_DoRSpAttack: Invalid monster %d", i);
	v2 = v1;
	v3 = &monster[v1].MType;
	v4 = *v3 == 0;
	if ( !*v3 )
	{
		TermMsg("M_DoRSpAttack: Monster %d \"%s\" MType NULL", v1, monster[v2].mName);
		v4 = *v3 == 0;
	}
	if ( v4 )
		TermMsg("M_DoRSpAttack: Monster %d \"%s\" MData NULL", v1, monster[v2].mName);
	if ( monster[v2]._mAnimFrame == monster[v2].MData->mAFNum2 && !monster[v2]._mAnimCnt )
	{
		AddMissile(
			monster[v2]._mx,
			monster[v2]._my,
			(unsigned char)monster[v2]._menemyx,
			(unsigned char)monster[v2]._menemyy,
			monster[v2]._mdir,
			monster[v2]._mVar1,
			1,
			v1,
			monster[v2]._mVar3,
			0);
		PlayEffect(v1, 3);
	}
	if ( monster[v2]._mAi == AI_MEGA && monster[v2]._mAnimFrame == 3 )
	{
		v5 = monster[v2]._mVar2;
		monster[v2]._mVar2 = v5 + 1;
		if ( v5 )
		{
			if ( v5 == 14 )
				monster[v2]._mFlags &= 0xFFFFFFFB;
		}
		else
		{
			monster[v2]._mFlags |= 4u;
		}
	}
	if ( monster[v2]._mAnimFrame != monster[v2]._mAnimLen )
		return 0;
	M_StartStand(v1, monster[v2]._mdir);
	return 1;
}

int __fastcall M_DoSAttack(int i)
{
	int v1; // ebx
	int v2; // esi
	CMonster **v3; // edi
	bool v4; // zf

	v1 = i;
	if ( (unsigned int)i >= MAXMONSTERS )
		TermMsg("M_DoSAttack: Invalid monster %d", i);
	v2 = v1;
	v3 = &monster[v1].MType;
	v4 = *v3 == 0;
	if ( !*v3 )
	{
		TermMsg("M_DoSAttack: Monster %d \"%s\" MType NULL", v1, monster[v2].mName);
		v4 = *v3 == 0;
	}
	if ( v4 )
		TermMsg("M_DoSAttack: Monster %d \"%s\" MData NULL", v1, monster[v2].mName);
	if ( monster[v2]._mAnimFrame == monster[v2].MData->mAFNum2 )
		M_TryH2HHit(
			v1,
			monster[v2]._menemy,
			(unsigned char)monster[v2].mHit2,
			(unsigned char)monster[v2].mMinDamage2,
			(unsigned char)monster[v2].mMaxDamage2);
	if ( monster[v2]._mAnimFrame != monster[v2]._mAnimLen )
		return 0;
	M_StartStand(v1, monster[v2]._mdir);
	return 1;
}

int __fastcall M_DoFadein(int i)
{
	int v1; // edi
	int v2; // esi

	v1 = i;
	if ( (unsigned int)i >= MAXMONSTERS )
		TermMsg("M_DoFadein: Invalid monster %d", i);
	v2 = v1;
	if ( (!(monster[v1]._mFlags & 2) || monster[v2]._mAnimFrame != 1)
		&& (monster[v1]._mFlags & 2 || monster[v2]._mAnimFrame != monster[v2]._mAnimLen) )
	{
		return 0;
	}
	M_StartStand(v1, monster[v2]._mdir);
	monster[v2]._mFlags &= 0xFFFFFFFD;
	return 1;
}

int __fastcall M_DoFadeout(int i)
{
	int v1; // esi
	int v2; // eax
	int v3; // ecx
	signed int v4; // edx
	int v5; // ecx
	int v6; // edx

	v1 = i;
	if ( (unsigned int)i >= MAXMONSTERS )
		TermMsg("M_DoFadeout: Invalid monster %d", i);
	v2 = v1;
	v3 = monster[v1]._mFlags;
	if ( (!(monster[v1]._mFlags & 2) || monster[v2]._mAnimFrame != 1)
		&& (monster[v1]._mFlags & 2 || monster[v2]._mAnimFrame != monster[v2]._mAnimLen) )
	{
		return 0;
	}
	v4 = monster[v2].MType->mtype;
	if ( v4 < MT_INCIN || v4 > MT_HELLBURN )
		v5 = v3 & 0xFFFFFFFD | 1;
	else
		v5 = v3 & 0xFFFFFFFD;
	v6 = monster[v2]._mdir;
	monster[v2]._mFlags = v5;
	M_StartStand(v1, v6);
	return 1;
}

int __fastcall M_DoHeal(int i)
{
	int v1; // esi
	int v2; // eax
	int v3; // esi
	int *v4; // edx
	int v5; // ecx
	int v6; // edi
	int v7; // edi
	int v8; // esi

	v1 = i;
	if ( (unsigned int)i >= MAXMONSTERS )
		TermMsg("M_DoHeal: Invalid monster %d", i);
	v2 = v1;
	if ( monster[v1]._mFlags & 8 )
	{
		monster[v2]._mFlags &= 0xFFFFFFFB;
		monster[v2]._mmode = MM_SATTACK;
	}
	else if ( monster[v2]._mAnimFrame == 1 )
	{
		v3 = monster[v2]._mVar1;
		v4 = &monster[v2]._mhitpoints;
		v5 = monster[v2]._mFlags & 0xFFFFFFFD | 4;
		v6 = monster[v2]._mhitpoints;
		monster[v2]._mFlags = v5;
		v7 = v3 + v6;
		v8 = monster[v2]._mmaxhp;
		if ( v7 >= v8 )
		{
			*v4 = v8;
			monster[v2]._mFlags = v5 & 0xFFFFFFFB;
			monster[v2]._mmode = MM_SATTACK;
		}
		else
		{
			*v4 = v7;
		}
	}
	return 0;
}

int __fastcall M_DoTalk(int i)
{
	int v1; // edi
	int v2; // esi
	//int v3; // eax
	int v4; // eax
	int v5; // edx
	int v6; // ecx
	char v7; // bl
	int v8; // eax
	char *v9; // eax

	v1 = i;
	if ( (unsigned int)i >= MAXMONSTERS )
		TermMsg("M_DoTalk: Invalid monster %d", i);
	v2 = v1;
	M_StartStand(v1, monster[v1]._mdir);
	_LOBYTE(monster[v1]._mgoal) = 7;
	//_LOBYTE(v3) = effect_is_playing(alltext[monster[v1].mtalkmsg].sfxnr);
	if ( !effect_is_playing(alltext[monster[v1].mtalkmsg].sfxnr) )
	{
		InitQTextMsg(monster[v2].mtalkmsg);
		if ( monster[v2].mName == UniqMonst[0].mName )
		{
			v4 = monster[v2].mtalkmsg;
			if ( v4 == QUEST_GARBUD1 )
				quests[2]._qactive = 2;
			quests[2]._qlog = 1;
			if ( v4 == QUEST_GARBUD2 && !(monster[v2]._mFlags & 0x40) )
			{
				SpawnItem(v1, monster[v2]._mx + 1, monster[v2]._my + 1, 1u);
				monster[v2]._mFlags |= 0x40u;
			}
		}
		if ( monster[v2].mName == UniqMonst[2].mName
			&& monster[v2].mtalkmsg == QUEST_ZHAR1
			&& !(monster[v2]._mFlags & 0x40) )
		{
			v5 = monster[v2]._my + 1;
			v6 = monster[v2]._mx + 1;
			quests[3]._qactive = 2;
			quests[3]._qlog = 1;
			CreateTypeItem(v6, v5, 0, 0, 24, 1, 0);
			monster[v2]._mFlags |= 0x40u;
		}
		if ( monster[v2].mName == UniqMonst[3].mName )
		{
			if ( monster[v2].mtalkmsg == QUEST_BANNER10 && !(monster[v2]._mFlags & 0x40) )
			{
				ObjChangeMap(setpc_x, setpc_y, (setpc_w >> 1) + setpc_x + 2, (setpc_h >> 1) + setpc_y - 2);
				v7 = TransVal;
				TransVal = 9;
				DRLG_MRectTrans(setpc_x, setpc_y, (setpc_w >> 1) + setpc_x + 4, setpc_y + (setpc_h >> 1));
				TransVal = v7;
				quests[7]._qvar1 = 2;
				if ( quests[7]._qactive == 1 )
					quests[7]._qactive = 2;
				monster[v2]._mFlags |= 0x40u;
			}
			if ( quests[7]._qvar1 < 2u )
			{
				sprintf(tempstr, "SS Talk = %i, Flags = %i", monster[v2].mtalkmsg, monster[v2]._mFlags);
				TermMsg(tempstr);
			}
		}
		if ( monster[v2].mName == UniqMonst[7].mName )
		{
			v8 = monster[v2].mtalkmsg;
			if ( v8 == QUEST_VEIL9 )
			{
				quests[4]._qactive = 2;
				quests[4]._qlog = 1;
			}
			if ( v8 == QUEST_VEIL11 && !(monster[v2]._mFlags & 0x40) )
			{
				SpawnUnique(UITEM_STEELVEIL, monster[v2]._mx + 1, monster[v2]._my + 1);
				monster[v2]._mFlags |= 0x40u;
			}
		}
		v9 = monster[v2].mName;
		if ( v9 == UniqMonst[8].mName )
			quests[11]._qvar1 = 2;
		if ( v9 == UniqMonst[4].mName && gbMaxPlayers != 1 )
		{
			monster[v2]._msquelch = -1;
			monster[v2].mtalkmsg = 0;
			quests[15]._qvar1 = 6;
			_LOBYTE(monster[v2]._mgoal) = 1;
		}
	}
	return 0;
}
// 4351F5: could not find valid save-restore pair for ebp
// 5A5590: using guessed type char TransVal;
// 5CF330: using guessed type int setpc_h;
// 5CF334: using guessed type int setpc_w;
// 679660: using guessed type char gbMaxPlayers;

void __fastcall M_Teleport(int i)
{
	int v1; // ebx
	//int v2; // ST04_4
	MonsterStruct *v3; // esi
	int v4; // eax
	int v6; // edi
	int v7; // ebx
	int v8; // eax
	int v9; // [esp+Ch] [ebp-24h]
	int v10; // [esp+10h] [ebp-20h]
	int v11; // [esp+14h] [ebp-1Ch]
	int v12; // [esp+18h] [ebp-18h]
	int v13; // [esp+1Ch] [ebp-14h]
	int a1; // [esp+20h] [ebp-10h]
	signed int v15; // [esp+24h] [ebp-Ch]
	signed int v16; // [esp+28h] [ebp-8h]
	signed int v17; // [esp+2Ch] [ebp-4h]

	v1 = i;
	a1 = i;
	if ( (unsigned int)i >= MAXMONSTERS )
	{
		TermMsg("M_Teleport: Invalid monster %d", i);
		//i = v2;
	}
	v15 = 0;
	v3 = &monster[v1];
	if ( v3->_mmode != 15 )
	{
		v10 = (unsigned char)v3->_menemyx;
		v12 = (unsigned char)v3->_menemyy;
		v4 = random(100, 2);
		v11 = 2 * v4 - 1;
		v17 = -1;
		v6 = 0; /* v9 */
		v13 = 2 * random(100, 2) - 1;
		while ( !v15 )
		{
			v16 = -1;
			v7 = v12 - v13;
			do
			{
				if ( v15 )
					break;
				if ( v17 || v16 )
				{
					v9 = v7;
					v6 = v10 + v11 * v17;
					if ( v7 >= 0 && v7 < 112 && v6 >= 0 && v6 < 112 && v6 != v3->_mx && v7 != v3->_my )
					{
						if ( PosOkMonst(a1, v10 + v11 * v17, v7) )
							v15 = 1;
					}
				}
				++v16;
				v7 += v13;
			}
			while ( v16 < 1 );
			if ( ++v17 > 1 )
			{
				if ( !v15 )
					return;
				v1 = a1;
				break;
			}
			v1 = a1;
		}
		M_ClearSquares(v1);
		v8 = v3->_my + 112 * v3->_mx;
		v3->_moldx = v6;
		dMonster[0][v8] = 0;
		v3->_moldy = v9;
		dMonster[0][v9 + 112 * v6] = v1 + 1;
		v3->_mdir = M_GetDir(v1);
		M_CheckEFlag(v1);
	}
}

int __fastcall M_DoGotHit(int i)
{
	int v1; // edi
	int v2; // esi

	v1 = i;
	if ( (unsigned int)i >= MAXMONSTERS )
		TermMsg("M_DoGotHit: Invalid monster %d", i);
	v2 = v1;
	if ( !monster[v1].MType )
		TermMsg("M_DoGotHit: Monster %d \"%s\" MType NULL", v1, monster[v2].mName);
	if ( monster[v2]._mAnimFrame != monster[v2]._mAnimLen )
		return 0;
	M_StartStand(v1, monster[v2]._mdir);
	return 1;
}

void __fastcall M_UpdateLeader(int i)
{
	int v1; // edi
	int v2; // esi
	int j; // edx
	int v4; // eax
	unsigned char *v5; // eax

	v1 = i;
	if ( (unsigned int)i >= MAXMONSTERS )
		TermMsg("M_UpdateLeader: Invalid monster %d", i);
	v2 = nummonsters;
	for ( j = 0; j < v2; ++j )
	{
		v4 = monstactive[j];
		if ( monster[v4].leaderflag == 1 && (unsigned char)monster[v4].leader == v1 )
			monster[v4].leaderflag = 0;
	}
	if ( monster[v1].leaderflag == 1 )
	{
		v5 = &monster[(unsigned char)monster[v1].leader].unpackfilesize;
		--*v5;
	}
}

void __cdecl DoEnding()
{
	char v0; // al
	char *v1; // ecx
	char bMusicOn; // bl
	int v3; // esi

	if ( (unsigned char)gbMaxPlayers > 1u )
		SNetLeaveGame(0x40000004);
	music_stop();
	if ( (unsigned char)gbMaxPlayers > 1u )
		Sleep(1000);
	v0 = plr[myplr]._pClass;
	if ( v0 )
	{
		v1 = "gendata\\DiabVic1.smk";
		if ( v0 != 2 )
			v1 = "gendata\\DiabVic3.smk";
	}
	else
	{
		v1 = "gendata\\DiabVic2.smk";
	}
	play_movie(v1, 0);
	play_movie("gendata\\Diabend.smk", 0);
	bMusicOn = gbMusicOn;
	gbMusicOn = 1;
	v3 = sound_get_or_set_music_volume(1);
	sound_get_or_set_music_volume(0);
	music_start(2);
	loop_movie = 1;
	play_movie("gendata\\loopdend.smk", 1);
	loop_movie = 0;
	music_stop();
	sound_get_or_set_music_volume(v3);
	gbMusicOn = bMusicOn;
}
// 4A22D4: using guessed type char gbMusicOn;
// 659AFC: using guessed type int loop_movie;
// 679660: using guessed type char gbMaxPlayers;

void __cdecl PrepDoEnding()
{
	int *v0; // eax
	int v1; // ecx
	int *v2; // eax
	bool v3; // cf
	bool v4; // zf

	gbSoundOn = sgbSaveSoundOn;
	gbRunGame = 0;
	deathflag = 0;
	v0 = &plr[myplr].pDiabloKillLevel;
	v1 = gnDifficulty + 1;
	cineflag = 1;
	if ( *v0 > (unsigned int)(gnDifficulty + 1) )
		v1 = *v0;
	*v0 = v1;
	v2 = &plr[0]._pHitPoints;
	do
	{
		v3 = (unsigned char)gbMaxPlayers < 1u;
		v4 = gbMaxPlayers == 1;
		*(v2 - 102) = 11;
		*((_BYTE *)v2 - 91) = 1;
		if ( !v3 && !v4 )
		{
			if ( !(*v2 & 0xFFFFFFC0) )
				*v2 = 64;
			if ( !(v2[5] & 0xFFFFFFC0) )
				v2[5] = 64;
		}
		v2 += 5430;
	}
	while ( (signed int)v2 < (signed int)&plr[4]._pHitPoints );
}
// 4A22D5: using guessed type char gbSoundOn;
// 525650: using guessed type int gbRunGame;
// 525718: using guessed type char cineflag;
// 64D32C: using guessed type int sgbSaveSoundOn;
// 679660: using guessed type char gbMaxPlayers;

int __fastcall M_DoDeath(int i)
{
	int v1; // edi
	int v2; // esi
	CMonster *v3; // ecx
	int v4; // eax
	int v5; // ecx
	signed int v6; // ecx
	int v7; // esi
	int v8; // esi
	signed int v9; // ecx
	char v10; // al
	int v11; // eax

	v1 = i;
	if ( (unsigned int)i >= MAXMONSTERS )
		TermMsg("M_DoDeath: Invalid monster %d", i);
	v2 = v1;
	if ( !monster[v1].MType )
		TermMsg("M_DoDeath: Monster %d \"%s\" MType NULL", v1, monster[v2].mName);
	v3 = monster[v2].MType;
	v4 = ++monster[v2]._mVar1;
	if ( v3->mtype == MT_DIABLO )
	{
		v5 = monster[v2]._mx - ViewX;
		if ( v5 >= 0 )
			v6 = v5 > 0;
		else
			v6 = -1;
		v7 = monster[v2]._my;
		ViewX += v6;
		v8 = v7 - ViewY;
		if ( v8 >= 0 )
		{
			v9 = v8 < 0;
			_LOBYTE(v9) = v8 > 0;
		}
		else
		{
			v9 = -1;
		}
		ViewY += v9;
		if ( v4 == 140 )
			PrepDoEnding();
	}
	else if ( monster[v2]._mAnimFrame == monster[v2]._mAnimLen )
	{
		if ( monster[v2]._uniqtype )
			v10 = monster[v2]._udeadval;
		else
			v10 = v3->mdeadval;
		AddDead(monster[v2]._mx, monster[v2]._my, v10, (direction)monster[v2]._mdir);
		v11 = monster[v2]._my + 112 * monster[v2]._mx;
		monster[v2]._mDelFlag = 1;
		dMonster[0][v11] = 0;
		M_UpdateLeader(v1);
	}
	return 0;
}

int __fastcall M_DoSpStand(int i)
{
	int v1; // ebx
	int v2; // esi

	v1 = i;
	if ( (unsigned int)i >= MAXMONSTERS )
		TermMsg("M_DoSpStand: Invalid monster %d", i);
	v2 = v1;
	if ( !monster[v1].MType )
		TermMsg("M_DoSpStand: Monster %d \"%s\" MType NULL", v1, monster[v2].mName);
	if ( monster[v2]._mAnimFrame == monster[v2].MData->mAFNum2 )
		PlayEffect(v1, 3);
	if ( monster[v2]._mAnimFrame != monster[v2]._mAnimLen )
		return 0;
	M_StartStand(v1, monster[v2]._mdir);
	return 1;
}

int __fastcall M_DoDelay(int i)
{
	int v1; // ebp
	int v2; // esi
	int v3; // eax
	bool v4; // zf
	int v5; // ecx
	int v6; // ecx
	int v7; // ebx

	v1 = i;
	if ( (unsigned int)i >= MAXMONSTERS )
		TermMsg("M_DoDelay: Invalid monster %d", i);
	v2 = v1;
	if ( !monster[v1].MType )
		TermMsg("M_DoDelay: Monster %d \"%s\" MType NULL", v1, monster[v2].mName);
	v3 = M_GetDir(v1);
	v4 = monster[v2]._mAi == AI_LAZURUS;
<<<<<<< HEAD
	monster[v2]._mAFNum = (int)monster[v2].MType->Anims[0].Frames[v3];
=======
	monster[v2]._mAnimData = monster[v2].MType->Anims[0].Frames[v3];
>>>>>>> d49bdeaa
	if ( v4 )
	{
		v5 = monster[v2]._mVar2;
		if ( v5 > 8 || v5 < 0 )
			monster[v2]._mVar2 = 8;
	}
	v6 = monster[v2]._mVar2;
	monster[v2]._mVar2 = v6 - 1;
	if ( v6 )
		return 0;
	v7 = monster[v2]._mAnimFrame;
	M_StartStand(v1, monster[v2]._mdir);
	monster[v2]._mAnimFrame = v7;
	return 1;
}

int __fastcall M_DoStone(int i)
{
	int v1; // esi
	int v2; // eax
	int v3; // ecx

	v1 = i;
	if ( (unsigned int)i >= MAXMONSTERS )
		TermMsg("M_DoStone: Invalid monster %d", i);
	v2 = v1;
	if ( !monster[v1]._mhitpoints )
	{
		v3 = monster[v2]._mx;
		monster[v2]._mDelFlag = 1;
		dMonster[0][monster[v2]._my + 112 * v3] = 0;
	}
	return 0;
}

void __fastcall M_WalkDir(int i, int md)
{
	int v2; // esi
	int v3; // edi
	int v4; // eax
	int v5; // eax
	int v6; // edx
	int v7; // ecx
	int v8; // eax
	int v9; // edx
	int v10; // eax
	int v11; // [esp-14h] [ebp-1Ch]
	int v12; // [esp-Ch] [ebp-14h]
	int v13; // [esp-Ch] [ebp-14h]
	int v14; // [esp-8h] [ebp-10h]
	int v15; // [esp-8h] [ebp-10h]
	int v16; // [esp-4h] [ebp-Ch]
	int v17; // [esp-4h] [ebp-Ch]

	v2 = i;
	v3 = md;
	if ( (unsigned int)i >= MAXMONSTERS )
		TermMsg("M_WalkDir: Invalid monster %d", i);
	v4 = monster[v2].MType->Anims[1].Rate - 1;
	switch ( v3 )
	{
	case DIR_S:
		M_StartWalk2(v2, 0, MWVel[v4][1], 0, -32, 1, 1, 0);
		return;
	case DIR_SW:
		v17 = 1;
		v8 = v4;
		v15 = 1;
		v13 = 0;
		v11 = 32;
		v9 = -MWVel[v8][1];
		goto LABEL_10;
	case DIR_W:
		M_StartWalk3(v2, -MWVel[v4][2], 0, 32, -16, -1, 1, 0, 1, 2);
		return;
	case DIR_NW:
		v16 = 3;
		v10 = v4;
		v14 = 0;
		v12 = -1;
		v7 = -MWVel[v10][0];
		v6 = -MWVel[v10][1];
		goto LABEL_15;
	case DIR_N:
		M_StartWalk(v2, 0, -MWVel[v4][1], -1, -1, 4);
		break;
	case DIR_NE:
		v16 = 5;
		v5 = v4;
		v14 = -1;
		v12 = 0;
		v6 = MWVel[v5][1];
		v7 = -MWVel[v5][0];
	LABEL_15:
		M_StartWalk(v2, v6, v7, v12, v14, v16);
		break;
	case DIR_E:
		M_StartWalk3(v2, MWVel[v4][2], 0, -32, -16, 1, -1, 1, 0, 6);
		break;
	case DIR_SE:
		v17 = 7;
		v8 = v4;
		v15 = 0;
		v13 = 1;
		v9 = MWVel[v8][1];
		v11 = -32;
	LABEL_10:
		M_StartWalk2(v2, v9, MWVel[v8][0], v11, -16, v13, v15, v17);
		break;
	default:
		return;
	}
}

void __fastcall GroupUnity(int i)
{
	int v1; // ebx
	int v2; // esi
	int v3; // ebp
	int v4; // edi
	bool v5; // eax
	int v6; // eax
	int v7; // ecx
	unsigned char v8; // al
	int v9; // ebp
	int j; // edi
	int v11; // eax
	int v12; // ecx
	//int v13; // [esp+10h] [ebp-4h]

	v1 = i;
	if ( (unsigned int)i >= MAXMONSTERS )
		TermMsg("GroupUnity: Invalid monster %d", i);
	v2 = v1;
	if ( monster[v1].leaderflag )
	{
		v3 = (unsigned char)monster[v2].leader;
		v4 = v3;
		v5 = LineClearF(
			CheckNoSolid,
			monster[v2]._mx,
			monster[v2]._my,
			monster[v4]._mfutx,
			monster[v4]._mfuty);
		if ( v5 )
		{
			if ( monster[v2].leaderflag == 2
				&& abs(monster[v2]._mx - monster[v4]._mfutx) < 4
				&& abs(monster[v2]._my - monster[v4]._mfuty) < 4 )
			{
				++monster[v4].unpackfilesize;
				monster[v2].leaderflag = 1;
			}
		}
		else
		{
			if ( monster[v2].leaderflag != 1 )
				goto LABEL_18;
			--monster[v4].unpackfilesize;
			monster[v2].leaderflag = 2;
		}
	}
	else
	{
		v3 = 0; /* v13 */
	}
	if ( monster[v2].leaderflag == 1 )
	{
		v6 = v3;
		if ( monster[v2]._msquelch > monster[v3]._msquelch )
		{
			monster[v6]._lastx = monster[v2]._mx;
			monster[v6]._lasty = monster[v2]._my;
			monster[v6]._msquelch = monster[v2]._msquelch - 1;
		}
		if ( monster[v6]._mAi == AI_GARG )
		{
			v7 = monster[v6]._mFlags;
			if ( v7 & 4 )
			{
				monster[v6]._mmode = MM_SATTACK;
				monster[v6]._mFlags = v7 & 0xFFFFFFFB;
			}
		}
		return;
	}
LABEL_18:
	v8 = monster[v2]._uniqtype;
	if ( v8 )
	{
		if ( UniqMonst[v8 - 1].mUnqAttr & 2 )
		{
			v9 = nummonsters;
			for ( j = 0; j < v9; ++j )
			{
				v11 = monstactive[j];
				if ( monster[v11].leaderflag == 1 && (unsigned char)monster[v11].leader == v1 )
				{
					if ( monster[v2]._msquelch > monster[v11]._msquelch )
					{
						monster[v11]._lastx = monster[v2]._mx;
						monster[v11]._lasty = monster[v2]._my;
						monster[v11]._msquelch = monster[v2]._msquelch - 1;
					}
					if ( monster[v11]._mAi == AI_GARG )
					{
						v12 = monster[v11]._mFlags;
						if ( v12 & 4 )
						{
							monster[v11]._mmode = MM_SATTACK;
							monster[v11]._mFlags = v12 & 0xFFFFFFFB;
						}
					}
				}
			}
		}
	}
}

bool __fastcall M_CallWalk(int i, int md)
{
	int v2; // esi
	int v3; // edi
	int v4; // ebp
	//int v5; // eax
	bool v7; // ebx
	int v9; // ebx
	//int v10; // eax
	int v11; // ebx
	//int v12; // eax
	//int v13; // eax
	signed int v14; // ebx
	//int v15; // eax
	//int v16; // eax
	//int v17; // eax
	unsigned char v18; // bl

	v2 = md;
	v3 = i;
	v4 = md;
	//_LOBYTE(v5) = DirOK(i, md);
	v7 = DirOK(i, md);
	if ( random(101, 2) )
	{
		if ( v7 )
			goto LABEL_10;
		v9 = v2;
		v2 = left[v2];
		//_LOBYTE(v10) = DirOK(v3, v2);
		if ( DirOK(v3, v2) )
			goto LABEL_10;
		v2 = right[v9];
	}
	else
	{
		if ( v7 )
			goto LABEL_10;
		v11 = v2;
		v2 = right[v2];
		//_LOBYTE(v12) = DirOK(v3, v2);
		if ( DirOK(v3, v2) )
			goto LABEL_10;
		v2 = left[v11];
	}
	//_LOBYTE(v13) = DirOK(v3, v2);
	if ( !DirOK(v3, v2) )
	{
		v14 = 0;
		goto LABEL_11;
	}
LABEL_10:
	v14 = 1;
LABEL_11:
	if ( random(102, 2) )
	{
		if ( v14 )
			goto LABEL_20;
		v2 = right[right[v4]];
		//_LOBYTE(v15) = DirOK(v3, v2);
		if ( DirOK(v3, v2) )
			goto LABEL_20;
		v2 = left[left[v4]];
	}
	else
	{
		if ( v14 )
			goto LABEL_20;
		v2 = left[left[v4]];
		//_LOBYTE(v16) = DirOK(v3, v2);
		if ( DirOK(v3, v2) )
			goto LABEL_20;
		v2 = right[right[v4]];
	}
	//_LOBYTE(v17) = DirOK(v3, v2);
	if ( DirOK(v3, v2) )
	{
	LABEL_20:
		v18 = 1;
		M_WalkDir(v3, v2);
		return v18;
	}
	return 0;
}

bool __fastcall M_PathWalk(int i)
{
	int v1; // esi
	BOOL(__fastcall *Check)(int, int, int); // ecx
	char path[25]; // [esp+4h] [ebp-1Ch]

	v1 = i;
	if ( (unsigned int)i >= MAXMONSTERS )
		TermMsg("M_PathWalk: Invalid monster %d", i);
	Check = PosOkMonst3;
	if ( !(monster[v1]._mFlags & 0x200) )
		Check = PosOkMonst;
	if ( !FindPath(
		Check,
		v1,
		monster[v1]._mx,
		monster[v1]._my,
		(unsigned char)monster[v1]._menemyx,
		(unsigned char)monster[v1]._menemyy,
		path) )
		return 0;
	M_CallWalk(v1, (char)plr2monst[path[0]]); /* plr2monst is local */
	return 1;
}

bool __fastcall M_CallWalk2(int i, int md)
{
	int v2; // esi
	int v3; // ebx
	//int v4; // eax
	bool v6; // edi
	int v7; // edi
	//int v8; // eax
	int v9; // edi
	//int v10; // eax
	//int v11; // eax
	bool v12; // di

	v2 = md;
	v3 = i;
	//_LOBYTE(v4) = DirOK(i, md);
	v6 = DirOK(i, md);
	if ( random(101, 2) )
	{
		if ( v6 )
			goto LABEL_10;
		v7 = v2;
		v2 = left[v2];
		//_LOBYTE(v8) = DirOK(v3, v2);
		if ( DirOK(v3, v2) )
			goto LABEL_10;
		v2 = right[v7];
	}
	else
	{
		if ( v6 )
			goto LABEL_10;
		v9 = v2;
		v2 = right[v2];
		//_LOBYTE(v10) = DirOK(v3, v2);
		if ( DirOK(v3, v2) )
			goto LABEL_10;
		v2 = left[v9];
	}
	//_LOBYTE(v11) = DirOK(v3, v2);
	if ( DirOK(v3, v2) )
	{
	LABEL_10:
		v12 = 1;
		M_WalkDir(v3, v2);
		return v12;
	}
	return 0;
}

bool __fastcall M_DumbWalk(int i, int md)
{
	int v2; // esi
	int v3; // edi
	//int v4; // eax
	bool v5; // bl

	v2 = md;
	v3 = i;
	//_LOBYTE(v4) = DirOK(i, md);
	v5 = DirOK(i, md);
	if ( v5 )
		M_WalkDir(v3, v2);
	return v5;
}

bool __fastcall M_RoundWalk(int i, int md, int *dir)
{
	int *v3; // ebp
	int v4; // ebx
	int v5; // esi
	//int v6; // eax
	bool v7; // di
	int v8; // edi
	//int v9; // eax
	//int v10; // eax
	int *v11; // ebp
	//int v12; // eax
	//int v13; // eax

	v3 = dir;
	v4 = i;
	if ( *dir )
		v5 = left[left[md]];
	else
		v5 = right[right[md]];
	//_LOBYTE(v6) = DirOK(i, v5);
	v7 = DirOK(i, v5);
	if ( v7 )
		goto LABEL_12;
	v8 = v5;
	if ( !*dir )
	{
		v11 = &left[v8];
		v5 = left[v8];
		//_LOBYTE(v12) = DirOK(v4, left[v8]);
		if ( DirOK(v4, left[v8]) )
			goto LABEL_11;
		v5 = left[*v11];
		//_LOBYTE(v13) = DirOK(v4, left[*v11]);
		if ( DirOK(v4, left[*v11]) )
			goto LABEL_11;
		v3 = dir;
	LABEL_14:
		*v3 = *v3 == 0;
		return M_CallWalk(v4, opposite[v8]);
	}
	v5 = right[v8];
	//_LOBYTE(v9) = DirOK(v4, right[v8]);
	if ( !DirOK(v4, right[v8]) )
	{
		v5 = right[right[v8]];
		//_LOBYTE(v10) = DirOK(v4, v5);
		if ( !DirOK(v4, v5) )
			goto LABEL_14;
	}
LABEL_11:
	v7 = 1;
LABEL_12:
	M_WalkDir(v4, v5);
	return v7;
}

void __fastcall MAI_Zombie(int i)
{
	int v1; // esi
	//int v2; // ST04_4
	MonsterStruct *v3; // esi
	int v4; // edi
	int v5; // ebx
	int v6; // edi
	int v7; // eax
	int v8; // ecx
	int v9; // eax
	int v10; // eax
	int v11; // eax
	int v12; // ecx
	int md; // [esp+Ch] [ebp-Ch]
	int v14; // [esp+10h] [ebp-8h]
	int arglist; // [esp+14h] [ebp-4h]

	v1 = i;
	arglist = i;
	if ( (unsigned int)i >= MAXMONSTERS )
	{
		TermMsg("MAI_Zombie: Invalid monster %d", i);
		//i = v2;
	}
	v3 = &monster[v1];
	if ( v3->_mmode == MM_STAND )
	{
		v4 = v3->_my;
		if ( dFlags[v3->_mx][v4] & 2 )
		{
			v5 = v3->_mx - (unsigned char)v3->_menemyx;
			v6 = v4 - (unsigned char)v3->_menemyy;
			md = v3->_mdir;
			v14 = random(103, 100);
			if ( abs(v5) >= 2 || abs(v6) >= 2 )
			{
				if ( v14 < 2 * (unsigned char)v3->_mint + 10 )
				{
					v7 = abs(v5);
					v8 = 2 * (unsigned char)v3->_mint + 4;
					if ( v7 >= v8 || (v9 = abs(v6), v8 = 2 * (unsigned char)v3->_mint + 4, v9 >= v8) )
					{
						v11 = random(104, 100);
						v12 = 2 * (unsigned char)v3->_mint + 20;
						if ( v11 < v12 )
						{
							md = random(104, 8);
						}
						M_DumbWalk(arglist, md);
					}
					else
					{
						v10 = M_GetDir(arglist);
						M_CallWalk(arglist, v10);
					}
				}
			}
			else if ( v14 < 2 * (unsigned char)v3->_mint + 10 )
			{
				M_StartAttack(arglist);
			}
			if ( v3->_mmode == MM_STAND )
<<<<<<< HEAD
				v3->_mAFNum = (int)v3->MType->Anims[0].Frames[v3->_mdir];
=======
				v3->_mAnimData = v3->MType->Anims[0].Frames[v3->_mdir];
>>>>>>> d49bdeaa
		}
	}
}

void __fastcall MAI_SkelSd(int i)
{
	int v1; // esi
	MonsterStruct *v2; // esi
	int v3; // ecx
	int v4; // edx
	int v5; // edi
	int v6; // ebp
	int v7; // ebx
	int v8; // eax
	//int v9; // ST04_4
	int v11; // eax
	//int v12; // ST04_4
	int v13; // eax
	int v14; // ecx
	int v15; // edx
	int v16; // eax
	int v17; // ecx
	int arglist; // [esp+8h] [ebp-4h]

	v1 = i;
	arglist = i;
	if ( (unsigned int)i >= MAXMONSTERS )
		TermMsg("MAI_SkelSd: Invalid monster %d", i);
	v2 = &monster[v1];
	if ( v2->_mmode == MM_STAND && v2->_msquelch )
	{
		v3 = v2->_mx;
		v4 = v2->_my;
		v5 = v3 - (unsigned char)v2->_menemyx;
		v6 = v4 - (unsigned char)v2->_menemyy;
		v7 = GetDirection(v3, v4, v2->_lastx, v2->_lasty);
		v2->_mdir = v7;
		v8 = abs(v5);
		//v10 = v9;
		if ( v8 >= 2 || (v11 = abs(v6), v11 >= 2) ) /* v10 = v12,  */
		{
			if ( v2->_mVar1 != 13 )
			{
				v16 = random(106, 100);
				v17 = 4 * (unsigned char)v2->_mint;
				if ( v16 < 35 - v17 )
				{
					v15 = 15 - 2 * (unsigned char)v2->_mint + random(106, 10);
					goto LABEL_10;
				}
			}
			M_CallWalk(arglist, v7);
		}
		else
		{
			if ( v2->_mVar1 != 13 )
			{
				v13 = random(105, 100);
				v14 = 2 * (unsigned char)v2->_mint + 20;
				if ( v13 >= v14 )
				{
					v15 = random(105, 10) + 2 * (5 - (unsigned char)v2->_mint);
				LABEL_10:
					M_StartDelay(arglist, v15);
					goto LABEL_16;
				}
			}
			M_StartAttack(arglist);
		}
	LABEL_16:
		if ( v2->_mmode == MM_STAND )
<<<<<<< HEAD
			v2->_mAFNum = (int)v2->MType->Anims[0].Frames[v7];
=======
			v2->_mAnimData = v2->MType->Anims[0].Frames[v7];
>>>>>>> d49bdeaa
	}
}

bool __fastcall MAI_Path(int i)
{
	int v1; // edi
	MonsterStruct *v2; // esi
	char v3; // al
	bool v4; // eax
	unsigned char v5; // al

	v1 = i;
	if ( (unsigned int)i >= MAXMONSTERS )
		TermMsg("MAI_Path: Invalid monster %d", i);
	v2 = &monster[v1];
	if ( v2->MType->mtype != MT_GOLEM )
	{
		if ( !v2->_msquelch )
			return 0;
		if ( v2->_mmode )
			return 0;
		v3 = v2->_mgoal;
		if ( v3 != 1 && v3 != 4 && v3 != 5 )
			return 0;
		if ( v2->_mx == 1 && !v2->_my )
			return 0;
	}
	v4 = LineClearF1(
		PosOkMonst2,
		v1,
		v2->_mx,
		v2->_my,
		(unsigned char)v2->_menemyx,
		(unsigned char)v2->_menemyy);
	if ( !v4 || (v5 = v2->_pathcount, v5 >= 5u) && v5 < 8u )
	{
		if ( v2->_mFlags & 0x200 )
			MonstCheckDoors(v1);
		if ( ++_LOBYTE(v2->_pathcount) < 5u )
			return 0;
		if ( M_PathWalk(v1) )
			return 1;
	}
	if ( v2->MType->mtype != MT_GOLEM )
		_LOBYTE(v2->_pathcount) = 0;
	return 0;
}

void __fastcall MAI_Snake(int i)
{
	int esi1; // esi
	MonsterStruct *esi3; // esi
	bool v3; // zf
	int v4; // ecx
	int v5; // eax
	int v6; // ST1C_4
	int v7; // edi
	int v8; // edx
	int v9; // ST18_4
	int v10; // ebx
	int v11; // eax
	//int v12; // ST1C_4
	int v14; // eax
	int v15; // eax
	int v16; // ecx
	int v17; // edx
	int v18; // ecx
	int v19; // eax
	//int v20; // ST1C_4
	int v22; // eax
	//int v23; // ST1C_4
	int v24; // ebx
	int v26; // ecx
	int v27; // eax
	int v28; // ecx
	int v29; // ecx
	int v30; // eax
	int v31; // edx
	int v32; // eax
	int v33; // ecx
	int v34; // ecx
	int v35; // eax
	char pattern[6]; // [esp+4h] [ebp-1Ch]
	int micaster; // [esp+Ch] [ebp-14h]
	int midir; // [esp+10h] [ebp-10h]
	int v1; // [esp+14h] [ebp-Ch]
	int v2; // [esp+18h] [ebp-8h]
	int arglist; // [esp+1Ch] [ebp-4h]

	esi1 = i;
	arglist = i;
	if ( (unsigned int)i >= MAXMONSTERS )
		TermMsg("MAI_Snake: Invalid monster %d", i);
	pattern[2] = 0;
	pattern[3] = -1;
	pattern[4] = -1;
	pattern[5] = 0;
	esi3 = &monster[esi1];
	pattern[0] = 1;
	pattern[1] = 1;
	v3 = esi3->_mmode == 0;
	micaster = esi3->_menemy;
	if ( v3 && esi3->_msquelch )
	{
		v4 = esi3->_mx;
		v5 = (unsigned char)esi3->_menemyy;
		v6 = esi3->_lasty;
		v1 = (unsigned char)esi3->_menemyx;
		v7 = v4 - v1;
		v8 = esi3->_my;
		v9 = esi3->_lastx;
		v2 = v5;
		v10 = v8 - v5;
		midir = GetDirection(v4, v8, v9, v6);
		esi3->_mdir = midir;
		if ( abs(v7) < 2 )
		{
			v11 = abs(v10);
			//v13 = v12;
			if ( v11 < 2 )
			{
				v14 = esi3->_mVar1;
				if ( v14 == 13
					|| v14 == 14
					|| (v15 = random(105, 100), v16 = (unsigned char)esi3->_mint + 20, v15 < v16) )
				{
					M_StartAttack(arglist);
				LABEL_49:
					if ( esi3->_mmode == MM_STAND )
<<<<<<< HEAD
						esi3->_mAFNum = (int)esi3->MType->Anims[0].Frames[esi3->_mdir];
=======
						esi3->_mAnimData = esi3->MType->Anims[0].Frames[esi3->_mdir];
>>>>>>> d49bdeaa
					return;
				}
				v17 = 10 - (unsigned char)esi3->_mint + random(105, 10);
				v18 = arglist;
			LABEL_11:
				M_StartDelay(v18, v17);
				goto LABEL_49;
			}
		}
		v19 = abs(v7);
		//v21 = v20;
		if ( v19 >= 3 || (v22 = abs(v10), v22 >= 3) ) /* v21 = v23,  */
		{
			v24 = arglist;
		}
		else
		{
			v24 = arglist;
			if ( LineClearF1(PosOkMonst, arglist, esi3->_mx, esi3->_my, v1, v2) && esi3->_mVar1 != 14 )
			{
				if ( AddMissile(esi3->_mx, esi3->_my, v1, v2, midir, 20, micaster, arglist, 0, 0) != -1 )
				{
					PlayEffect(arglist, 0);
					v26 = esi3->_my + 112 * esi3->_mx;
					esi3->_mmode = 14;
					dMonster[0][v26] = -1 - v24;
				}
				goto LABEL_49;
			}
		}
		if ( esi3->_mVar1 != 13 )
		{
			v27 = random(106, 100);
			v28 = 2 * (unsigned char)esi3->_mint;
			if ( v27 < 35 - v28 )
			{
				v17 = 15 - (unsigned char)esi3->_mint + random(106, 10);
				v18 = v24;
				goto LABEL_11;
			}
		}
		v29 = esi3->_mgoalvar1;
		v30 = midir + pattern[v29];
		if ( v30 >= 0 )
		{
			v31 = v30 - 8;
			if ( v30 < 8 )
				v31 = midir + pattern[v29];
		}
		else
		{
			v31 = v30 + 8;
		}
		esi3->_mgoalvar1 = v29 + 1;
		if ( v29 + 1 > 5 )
			esi3->_mgoalvar1 = 0;
		v32 = esi3->_mgoalvar2;
		v33 = v31 - v32;
		if ( v31 - v32 >= 0 )
		{
			if ( v33 >= 8 )
				v33 -= 8;
		}
		else
		{
			v33 += 8;
		}
		if ( v33 <= 0 )
		{
		LABEL_47:
			if ( !M_DumbWalk(v24, esi3->_mgoalvar2) )
				M_CallWalk2(v24, esi3->_mdir);
			goto LABEL_49;
		}
		if ( v33 >= 4 )
		{
			if ( v33 == 4 )
			{
				esi3->_mgoalvar2 = v31;
				goto LABEL_47;
			}
			v34 = v32 - 1;
			if ( v32 - 1 < 0 )
			{
				v35 = v32 + 7;
				goto LABEL_46;
			}
			if ( v34 >= 8 )
			{
				v35 = v32 - 9;
				goto LABEL_46;
			}
		}
		else
		{
			v34 = v32 + 1;
			if ( v32 + 1 < 0 )
			{
				v35 = v32 + 9;
			LABEL_46:
				esi3->_mgoalvar2 = v35;
				goto LABEL_47;
			}
			if ( v34 >= 8 )
			{
				v35 = v32 - 7;
				goto LABEL_46;
			}
		}
		v35 = v34;
		goto LABEL_46;
	}
}

void __fastcall MAI_Bat(int i)
{
	int esi1; // esi
	MonsterStruct *esi3; // esi
	int v3; // ecx
	int v4; // edx
	int v5; // edi
	int v6; // ebx
	int v7; // eax
	int v10; // edx
	bool v11; // eax
	int v12; // ecx
	CMonster *v14; // eax
	int v15; // edi
	int v16; // eax
	signed int v17; // ecx
	int v18; // eax
	int micaster; // [esp+Ch] [ebp-18h]
	int v1; // [esp+10h] [ebp-14h]
	int v2; // [esp+14h] [ebp-10h]
	int v22; // [esp+18h] [ebp-Ch]
	int midir; // [esp+1Ch] [ebp-8h]
	int arglist; // [esp+20h] [ebp-4h]

	esi1 = i;
	arglist = i;
	if ( (unsigned int)i >= MAXMONSTERS )
		TermMsg("MAI_Bat: Invalid monster %d", i);
	esi3 = &monster[esi1];
	micaster = esi3->_menemy;
	if ( esi3->_mmode == MM_STAND && esi3->_msquelch )
	{
		v3 = esi3->_mx;
		v4 = esi3->_my;
		v5 = v3 - (unsigned char)esi3->_menemyx;
		v6 = v4 - (unsigned char)esi3->_menemyy;
		v7 = GetDirection(v3, v4, esi3->_lastx, esi3->_lasty);
		midir = v7;
		esi3->_mdir = v7;
		v22 = random(107, 100);
		if ( _LOBYTE(esi3->_mgoal) == 2 )
		{
			if ( esi3->_mgoalvar1 )
			{
				if ( random(108, 2) )
					v10 = left[midir];
				else
					v10 = right[midir];
				M_CallWalk(arglist, v10);
				_LOBYTE(esi3->_mgoal) = 1;
			}
			else
			{
				M_CallWalk(arglist, opposite[midir]);
				++esi3->_mgoalvar1;
			}
		}
		else
		{
			v1 = (unsigned char)esi3->_menemyx;
			v2 = (unsigned char)esi3->_menemyy;
			if ( esi3->MType->mtype == MT_GLOOM
				&& (abs(v5) >= 5 || abs(v6) >= 5)
				&& v22 < 4 * (unsigned char)esi3->_mint + 33
				&& (v11 = LineClearF1(
					PosOkMonst,
					arglist,
					esi3->_mx,
					esi3->_my,
					v1,
					v2),
					v11) )
			{
				if ( AddMissile(esi3->_mx, esi3->_my, v1, v2, midir, 20, micaster, arglist, 0, 0) != -1 )
				{
					v12 = esi3->_my + 112 * esi3->_mx;
					esi3->_mmode = 14;
					dMonster[0][v12] = -1 - arglist;
				}
			}
			else if ( abs(v5) >= 2 || abs(v6) >= 2 )
			{
				v17 = esi3->_mVar2;
				if ( v17 > 20 && v22 < (unsigned char)esi3->_mint + 13
					|| ((v18 = esi3->_mVar1, v18 == 1) || v18 == 2 || v18 == 3)
					&& !v17
					&& v22 < (unsigned char)esi3->_mint + 63 )
				{
					M_CallWalk(arglist, midir);
				}
			}
			else if ( v22 < 4 * (unsigned char)esi3->_mint + 8 )
			{
				M_StartAttack(arglist);
				v14 = esi3->MType;
				esi3->_mgoalvar1 = 0;
				_LOBYTE(esi3->_mgoal) = 2;
				if ( v14->mtype == 41 )
				{
					v15 = (unsigned char)esi3->_menemyx;
					v16 = random(109, 10);
					AddMissile(v15, (unsigned char)esi3->_menemyy, v15 + 1, 0, -1, 8, 1, arglist, v16 + 1, 0);
				}
			}
			if ( esi3->_mmode == MM_STAND )
<<<<<<< HEAD
				esi3->_mAFNum = (int)esi3->MType->Anims[0].Frames[midir];
=======
				esi3->_mAnimData = esi3->MType->Anims[0].Frames[midir];
>>>>>>> d49bdeaa
		}
	}
}

void __fastcall MAI_SkelBow(int i)
{
	int v1; // esi
	MonsterStruct *v2; // esi
	int v3; // edi
	int v4; // ebx
	int v5; // eax
	int v7; // eax
	//int v8; // ST04_4
	int v9; // ecx
	int v10; // eax
	//int v11; // ST04_4
	int v12; // eax
	//int v13; // eax
	int v14; // edi
	int v15; // ebx
	//int v16; // eax
	int v17; // [esp+4h] [ebp-10h]
	bool v18; // [esp+8h] [ebp-Ch]
	int v19; // [esp+Ch] [ebp-8h]
	int arglist; // [esp+10h] [ebp-4h]

	v18 = 0;
	v1 = i;
	arglist = i;
	if ( (unsigned int)i >= MAXMONSTERS )
		TermMsg("MAI_SkelBow: Invalid monster %d", i);
	v2 = &monster[v1];
	if ( v2->_mmode == MM_STAND && v2->_msquelch )
	{
		v3 = v2->_mx - (unsigned char)v2->_menemyx;
		v4 = v2->_my - (unsigned char)v2->_menemyy;
		v5 = M_GetDir(arglist);
		v17 = v5;
		v2->_mdir = v5;
		v19 = random(110, 100);
		v7 = abs(v3);
		//v9 = v8;
		if ( v7 < 4 )
		{
			v10 = abs(v4);
			//v9 = v11;
			if ( v10 < 4 )
			{
				if ( (v9 = v2->_mVar2, v9 > 20) && v19 < 2 * (unsigned char)v2->_mint + 13
					|| ((v12 = v2->_mVar1, v12 == 1) || v12 == 2 || v12 == 3)
					&& !v9
					&& v19 < 2 * (unsigned char)v2->_mint + 63 )
				{
					//_LOBYTE(v13) = M_DumbWalk(arglist, opposite[v17]);
					v18 = M_DumbWalk(arglist, opposite[v17]);
				}
			}
		}
		v14 = (unsigned char)v2->_menemyx;
		v15 = (unsigned char)v2->_menemyy;
		if ( !v18 )
		{
			if ( random(110, 100) < 2 * (unsigned char)v2->_mint + 3 )
			{
				//_LOBYTE(v16) = LineClear(v2->_mx, v2->_my, v14, v15);
				if ( LineClear(v2->_mx, v2->_my, v14, v15) )
					M_StartRAttack(arglist, 0, 4);
			}
		}
		if ( v2->_mmode == MM_STAND )
<<<<<<< HEAD
			v2->_mAFNum = (int)v2->MType->Anims[0].Frames[v17];
=======
			v2->_mAnimData = v2->MType->Anims[0].Frames[v17];
>>>>>>> d49bdeaa
	}
}

void __fastcall MAI_Fat(int i)
{
	int v1; // esi
	MonsterStruct *v2; // esi
	int v3; // edi
	int v4; // ebx
	int v5; // eax
	int v7; // eax
	signed int v8; // ecx
	int v9; // eax
	int md; // [esp+4h] [ebp-Ch]
	int arglist; // [esp+8h] [ebp-8h]
	int v12; // [esp+Ch] [ebp-4h]

	v1 = i;
	arglist = i;
	if ( (unsigned int)i >= MAXMONSTERS )
		TermMsg("MAI_Fat: Invalid monster %d", i);
	v2 = &monster[v1];
	if ( v2->_mmode == MM_STAND && v2->_msquelch )
	{
		v3 = v2->_mx - (unsigned char)v2->_menemyx;
		v4 = v2->_my - (unsigned char)v2->_menemyy;
		v5 = M_GetDir(arglist);
		md = v5;
		v2->_mdir = v5;
		v12 = random(111, 100);
		if ( abs(v3) >= 2 || abs(v4) >= 2 )
		{
			v8 = v2->_mVar2;
			if ( v8 > 20 && v12 < 4 * (unsigned char)v2->_mint + 20
				|| ((v9 = v2->_mVar1, v9 == 1) || v9 == 2 || v9 == 3) && !v8 && v12 < 4 * (unsigned char)v2->_mint + 70 )
			{
				M_CallWalk(arglist, md);
			}
		}
		else
		{
			v7 = (unsigned char)v2->_mint;
			if ( v12 >= 4 * v7 + 15 )
			{
				if ( v12 < 4 * v7 + 20 )
					M_StartSpAttack(arglist);
			}
			else
			{
				M_StartAttack(arglist);
			}
		}
		if ( v2->_mmode == MM_STAND )
<<<<<<< HEAD
			v2->_mAFNum = (int)v2->MType->Anims[0].Frames[md];
=======
			v2->_mAnimData = v2->MType->Anims[0].Frames[md];
>>>>>>> d49bdeaa
	}
}

void __fastcall MAI_Sneak(int i)
{
	int v1; // edi
	MonsterStruct *v2; // esi
	int v3; // ebx
	int v4; // ebx
	int v6; // edi
	int v7; // eax
	//int v8; // ST04_4
	int v9; // eax
	//int v10; // ST04_4
	int v11; // eax
	int v12; // edi
	signed int v13; // ecx
	int v14; // eax
	int v15; // [esp+Ch] [ebp-10h]
	int arglist; // [esp+10h] [ebp-Ch]
	int v17; // [esp+14h] [ebp-8h]
	int md; // [esp+18h] [ebp-4h]

	v1 = i;
	arglist = i;
	if ( (unsigned int)i >= MAXMONSTERS )
		TermMsg("MAI_Sneak: Invalid monster %d", i);
	v2 = &monster[v1];
	if ( v2->_mmode == MM_STAND )
	{
		v3 = v2->_my;
		if ( dTransVal[v2->_mx][v3] != lightmax )
		{
			v17 = v2->_mx - (unsigned char)v2->_menemyx;
			v4 = v3 - (unsigned char)v2->_menemyy;
			md = M_GetDir(v1);
			v6 = 5 - (unsigned char)v2->_mint;
			if ( v2->_mVar1 == 5 )
			{
				v2->_mgoalvar1 = 0;
				_LOBYTE(v2->_mgoal) = 2;
			}
			else
			{
				v7 = abs(v17);
				//v5 = v8;
				if ( v7 >= v6 + 3 || (v9 = abs(v4), v9 >= v6 + 3) || v2->_mgoalvar1 > 8 ) /* v5 = v10,  */
				{
					v2->_mgoalvar1 = 0;
					_LOBYTE(v2->_mgoal) = 1;
				}
			}
			if ( _LOBYTE(v2->_mgoal) == 2 )
			{
				if ( v2->_mFlags & 0x10 )
					md = GetDirection(v2->_mx, v2->_my, plr[v2->_menemy]._pownerx, plr[v2->_menemy]._pownery);
				md = opposite[md];
				if ( v2->MType->mtype == MT_UNSEEN )
				{
					if ( random(112, 2) )
						v11 = left[md];
					else
						v11 = right[md];
					md = v11;
				}
			}
			v2->_mdir = md;
			v15 = random(112, 100);
			if ( abs(v17) < v6 && abs(v4) < v6 && v2->_mFlags & 1 )
			{
				M_StartFadein(arglist, md, 0);
			}
			else
			{
				v12 = v6 + 1;
				if ( abs(v17) < v12 && abs(v4) < v12 || v2->_mFlags & 1 )
				{
					if ( _LOBYTE(v2->_mgoal) == 2
						|| (abs(v17) >= 2 || abs(v4) >= 2)
						&& ((v13 = v2->_mVar2, v13 > 20) && v15 < 4 * (unsigned char)v2->_mint + 14
							|| ((v14 = v2->_mVar1, v14 == 1) || v14 == 2 || v14 == 3)
							&& !v13
							&& v15 < 4 * (unsigned char)v2->_mint + 64) )
					{
						++v2->_mgoalvar1;
						M_CallWalk(arglist, md);
					}
				}
				else
				{
					M_StartFadeout(arglist, md, 1u);
				}
			}
			if ( v2->_mmode == MM_STAND )
			{
				if ( abs(v17) >= 2 || abs(v4) >= 2 || v15 >= 4 * (unsigned char)v2->_mint + 10 )
<<<<<<< HEAD
					v2->_mAFNum = (int)v2->MType->Anims[0].Frames[md];
=======
					v2->_mAnimData = v2->MType->Anims[0].Frames[md];
>>>>>>> d49bdeaa
				else
					M_StartAttack(arglist);
			}
		}
	}
}
// 642A14: using guessed type char lightmax;

void __fastcall MAI_Fireman(int i)
{
	int esi1; // esi
	int esi3; // esi
	int v3; // ecx
	int v4; // eax
	int v5; // ebx
	int v6; // edi
	int v7; // edx
	char v9; // al
	//int v10; // eax
	//int v11; // eax
	int v13; // eax
	//int v14; // eax
	int v15; // edx
	//int v16; // eax
	int v17; // eax
	int micaster; // [esp+Ch] [ebp-14h]
	int v1; // [esp+10h] [ebp-10h]
	int v2; // [esp+14h] [ebp-Ch]
	int midir; // [esp+18h] [ebp-8h]
	int arglist; // [esp+1Ch] [ebp-4h]

	esi1 = i;
	arglist = i;
	if ( (unsigned int)i >= MAXMONSTERS )
		TermMsg("MAI_Fireman: Invalid monster %d", i);
	esi3 = esi1;
	if ( monster[esi3]._mmode || !monster[esi3]._msquelch )
		return;
	v3 = (unsigned char)monster[esi3]._menemyy;
	micaster = monster[esi3]._menemy;
	v4 = (unsigned char)monster[esi3]._menemyx;
	v2 = v3;
	v5 = monster[esi3]._my - v3;
	v1 = v4;
	v6 = monster[esi3]._mx - v4;
	v7 = M_GetDir(arglist);
	v9 = monster[esi3]._mgoal;
	midir = v7;
	switch ( v9 )
	{
	case 1:
		//_LOBYTE(v10) = LineClear(monster[esi3]._mx, monster[esi3]._my, v1, v2);
		if ( !LineClear(monster[esi3]._mx, monster[esi3]._my, v1, v2)
			|| AddMissile(monster[esi3]._mx, monster[esi3]._my, v1, v2, midir, 50, micaster, arglist, 0, 0) == -1 )
		{
			break;
		}
		monster[esi3]._mgoalvar1 = 0;
		monster[esi3]._mmode = MM_CHARGE;
		goto LABEL_18;
	case 5:
		if ( monster[esi3]._mgoalvar1 == 3 )
		{
			_LOBYTE(monster[esi3]._mgoal) = 1;
			M_StartFadeout(arglist, v7, 1u);
		}
		else
		{
			//_LOBYTE(v11) = LineClear(monster[esi3]._mx, monster[esi3]._my, v1, v2);
			if ( LineClear(monster[esi3]._mx, monster[esi3]._my, v1, v2) )
			{
				M_StartRAttack(arglist, 51, 4);
			}
			else
			{
				//_LOBYTE(v11) = LineClear(monster[esi3]._mx, monster[esi3]._my, v1, v2);
				if ( LineClear(monster[esi3]._mx, monster[esi3]._my, v1, v2) )
				{
					M_StartRAttack(arglist, 51, 4);
				}
				else
				{
					v13 = random(112, 10);
					M_StartDelay(arglist, v13 + 5);
				}
				++monster[esi3]._mgoalvar1;
			}
			++monster[esi3]._mgoalvar1;
		}
		break;
	case 2:
		M_StartFadein(arglist, v7, 0);
	LABEL_18:
		_LOBYTE(monster[esi3]._mgoal) = 5;
		break;
	}
	monster[esi3]._mdir = midir;
	random(112, 100);
	if ( monster[esi3]._mmode )
		return;
	if ( abs(v6) < 2 && abs(v5) < 2 && _LOBYTE(monster[esi3]._mgoal) == 1 )
	{
		M_TryH2HHit(
			arglist,
			monster[esi3]._menemy,
			(unsigned char)monster[esi3].mHit,
			(unsigned char)monster[esi3].mMinDamage,
			(unsigned char)monster[esi3].mMaxDamage);
		_LOBYTE(monster[esi3]._mgoal) = 2;
		//_LOBYTE(v14) = M_CallWalk(arglist, opposite[midir]);
		if ( M_CallWalk(arglist, opposite[midir]) )
			return;
		v15 = midir;
		goto LABEL_29;
	}
	//_LOBYTE(v16) = M_CallWalk(arglist, midir);
	if ( !M_CallWalk(arglist, midir) )
	{
		v17 = _LOBYTE(monster[esi3]._mgoal);
		if ( (_BYTE)v17 == 1 || (_BYTE)v17 == 2 )
		{
			v15 = midir;
		LABEL_29:
			M_StartFadein(arglist, v15, 0);
			_LOBYTE(monster[esi3]._mgoal) = 5;
			return;
		}
	}
}

void __fastcall MAI_Fallen(int i)
{
	int v1; // edi
	//int v2; // ST04_4
	int v3; // esi
	int v4; // eax
	int v5; // ecx
	int *v6; // eax
	int v7; // edx
	int v8; // edx
	int j; // edi
	int k; // ecx
	int v11; // eax
	int v12; // eax
	char v13; // al
	int v14; // edx
	int v15; // eax
	int v16; // esi

	v1 = i;
	if ( (unsigned int)i >= MAXMONSTERS )
	{
		TermMsg("MAI_Fallen: Invalid monster %d", i);
		//i = v2;
	}
	v3 = v1;
	if ( _LOBYTE(monster[v1]._mgoal) == 5 )
	{
		i = monster[v3]._mgoalvar1;
		if ( i )
			monster[v3]._mgoalvar1 = --i;
		else
			_LOBYTE(monster[v3]._mgoal) = 1;
	}
	if ( monster[v3]._mmode == MM_STAND && monster[v3]._msquelch )
	{
		if ( _LOBYTE(monster[v3]._mgoal) == 2 )
		{
			i = monster[v3]._mgoalvar1;
			monster[v3]._mgoalvar1 = i - 1;
			if ( !i )
			{
				v4 = monster[v3]._mdir;
				_LOBYTE(monster[v3]._mgoal) = 1;
				M_StartStand(v1, opposite[v4]);
			}
		}
		if ( monster[v3]._mAnimFrame != monster[v3]._mAnimLen )
		{
			v13 = monster[v3]._mgoal;
			if ( v13 == 2 )
			{
				v14 = monster[v3]._mdir;
			}
			else
			{
				if ( v13 != 5 )
				{
					MAI_SkelSd(v1);
					return;
				}
				v15 = monster[v3]._mx - (unsigned char)monster[v3]._menemyx;
				v16 = monster[v3]._my - (unsigned char)monster[v3]._menemyy;
				if ( abs(v15) < 2 && abs(v16) < 2 )
				{
					M_StartAttack(v1);
					return;
				}
				v14 = M_GetDir(v1);
			}
			M_CallWalk(v1, v14);
			return;
		}
		if ( !random(113, 4) )
		{
			if ( !(monster[v3]._mFlags & 8) )
			{
				M_StartSpStand(v1, monster[v3]._mdir);
				v5 = 2 * (unsigned char)monster[v3]._mint + 2;
				v6 = &monster[v3]._mhitpoints;
				v7 = monster[v3]._mhitpoints;
				if ( monster[v3]._mmaxhp - v5 < v7 )
					*v6 = monster[v3]._mmaxhp;
				else
					*v6 = v5 + v7;
			}
			v8 = 2 * (unsigned char)monster[v3]._mint + 4;
			for ( j = -v8; j <= v8; ++j )
			{
				for ( k = -v8; k <= v8; ++k )
				{
					if ( j >= 0 && j < 112 && k >= 0 && k < 112 )
					{
						v11 = dMonster[0][j + monster[v3]._my + 112 * (k + monster[v3]._mx)];
						if ( v11 > 0 )
						{
							v12 = v11 - 1;
							if ( monster[v12]._mAi == AI_FALLEN )
							{
								_LOBYTE(monster[v12]._mgoal) = 5;
								monster[v12]._mgoalvar1 = 30 * (unsigned char)monster[v3]._mint + 105;
							}
						}
					}
				}
			}
		}
	}
}

void __fastcall MAI_Cleaver(int i)
{
	int v1; // esi
	MonsterStruct *v2; // esi
	int v3; // ecx
	int v4; // edx
	int v5; // edi
	int v6; // ebp
	int v7; // ebx
	int arglist; // [esp+8h] [ebp-4h]

	v1 = i;
	arglist = i;
	if ( (unsigned int)i >= MAXMONSTERS )
		TermMsg("MAI_Cleaver: Invalid monster %d", i);
	v2 = &monster[v1];
	if ( v2->_mmode == MM_STAND && v2->_msquelch )
	{
		v3 = v2->_mx;
		v4 = v2->_my;
		v5 = v3 - (unsigned char)v2->_menemyx;
		v6 = v4 - (unsigned char)v2->_menemyy;
		v7 = GetDirection(v3, v4, v2->_lastx, v2->_lasty);
		v2->_mdir = v7;
		if ( abs(v5) >= 2 || abs(v6) >= 2 )
			M_CallWalk(arglist, v7);
		else
			M_StartAttack(arglist);
		if ( v2->_mmode == MM_STAND )
<<<<<<< HEAD
			v2->_mAFNum = (int)v2->MType->Anims[0].Frames[v7];
=======
			v2->_mAnimData = v2->MType->Anims[0].Frames[v7];
>>>>>>> d49bdeaa
	}
}

void __fastcall MAI_Round(int i, unsigned char special)
{
	int v2; // esi
	MonsterStruct *v3; // esi
	int v4; // edx
	int v5; // ecx
	int v6; // edi
	int v7; // ebx
	int v9; // eax
	//int v10; // ST04_4
	int v12; // eax
	//int v13; // ST04_4
	int v15; // edi
	int v16; // eax
	int v17; // ecx
	bool v18; // eax
	//int v19; // eax
	int v21; // eax
	int v22; // eax
	//int v23; // ST04_4
	signed int v25; // ecx
	int v26; // eax
	int v27; // [esp+4h] [ebp-18h]
	int v28; // [esp+8h] [ebp-14h]
	char *v29; // [esp+8h] [ebp-14h]
	int v30; // [esp+Ch] [ebp-10h]
	int md; // [esp+10h] [ebp-Ch]
	int v32; // [esp+14h] [ebp-8h]
	int arglist; // [esp+18h] [ebp-4h]

	v2 = i;
	v27 = special;
	arglist = i;
	if ( (unsigned int)i >= MAXMONSTERS )
		TermMsg("MAI_Round: Invalid monster %d", i);
	v3 = &monster[v2];
	if ( v3->_mmode == MM_STAND && v3->_msquelch )
	{
		v4 = v3->_my;
		v5 = v3->_mx;
		v28 = (unsigned char)v3->_menemyy;
		v6 = (unsigned char)v3->_menemyx;
		v7 = v5 - v6;
		v32 = v4 - v28;
		md = GetDirection(v5, v4, v3->_lastx, v3->_lasty);
		if ( v3->_msquelch < 0xFFu ) /* check sign */
			MonstCheckDoors(arglist);
		v30 = random(114, 100);
		if ( (abs(v7) >= 2 || abs(v32) >= 2) && v3->_msquelch == -1 )
		{
			v29 = &dung_map[v6][v28];
			if ( dung_map[v3->_mx][v3->_my] == *v29 )
			{
				if ( _LOBYTE(v3->_mgoal) != 4 )
				{
					v9 = abs(v7);
					//v11 = v10;
					if ( v9 < 4 )
					{
						v12 = abs(v32);
						//v11 = v13;
						if ( v12 < 4 )
							goto LABEL_26;
					}
					if ( random(115, 4) )
						goto LABEL_26;
					if ( _LOBYTE(v3->_mgoal) != 4 )
					{
						v3->_mgoalvar1 = 0;
						v3->_mgoalvar2 = random(116, 2);
					}
				}
				_LOBYTE(v3->_mgoal) = 4;
				v15 = abs(v32);
				if ( abs(v7) <= v15 )
					v16 = abs(v32);
				else
					v16 = abs(v7);
				v17 = v3->_mgoalvar1;
				v3->_mgoalvar1 = v17 + 1;
				if ( v17 < 2 * v16 || (v18 = DirOK(arglist, md), !v18) )
				{
					if ( dung_map[v3->_mx][v3->_my] == *v29 )
					{
						//_LOBYTE(v19) = M_RoundWalk(arglist, md, &v3->_mgoalvar2);
						if ( !M_RoundWalk(arglist, md, &v3->_mgoalvar2) )
						{
							v21 = random(125, 10);
							M_StartDelay(arglist, v21 + 10);
						}
						goto LABEL_26;
					}
				}
			}
		}
		_LOBYTE(v3->_mgoal) = 1;
	LABEL_26:
		if ( _LOBYTE(v3->_mgoal) == 1 )
		{
			if ( abs(v7) >= 2 || (v22 = abs(v32), v22 >= 2) ) /* v24 = v23,  */
			{
				v25 = v3->_mVar2;
				if ( v25 > 20 && v30 < 2 * (unsigned char)v3->_mint + 28
					|| ((v26 = v3->_mVar1, v26 == 1) || v26 == 2 || v26 == 3)
					&& !v25
					&& v30 < 2 * (unsigned char)v3->_mint + 78 )
				{
					M_CallWalk(arglist, md);
				}
			}
			else if ( v30 < 2 * (unsigned char)v3->_mint + 23 )
			{
				v3->_mdir = md;
				if ( v27 && v3->_mhitpoints < v3->_mmaxhp >> 1 && random(117, 2) )
					M_StartSpAttack(arglist);
				else
					M_StartAttack(arglist);
			}
		}
		if ( v3->_mmode == MM_STAND )
<<<<<<< HEAD
			v3->_mAFNum = (int)v3->MType->Anims[0].Frames[md];
=======
			v3->_mAnimData = v3->MType->Anims[0].Frames[md];
>>>>>>> d49bdeaa
	}
}

void __fastcall MAI_GoatMc(int i)
{
	MAI_Round(i, 1u);
}

void __fastcall MAI_Ranged(int i, int missile_type, unsigned char special)
{
	int v3; // edi
	int v4; // esi
	char v5; // al
	int v6; // eax
	int v7; // ecx
	int v8; // ebx
	int v9; // edi
	bool v11; // zf
	int v12; // eax
	int v13; // eax
	//int v14; // ST00_4
	//int v16; // eax
	int x2; // [esp+8h] [ebp-14h]
	int y2; // [esp+Ch] [ebp-10h]
	int missile_typea; // [esp+10h] [ebp-Ch]
	int v20; // [esp+14h] [ebp-8h]
	int arglist; // [esp+18h] [ebp-4h]

	v3 = i;
	missile_typea = missile_type;
	arglist = i;
	if ( (unsigned int)i >= MAXMONSTERS )
		TermMsg("MAI_Ranged: Invalid monster %d", i);
	v4 = v3;
	if ( monster[v3]._mmode == MM_STAND )
	{
		v5 = monster[v4]._msquelch;
		if ( v5 == -1 || monster[v4]._mFlags & 0x10 )
		{
			v7 = (unsigned char)monster[v4]._menemyy;
			y2 = v7;
			v8 = monster[v4]._my - v7;
			x2 = (unsigned char)monster[v4]._menemyx;
			v9 = monster[v4]._mx - x2;
			v20 = M_GetDir(arglist);
			if ( monster[v4]._msquelch < 0xFFu ) /* check sign */
				MonstCheckDoors(arglist);
			v11 = monster[v4]._mVar1 == 10;
			monster[v4]._mdir = v20;
			if ( v11 )
			{
				v12 = random(118, 20);
				M_StartDelay(arglist, v12);
			}
			else if ( abs(v9) < 4 )
			{
				v13 = abs(v8);
				//v15 = v14;
				if ( v13 < 4 )
				{
					if ( random(119, 100) < 10 * ((unsigned char)monster[v4]._mint + 7) )
						M_CallWalk(arglist, opposite[v20]);
				}
			}
			if ( monster[v4]._mmode == MM_STAND )
			{
				//_LOBYTE(v16) = LineClear(monster[v4]._mx, monster[v4]._my, x2, y2);
				if ( LineClear(monster[v4]._mx, monster[v4]._my, x2, y2) )
				{
					if ( special )
						M_StartRSpAttack(arglist, missile_typea, 4);
					else
						M_StartRAttack(arglist, missile_typea, 4);
				}
				else
				{
<<<<<<< HEAD
					monster[v4]._mAFNum = (int)monster[v4].MType->Anims[0].Frames[v20];
=======
					monster[v4]._mAnimData = monster[v4].MType->Anims[0].Frames[v20];
>>>>>>> d49bdeaa
				}
			}
		}
		else if ( v5 )
		{
			v6 = GetDirection(monster[v4]._mx, monster[v4]._my, monster[v4]._lastx, monster[v4]._lasty);
			M_CallWalk(v3, v6);
		}
	}
}

void __fastcall MAI_GoatBow(int i)
{
	MAI_Ranged(i, 0, 0);
}

void __fastcall MAI_Succ(int i)
{
	MAI_Ranged(i, 24, 0);
}

void __fastcall MAI_AcidUniq(int i)
{
	MAI_Ranged(i, 57, 1u);
}

void __fastcall MAI_Scav(int i)
{
	int v1; // edi
	int v2; // esi
	unsigned char *v3; // eax
	int v4; // ecx
	int v5; // ecx
	signed int v6; // ebx
	signed int v7; // edi
	int v8; // edx
	int v9; // eax
	bool v10; // eax
	int v11; // ebx
	int v12; // edi
	signed int v13; // edi
	int v14; // edx
	int v15; // eax
	bool v16; // eax
	int v17; // eax
	int v18; // eax
	int arglist; // [esp+Ch] [ebp-8h]
	BOOL v20; // [esp+10h] [ebp-4h]

	v1 = i;
	arglist = i;
	if ( (unsigned int)i >= MAXMONSTERS )
		TermMsg("MAI_Scav: Invalid monster %d", i);
	v2 = v1;
	v20 = 0;
	if ( monster[v1]._mmode == MM_STAND )
	{
		if ( monster[v2]._mhitpoints < monster[v2]._mmaxhp >> 1 )
		{
			if ( _LOBYTE(monster[v2]._mgoal) == 3 )
				goto LABEL_10;
			if ( monster[v2].leaderflag )
			{
				v3 = &monster[(unsigned char)monster[v2].leader].unpackfilesize;
				--*v3;
				monster[v2].leaderflag = 0;
			}
			_LOBYTE(monster[v2]._mgoal) = 3;
			monster[v2]._mgoalvar3 = 10;
		}
		if ( _LOBYTE(monster[v2]._mgoal) != 3 )
		{
		LABEL_52:
			if ( monster[v2]._mmode == MM_STAND )
				MAI_SkelSd(arglist);
			return;
		}
	LABEL_10:
		v4 = monster[v2]._mgoalvar3;
		if ( v4 )
		{
			monster[v2]._mgoalvar3 = v4 - 1;
			v5 = monster[v2]._my;
			if ( dDead[monster[v2]._mx][v5] )
			{
				M_StartEat(v1);
				if ( !(monster[v2]._mFlags & 8) )
					monster[v2]._mhitpoints += 64;
				if ( monster[v2]._mhitpoints >= (monster[v2]._mmaxhp >> 1) + (monster[v2]._mmaxhp >> 2) )
				{
					_LOBYTE(monster[v2]._mgoal) = 1;
					monster[v2]._mgoalvar1 = 0;
					monster[v2]._mgoalvar2 = 0;
				}
			}
			else
			{
				if ( !monster[v2]._mgoalvar1 )
				{
					v6 = arglist;
					if ( random(120, 2) )
					{
						v7 = -4;
						do
						{
							if ( v20 )
								break;
							v6 = -4;
							do
							{
								if ( v20 )
									break;
								if ( v7 >= 0 && v7 < 112 && v6 >= 0 && v6 < 112 )
								{
									v8 = monster[v2]._mx;
									v9 = monster[v2]._my;
									v20 = dDead[v8 + v6][v9 + v7]
										&& (v10 = LineClearF(
											CheckNoSolid,
											v8,
											v9,
											v8 + v6,
											v9 + v7),
											v10);
								}
								++v6;
							}
							while ( v6 <= 4 );
							++v7;
						}
						while ( v7 <= 4 );
						v11 = v6 - 1;
						v12 = v7 - 1;
					}
					else
					{
						v13 = 4;
						do
						{
							if ( v20 )
								break;
							v6 = 4;
							do
							{
								if ( v20 )
									break;
								if ( v13 >= 0 && v13 < 112 && v6 >= 0 && v6 < 112 )
								{
									v14 = monster[v2]._mx;
									v15 = monster[v2]._my;
									v20 = dDead[v14 + v6][v15 + v13]
										&& (v16 = LineClearF(
											CheckNoSolid,
											v14,
											v15,
											v14 + v6,
											v15 + v13),
											v16);
								}
								--v6;
							}
							while ( v6 >= -4 );
							--v13;
						}
						while ( v13 >= -4 );
						v11 = v6 + 1;
						v12 = v13 + 1;
					}
					if ( v20 )
					{
						monster[v2]._mgoalvar1 = monster[v2]._mx + v11 + 1;
						monster[v2]._mgoalvar2 = monster[v2]._my + v12 + 1;
					}
				}
				v17 = monster[v2]._mgoalvar1;
				if ( v17 )
				{
					v18 = GetDirection(monster[v2]._mx, monster[v2]._my, v17 - 1, monster[v2]._mgoalvar2 - 1);
					monster[v2]._mdir = v18;
					M_CallWalk(arglist, v18);
				}
			}
		}
		goto LABEL_52;
	}
}

void __fastcall MAI_Garg(int i)
{
	int v1; // ebp
	MonsterStruct *v2; // esi
	int v3; // edi
	int v4; // ebx
	char v5; // al
	int v6; // edi
	//int v7; // eax
	int v8; // [esp+10h] [ebp-4h]

	v1 = i;
	if ( (unsigned int)i >= MAXMONSTERS )
		TermMsg("MAI_Garg: Invalid monster %d", i);
	v2 = &monster[v1];
	v3 = v2->_mx - v2->_lastx;
	v4 = v2->_my - v2->_lasty;
	v8 = M_GetDir(v1);
	v5 = v2->_msquelch;
	if ( v5 && v2->_mFlags & 4 )
	{
		M_Enemy(v1);
		v6 = v2->_my - (unsigned char)v2->_menemyy;
		if ( abs(v2->_mx - (unsigned char)v2->_menemyx) < (unsigned char)v2->_mint + 2
			&& abs(v6) < (unsigned char)v2->_mint + 2 )
		{
			v2->_mFlags &= 0xFFFFFFFB;
		}
	}
	else if ( v2->_mmode == MM_STAND && v5 )
	{
		if ( v2->_mhitpoints < v2->_mmaxhp >> 1 && !(v2->_mFlags & 8) )
			_LOBYTE(v2->_mgoal) = 2;
		if ( _LOBYTE(v2->_mgoal) == 2 )
		{
			if ( abs(v3) >= (unsigned char)v2->_mint + 2 || abs(v4) >= (unsigned char)v2->_mint + 2 )
			{
				_LOBYTE(v2->_mgoal) = 1;
				M_StartHeal(v1);
			}
			else
			{
				//_LOBYTE(v7) = M_CallWalk(v1, opposite[v8]);
				if ( !M_CallWalk(v1, opposite[v8]) )
					_LOBYTE(v2->_mgoal) = 1;
			}
		}
		MAI_Round(v1, 0);
	}
}

void __fastcall MAI_RoundRanged(int i, int missile_type, unsigned char checkdoors, int dam, int lessmissiles)
{
	int v5; // esi
	MonsterStruct *v6; // esi
	int v7; // edx
	int v8; // ebx
	int v9; // edi
	int v11; // eax
	//int v12; // ST04_4
	int v13; // ecx
	int v14; // eax
	//int v15; // ST04_4
	int v16; // eax
	//int v17; // ST04_4
	int v18; // ecx
	int v19; // ebx
	int v20; // eax
	int v21; // ecx
	bool v22; // eax
	bool v23; // eax
	bool v24; // eax
	int v25; // eax
	//int v26; // ST04_4
	int v27; // eax
	//int v28; // ST04_4
	int v29; // eax
	int v30; // edx
	int v31; // eax
	int missile_typea; // [esp+4h] [ebp-18h]
	int v33; // [esp+8h] [ebp-14h]
	int x2; // [esp+Ch] [ebp-10h]
	int md; // [esp+10h] [ebp-Ch]
	int y2; // [esp+14h] [ebp-8h]
	int arglist; // [esp+18h] [ebp-4h]
	int checkdoorsa; // [esp+24h] [ebp+8h]

	v5 = i;
	missile_typea = missile_type;
	arglist = i;
	if ( (unsigned int)i >= MAXMONSTERS )
		TermMsg("MAI_RoundRanged: Invalid monster %d", i);
	v6 = &monster[v5];
	if ( v6->_mmode == MM_STAND && v6->_msquelch )
	{
		v7 = v6->_my;
		y2 = (unsigned char)v6->_menemyy;
		v8 = v7 - y2;
		x2 = (unsigned char)v6->_menemyx;
		v9 = v6->_mx - x2;
		v33 = v7 - y2;
		md = GetDirection(v6->_mx, v7, v6->_lastx, v6->_lasty);
		if ( checkdoors && v6->_msquelch < 0xFFu ) /* check sign */
			MonstCheckDoors(arglist);
		checkdoorsa = random(121, 10000);
		v11 = abs(v9);
		//v13 = v12;
		if ( v11 < 2 )
		{
			v14 = abs(v8);
			//v13 = v15;
			if ( v14 < 2 )
				goto LABEL_50;
		}
		if ( v6->_msquelch != -1 )
			goto LABEL_50;
		//v13 = y2;
		if ( dung_map[v6->_mx][v6->_my] != dung_map[x2][y2] )
			goto LABEL_50;
		if ( _LOBYTE(v6->_mgoal) != 4 )
		{
			if ( abs(v9) < 3 )
			{
				v16 = abs(v8);
				//v13 = v17;
				if ( v16 < 3 )
					goto LABEL_28;
			}
			v18 = lessmissiles;
			if ( random(122, 4 << lessmissiles) )
				goto LABEL_28;
			if ( _LOBYTE(v6->_mgoal) != 4 )
			{
				v6->_mgoalvar1 = 0;
				v6->_mgoalvar2 = random(123, 2);
			}
		}
		_LOBYTE(v6->_mgoal) = 4;
		v19 = abs(v8);
		if ( abs(v9) <= v19 )
		{
			v8 = v33;
			v20 = abs(v33);
		}
		else
		{
			v20 = abs(v9);
			v8 = v33;
		}
		v21 = v6->_mgoalvar1;
		v6->_mgoalvar1 = v21 + 1;
		if ( v21 >= 2 * v20 && (v22 = DirOK(arglist, md), v22) )
		{
		LABEL_50:
			_LOBYTE(v6->_mgoal) = 1;
		}
		else if ( checkdoorsa < 500 * ((unsigned char)v6->_mint + 1) >> lessmissiles
			&& (v23 = LineClear(v6->_mx, v6->_my, x2, y2), v23) )
		{
			M_StartRSpAttack(arglist, missile_typea, dam);
		}
		else
		{
			M_RoundWalk(arglist, md, &v6->_mgoalvar2);
		}
	LABEL_28:
		if ( _LOBYTE(v6->_mgoal) == 1 )
		{
			if ( ((abs(v9) >= 3 || abs(v8) >= 3) && checkdoorsa < 500 * ((unsigned char)v6->_mint + 2) >> lessmissiles
				|| checkdoorsa < 500 * ((unsigned char)v6->_mint + 1) >> lessmissiles)
				&& (v24 = LineClear(v6->_mx, v6->_my, x2, y2), v24) )
			{
				M_StartRSpAttack(arglist, missile_typea, dam);
			}
			else
			{
				v25 = abs(v9);
				//v13 = v26;
				if ( v25 >= 2 || (v27 = abs(v8), v27 >= 2) ) /* v13 = v28,  */
				{
					v29 = random(124, 100);
					v30 = (unsigned char)v6->_mint;
					if ( v29 < 1000 * (v30 + 5)
						|| ((v13 = v6->_mVar1, v13 == 1) || v13 == 2 || v13 == 3) && !v6->_mVar2 && v29 < 1000 * (v30 + 8) )
					{
						M_CallWalk(arglist, md);
					}
				}
				else if ( checkdoorsa < 1000 * ((unsigned char)v6->_mint + 6) )
				{
					v6->_mdir = md;
					M_StartAttack(arglist);
				}
			}
		}
		if ( v6->_mmode == MM_STAND )
		{
			v31 = random(125, 10);
			M_StartDelay(arglist, v31 + 5);
		}
	}
}

void __fastcall MAI_Magma(int i)
{
	MAI_RoundRanged(i, 21, 1u, 4, 0);
}

void __fastcall MAI_Storm(int i)
{
	MAI_RoundRanged(i, 22, 1u, 4, 0);
}

void __fastcall MAI_Acid(int i)
{
	MAI_RoundRanged(i, 57, 0, 4, 1);
}

void __fastcall MAI_Diablo(int i)
{
	MAI_RoundRanged(i, 67, 0, 40, 0);
}

void __fastcall MAI_RR2(int i, int mistype, int dam)
{
	int v3; // ebx
	MonsterStruct *v4; // esi
	int v5; // edi
	int v6; // edx
	int v7; // ebx
	int v8; // edi
	int v10; // eax
	//int v11; // ST04_4
	int v12; // ecx
	int v13; // eax
	//int v14; // ST04_4
	int v15; // eax
	//int v16; // ST04_4
	int v17; // eax
	//int v18; // ST04_4
	int v19; // ebx
	int v20; // eax
	bool v21; // eax
	bool v22; // eax
	int v23; // ecx
	int v24; // eax
	//int v25; // ST04_4
	int v27; // eax
	//int v28; // ST04_4
	int v29; // eax
	int v30; // eax
	int v31; // eax
	int v32; // edx
	int v33; // eax
	int missile_type; // [esp+Ch] [ebp-1Ch]
	int x2; // [esp+10h] [ebp-18h]
	int v36; // [esp+14h] [ebp-14h]
	int y2; // [esp+18h] [ebp-10h]
	int v38; // [esp+1Ch] [ebp-Ch]
	int md; // [esp+20h] [ebp-8h]
	int arglist; // [esp+24h] [ebp-4h]

	v3 = i;
	missile_type = mistype;
	arglist = i;
	if ( (unsigned int)i >= MAXMONSTERS )
		TermMsg("MAI_RR2: Invalid monster %d", i);
	v4 = &monster[v3];
	v5 = v4->_my - (unsigned char)v4->_menemyy;
	if ( abs(v4->_mx - (unsigned char)v4->_menemyx) >= 5 || abs(v5) >= 5 )
	{
		MAI_SkelSd(v3);
		return;
	}
	if ( v4->_mmode == MM_STAND && v4->_msquelch )
	{
		v6 = v4->_my;
		y2 = (unsigned char)v4->_menemyy;
		v7 = v6 - y2;
		x2 = (unsigned char)v4->_menemyx;
		v8 = v4->_mx - x2;
		v36 = v6 - y2;
		md = GetDirection(v4->_mx, v6, v4->_lastx, v4->_lasty);
		if ( v4->_msquelch < 0xFFu ) /* check sign */
			MonstCheckDoors(arglist);
		v38 = random(121, 100);
		v10 = abs(v8);
		//v12 = v11;
		if ( v10 >= 2 || (v13 = abs(v7), v13 >= 2) ) /* v12 = v14,  */
		{
			if ( v4->_msquelch == -1 )
			{
				//v12 = y2;
				if ( dung_map[v4->_mx][v4->_my] == dung_map[x2][y2] )
				{
					if ( _LOBYTE(v4->_mgoal) != 4 )
					{
						v15 = abs(v8);
						//v12 = v16;
						if ( v15 < 3 )
						{
							v17 = abs(v7);
							//v12 = v18;
							if ( v17 < 3 )
								goto LABEL_26;
						}
						if ( _LOBYTE(v4->_mgoal) != 4 )
						{
							v4->_mgoalvar1 = 0;
							v4->_mgoalvar2 = random(123, 2);
						}
					}
					_LOBYTE(v4->_mgoal) = 4;
					v4->_mgoalvar3 = 4;
					v19 = abs(v7);
					if ( abs(v8) <= v19 )
					{
						v7 = v36;
						v20 = abs(v36);
					}
					else
					{
						v20 = abs(v8);
						v7 = v36;
					}
					v12 = v4->_mgoalvar1;
					v4->_mgoalvar1 = v12 + 1;
					if ( v12 < 2 * v20 || (v21 = DirOK(arglist, md), !v21) )
					{
						if ( v38 < 5 * ((unsigned char)v4->_mint + 16) )
							M_RoundWalk(arglist, md, &v4->_mgoalvar2);
					LABEL_26:
						if ( _LOBYTE(v4->_mgoal) != 1 )
							goto LABEL_48;
						if ( ((abs(v8) >= 3 || abs(v7) >= 3) && v38 < 5 * ((unsigned char)v4->_mint + 2)
							|| v38 < 5 * ((unsigned char)v4->_mint + 1)
							|| v4->_mgoalvar3 == 4)
							&& (v22 = LineClear(v4->_mx, v4->_my, x2, y2), v22) )
						{
							v23 = arglist;
						}
						else
						{
							v24 = abs(v8);
							//v26 = v25;
							if ( v24 >= 2 || (v27 = abs(v7), v27 >= 2) ) /* v26 = v28,  */
							{
								v31 = random(124, 100);
								v12 = (unsigned char)v4->_mint;
								if ( v31 < 2 * (5 * v12 + 25)
									|| ((v32 = v4->_mVar1, v32 == 1) || v32 == 2 || v32 == 3)
									&& !v4->_mVar2
									&& (v12 = 2 * (5 * v12 + 40), v31 < v12) )
								{
									M_CallWalk(arglist, md);
								}
								goto LABEL_47;
							}
							v29 = random(124, 100);
							v12 = 10 * ((unsigned char)v4->_mint + 4);
							if ( v29 >= v12 )
							{
							LABEL_47:
								v4->_mgoalvar3 = 1;
							LABEL_48:
								if ( v4->_mmode == MM_STAND )
								{
									v33 = random(125, 10);
									M_StartDelay(arglist, v33 + 5);
								}
								return;
							}
							v4->_mdir = md;
							v30 = random(124, 2);
							v23 = arglist;
							if ( v30 )
							{
								M_StartAttack(arglist);
								goto LABEL_47;
							}
						}
						M_StartRSpAttack(v23, missile_type, dam);
						goto LABEL_47;
					}
				}
			}
		}
		_LOBYTE(v4->_mgoal) = 1;
		goto LABEL_26;
	}
}

void __fastcall MAI_Mega(int i)
{
	MAI_RR2(i, 49, 0);
}

void __fastcall MAI_Golum(int i)
{
	int v1; // edi
	int v2; // esi
	int v3; // eax
	int v4; // eax
	int v5; // edx
	int v6; // edi
	int v7; // ebx
	int v8; // eax
	char v9; // cl
	//char v10; // eax
	signed int v11; // edx
	signed int v12; // ecx
	int v13; // eax
	bool v14; // eax
	unsigned char *v15; // esi
	bool v16; // eax
	int v17; // esi
	int v18; // edi
	int v19; // [esp+Ch] [ebp-Ch]
	unsigned int v20; // [esp+10h] [ebp-8h]
	int arglist; // [esp+14h] [ebp-4h]

	v1 = i;
	arglist = i;
	if ( (unsigned int)i >= MAXMONSTERS )
		TermMsg("MAI_Golum: Invalid monster %d", i);
	v2 = v1;
	if ( monster[v1]._mx != 1 || monster[v2]._my )
	{
		v3 = monster[v2]._mmode;
		if ( v3 != MM_DEATH && v3 != MM_SPSTAND && (v3 < MM_WALK || v3 > MM_WALK3) )
		{
			if ( !(monster[v2]._mFlags & 0x10) )
				M_Enemy(v1);
			v20 = ((unsigned int)~monster[v2]._mFlags >> 10) & 1;
			if ( monster[v2]._mmode != MM_ATTACK )
			{
				v4 = monster[v2]._menemy;
				v5 = monster[v2]._my;
				v6 = monster[v2]._mx - monster[v4]._mfutx;
				v7 = v5 - monster[v4]._mfuty;
				v19 = GetDirection(monster[v2]._mx, v5, monster[v4]._mx, monster[v4]._my);
				monster[v2]._mdir = v19;
				if ( abs(v6) >= 2 || abs(v7) >= 2 )
				{
					if ( v20 )
					{
						v14 = MAI_Path(arglist);
						if ( v14 )
							return;
					}
				}
				else if ( v20 )
				{
					v8 = monster[v2]._menemy;
					monster[v2]._menemyx = monster[v8]._mx;
					v9 = monster[v8]._my;
					monster[v2]._menemyy = v9;
					if ( !monster[v8]._msquelch )
					{
						monster[v8]._msquelch = -1;
						monster[monster[v2]._menemy]._lastx = monster[v2]._mx;
						v11 = 0;
						monster[monster[v2]._menemy]._lasty = monster[v2]._my;
						do
						{
							v12 = 0;
							do
							{
								/* v13 = *(_DWORD *)&nTransTable[4
															* (monster[v2]._my + v11 + 112 * (v12 + monster[v2]._mx))
															+ 1148]; check */
								v13 = dMonster[monster[v2]._mx + v12 - 2][monster[v2]._my + v11 - 2];
								if ( v13 > 0 )
									monster[v13]._msquelch = -1;
								++v12;
							}
							while ( v12 < 5 );
							++v11;
						}
						while ( v11 < 5 );
					}
					M_StartAttack(arglist);
					return;
				}
				v15 = &monster[v2]._pathcount;
				if ( ++*(_BYTE *)v15 > 8u )
					*(_BYTE *)v15 = 5;
				v16 = M_CallWalk(arglist, plr[arglist]._pdir);
				if ( !v16 )
				{
					v17 = ((_BYTE)v19 - 1) & 7;
					v18 = 0;
					while ( !v16 )
					{
						v17 = ((_BYTE)v17 + 1) & 7;
						v16 = DirOK(arglist, v17);
						if ( ++v18 >= 8 )
						{
							if ( !v16 )
								return;
							break;
						}
					}
					M_WalkDir(arglist, v17);
				}
			}
		}
	}
}

void __fastcall MAI_SkelKing(int i)
{
	int v1; // esi
	MonsterStruct *v2; // esi
	int v3; // edx
	int v4; // ebx
	int v5; // edi
	int v7; // eax
	//int v8; // ST04_4
	int v10; // eax
	//int v11; // ST04_4
	int v13; // ebx
	int v14; // eax
	int v15; // ecx
	bool v16; // eax
	//int v17; // eax
	int v19; // eax
	bool v20; // eax
	int v21; // edi
	int v22; // ebx
	int v23; // eax
	//int v24; // ST04_4
	int v26; // eax
	//int v27; // ST04_4
	int v28; // eax
	int v29; // ecx
	int v30; // edx
	int v31; // eax
	char *v32; // [esp+4h] [ebp-1Ch]
	int x2; // [esp+8h] [ebp-18h]
	int v34; // [esp+Ch] [ebp-14h]
	int v35; // [esp+10h] [ebp-10h]
	int y2; // [esp+14h] [ebp-Ch]
	int md; // [esp+18h] [ebp-8h]
	int arglist; // [esp+1Ch] [ebp-4h]

	v1 = i;
	arglist = i;
	if ( (unsigned int)i >= MAXMONSTERS )
		TermMsg("MAI_SkelKing: Invalid monster %d", i);
	v2 = &monster[v1];
	if ( v2->_mmode == MM_STAND && v2->_msquelch )
	{
		v3 = v2->_my;
		y2 = (unsigned char)v2->_menemyy;
		v4 = v3 - y2;
		x2 = (unsigned char)v2->_menemyx;
		v5 = v2->_mx - x2;
		v34 = v3 - y2;
		md = GetDirection(v2->_mx, v3, v2->_lastx, v2->_lasty);
		if ( v2->_msquelch < 0xFFu ) /* check sign */
			MonstCheckDoors(arglist);
		v35 = random(126, 100);
		if ( (abs(v5) >= 2 || abs(v4) >= 2) && v2->_msquelch == -1 )
		{
			v32 = &dung_map[x2][y2];
			if ( dung_map[v2->_mx][v2->_my] == *v32 )
			{
				if ( _LOBYTE(v2->_mgoal) != 4 )
				{
					v7 = abs(v5);
					//v9 = v8;
					if ( v7 < 3 )
					{
						v10 = abs(v4);
						//v9 = v11;
						if ( v10 < 3 )
							goto LABEL_26;
					}
					if ( random(127, 4) )
						goto LABEL_26;
					if ( _LOBYTE(v2->_mgoal) != 4 )
					{
						v2->_mgoalvar1 = 0;
						v2->_mgoalvar2 = random(128, 2);
					}
				}
				_LOBYTE(v2->_mgoal) = 4;
				v13 = abs(v4);
				if ( abs(v5) <= v13 )
				{
					v4 = v34;
					v14 = abs(v34);
				}
				else
				{
					v14 = abs(v5);
					v4 = v34;
				}
				v15 = v2->_mgoalvar1;
				v2->_mgoalvar1 = v15 + 1;
				if ( v15 < 2 * v14 || (v16 = DirOK(arglist, md), !v16) )
				{
					if ( dung_map[v2->_mx][v2->_my] == *v32 )
					{
						//_LOBYTE(v17) = M_RoundWalk(arglist, md, &v2->_mgoalvar2);
						if ( !M_RoundWalk(arglist, md, &v2->_mgoalvar2) )
						{
							v19 = random(125, 10);
							M_StartDelay(arglist, v19 + 10);
						}
						goto LABEL_26;
					}
				}
			}
		}
		_LOBYTE(v2->_mgoal) = 1;
	LABEL_26:
		if ( _LOBYTE(v2->_mgoal) == 1 )
		{
			if ( gbMaxPlayers == 1
				&& ((abs(v5) >= 3 || abs(v4) >= 3) && v35 < 4 * (unsigned char)v2->_mint + 35 || v35 < 6)
				&& (v20 = LineClear(v2->_mx, v2->_my, x2, y2), v20) )
			{
				v21 = v2->_mx + offset_x[md];
				v22 = v2->_my + offset_y[md];
				if ( PosOkMonst(arglist, v21, v22) && nummonsters < MAXMONSTERS )
				{
					M_SpawnSkel(v21, v22, md);
					M_StartSpStand(arglist, md);
				}
			}
			else
			{
				v23 = abs(v5);
				//v25 = v24;
				if ( v23 >= 2 || (v26 = abs(v4), v26 >= 2) ) /* v25 = v27,  */
				{
					v28 = random(129, 100);
					v29 = (unsigned char)v2->_mint;
					if ( v28 >= v29 + 25
						&& ((v30 = v2->_mVar1, v30 != 1) && v30 != 2 && v30 != 3 || v2->_mVar2 || (v29 += 75, v28 >= v29)) )
					{
						v31 = random(130, 10);
						M_StartDelay(arglist, v31 + 10);
					}
					else
					{
						M_CallWalk(arglist, md);
					}
				}
				else if ( v35 < (unsigned char)v2->_mint + 20 )
				{
					v2->_mdir = md;
					M_StartAttack(arglist);
				}
			}
		}
		if ( v2->_mmode == MM_STAND )
<<<<<<< HEAD
			v2->_mAFNum = (int)v2->MType->Anims[0].Frames[md];
=======
			v2->_mAnimData = v2->MType->Anims[0].Frames[md];
>>>>>>> d49bdeaa
	}
}
// 679660: using guessed type char gbMaxPlayers;

void __fastcall MAI_Rhino(int i)
{
	int esi1; // esi
	MonsterStruct *esi3; // esi
	int v3; // edx
	int v4; // ebx
	int v5; // edi
	int v7; // eax
	//int v8; // ST1C_4
	int v10; // eax
	//int v11; // ST1C_4
	int v13; // ebx
	int v14; // eax
	int v15; // ecx
	//int v16; // eax
	int v18; // eax
	bool v19; // eax
	int v20; // ecx
	int v21; // eax
	//int v22; // ST1C_4
	int v24; // eax
	//int v25; // ST1C_4
	int v26; // eax
	int v27; // ecx
	int v28; // edx
	int v29; // eax
	int v30; // [esp+4h] [ebp-18h]
	int v31; // [esp+8h] [ebp-14h]
	int v1; // [esp+Ch] [ebp-10h]
	int midir; // [esp+10h] [ebp-Ch]
	int v2; // [esp+14h] [ebp-8h]
	int arglist; // [esp+18h] [ebp-4h]

	esi1 = i;
	arglist = i;
	if ( (unsigned int)i >= MAXMONSTERS )
		TermMsg("MAI_Rhino: Invalid monster %d", i);
	esi3 = &monster[esi1];
	if ( esi3->_mmode == MM_STAND && esi3->_msquelch )
	{
		v3 = esi3->_my;
		v2 = (unsigned char)esi3->_menemyy;
		v4 = v3 - v2;
		v1 = (unsigned char)esi3->_menemyx;
		v5 = esi3->_mx - v1;
		v31 = v3 - v2;
		midir = GetDirection(esi3->_mx, v3, esi3->_lastx, esi3->_lasty);
		if ( esi3->_msquelch < 0xFFu ) /* check sign */
			MonstCheckDoors(arglist);
		v30 = random(131, 100);
		if ( abs(v5) >= 2 || abs(v4) >= 2 )
		{
			if ( _LOBYTE(esi3->_mgoal) != 4 )
			{
				v7 = abs(v5);
				//v9 = v8;
				if ( v7 < 5 )
				{
					v10 = abs(v4);
					//v9 = v11;
					if ( v10 < 5 )
						goto LABEL_23;
				}
				if ( !random(132, 4) )
					goto LABEL_23;
				if ( _LOBYTE(esi3->_mgoal) != 4 )
				{
					esi3->_mgoalvar1 = 0;
					esi3->_mgoalvar2 = random(133, 2);
				}
			}
			_LOBYTE(esi3->_mgoal) = 4;
			v13 = abs(v4);
			if ( abs(v5) <= v13 )
			{
				v4 = v31;
				v14 = abs(v31);
			}
			else
			{
				v14 = abs(v5);
				v4 = v31;
			}
			v15 = esi3->_mgoalvar1;
			esi3->_mgoalvar1 = v15 + 1;
			if ( v15 < 2 * v14 && dung_map[esi3->_mx][esi3->_my] == dung_map[v1][v2] )
			{
				//_LOBYTE(v16) = M_RoundWalk(arglist, midir, &esi3->_mgoalvar2);
				if ( !M_RoundWalk(arglist, midir, &esi3->_mgoalvar2) )
				{
					v18 = random(125, 10);
					M_StartDelay(arglist, v18 + 10);
				}
				goto LABEL_23;
			}
		}
		_LOBYTE(esi3->_mgoal) = 1;
	LABEL_23:
		if ( _LOBYTE(esi3->_mgoal) == 1 )
		{
			if ( (abs(v5) >= 5 || abs(v4) >= 5)
				&& v30 < 2 * (unsigned char)esi3->_mint + 43
				&& (v19 = LineClearF1(
					PosOkMonst,
					arglist,
					esi3->_mx,
					esi3->_my,
					v1,
					v2),
					v19) )
			{
				if ( AddMissile(esi3->_mx, esi3->_my, v1, v2, midir, 20, esi3->_menemy, arglist, 0, 0) != -1 )
				{
					if ( esi3->MData->snd_special )
						PlayEffect(arglist, 3);
					v20 = esi3->_my + 112 * esi3->_mx;
					esi3->_mmode = 14;
					dMonster[0][v20] = -1 - arglist;
				}
			}
			else
			{
				v21 = abs(v5);
				//v23 = v22;
				if ( v21 >= 2 || (v24 = abs(v4), v24 >= 2) ) /* v23 = v25,  */
				{
					v26 = random(134, 100);
					v27 = 2 * (unsigned char)esi3->_mint;
					if ( v26 >= v27 + 33
						&& ((v28 = esi3->_mVar1, v28 != 1) && v28 != 2 && v28 != 3
							|| esi3->_mVar2
							|| (v27 += 83, v26 >= v27)) )
					{
						v29 = random(135, 10);
						M_StartDelay(arglist, v29 + 10);
					}
					else
					{
						M_CallWalk(arglist, midir);
					}
				}
				else if ( v30 < 2 * (unsigned char)esi3->_mint + 28 )
				{
					esi3->_mdir = midir;
					M_StartAttack(arglist);
				}
			}
		}
		if ( esi3->_mmode == MM_STAND )
<<<<<<< HEAD
			esi3->_mAFNum = (int)esi3->MType->Anims[0].Frames[esi3->_mdir];
=======
			esi3->_mAnimData = esi3->MType->Anims[0].Frames[esi3->_mdir];
>>>>>>> d49bdeaa
	}
}

void __fastcall MAI_Counselor(int i)
{
	int v1; // ebx
	int v2; // esi
	int v3; // ecx
	int v4; // edi
	int v5; // edx
	int v6; // ebp
	char v9; // al
	int v10; // ecx
	bool v11; // zf
	bool v12; // sf
	unsigned char v13; // of
	int v14; // edx
	int v15; // ecx
	int v16; // ebx
	int v17; // eax
	int v18; // ebx
	int v19; // edx
	int v20; // ecx
	//int v21; // eax
	int v22; // eax
	//int v23; // ST1C_4
	int v25; // eax
	//int v26; // ST1C_4
	int v27; // edx
	int v28; // eax
	int v29; // eax
	int v30; // ecx
	//int v31; // eax
	int v32; // eax
	int v33; // eax
	int v34; // eax
	int md; // [esp+8h] [ebp-14h]
	int arglist; // [esp+Ch] [ebp-10h]
	int y2; // [esp+10h] [ebp-Ch]
	int x2; // [esp+14h] [ebp-8h]
	int v39; // [esp+18h] [ebp-4h]

	v1 = i;
	arglist = i;
	if ( (unsigned int)i >= MAXMONSTERS )
		TermMsg("MAI_Counselor: Invalid monster %d", i);
	v2 = v1;
	if ( monster[v1]._mmode == MM_STAND && monster[v2]._msquelch )
	{
		v3 = monster[v2]._mx;
		x2 = (unsigned char)monster[v2]._menemyx;
		v4 = v3 - x2;
		v5 = monster[v2]._my;
		y2 = (unsigned char)monster[v2]._menemyy;
		v6 = v5 - y2;
		md = GetDirection(v3, v5, monster[v2]._lastx, monster[v2]._lasty);
		if ( monster[v2]._msquelch < 0xFFu ) /* check sign */
			MonstCheckDoors(v1);
		v39 = random(121, 100);
		v9 = monster[v2]._mgoal;
		if ( v9 == 2 )
		{
			v10 = monster[v2]._mgoalvar1;
			v13 = __OFSUB__(v10, 3);
			v11 = v10 == 3;
			v12 = v10 - 3 < 0;
			v14 = v10 + 1;
			v15 = v1;
			monster[v2]._mgoalvar1 = v14;
			if ( (unsigned char)(v12 ^ v13) | v11 )
			{
				M_CallWalk(v1, opposite[md]);
				goto LABEL_39;
			}
			goto LABEL_21;
		}
		if ( v9 == 4 )
		{
			v16 = abs(v6);
			if ( abs(v4) <= v16 )
				v17 = abs(v6);
			else
				v17 = abs(v4);
			v18 = v17;
			if ( abs(v4) < 2 && abs(v6) < 2
				|| monster[v2]._msquelch != -1
				|| dung_map[monster[v2]._mx][monster[v2]._my] != dung_map[x2][y2] )
			{
				v1 = arglist;
			LABEL_20:
				v15 = v1;
			LABEL_21:
				_LOBYTE(monster[v2]._mgoal) = 1;
				M_StartFadein(v15, md, 1u);
				goto LABEL_39;
			}
			v19 = 2 * v18;
			v1 = arglist;
			v20 = monster[v2]._mgoalvar1;
			monster[v2]._mgoalvar1 = v20 + 1;
			if ( v20 >= v19 )
			{
				//_LOBYTE(v21) = DirOK(arglist, md);
				if ( DirOK(arglist, md) )
					goto LABEL_20;
			}
			M_RoundWalk(arglist, md, &monster[v2]._mgoalvar2);
		LABEL_39:
			if ( monster[v2]._mmode == MM_STAND )
			{
				v34 = random(125, 10);
				M_StartDelay(v1, v34 + 5);
			}
			return;
		}
		if ( v9 != 1 )
			goto LABEL_39;
		v22 = abs(v4);
		//v24 = v23;
		if ( v22 >= 2 || (v25 = abs(v6), v25 >= 2) ) /* v24 = v26,  */
		{
			if ( v39 < 5 * ((unsigned char)monster[v2]._mint + 10) )
			{
				//_LOBYTE(v31) = LineClear(monster[v2]._mx, monster[v2]._my, x2, y2);
				if ( LineClear(monster[v2]._mx, monster[v2]._my, x2, y2) )
				{
					v32 = random(
						77,
						(unsigned char)monster[v2].mMaxDamage - (unsigned char)monster[v2].mMinDamage + 1);
					M_StartRAttack(
						v1,
						(unsigned char)counsmiss[(unsigned char)monster[v2]._mint], /* counsmiss is local */
						(unsigned char)monster[v2].mMinDamage + v32);
					goto LABEL_39;
				}
			}
			if ( random(124, 100) < 30 )
			{
				v27 = md;
				_LOBYTE(monster[v2]._mgoal) = 4;
				goto LABEL_29;
			}
		}
		else
		{
			v27 = md;
			v28 = monster[v2]._mmaxhp >> 1;
			v13 = __OFSUB__(monster[v2]._mhitpoints, v28);
			v12 = monster[v2]._mhitpoints - v28 < 0;
			monster[v2]._mdir = md;
			if ( v12 ^ v13 )
			{
				_LOBYTE(monster[v2]._mgoal) = 2;
			LABEL_29:
				monster[v2]._mgoalvar1 = 0;
				M_StartFadeout(v1, v27, 0);
				goto LABEL_39;
			}
			if ( monster[v2]._mVar1 == 13
				|| (v29 = random(105, 100),
					v30 = 2 * (unsigned char)monster[v2]._mint + 20,
					v29 < v30) )
			{
				M_StartRAttack(v1, -1, 0);
				AddMissile(monster[v2]._mx, monster[v2]._my, 0, 0, monster[v2]._mdir, 11, 1, v1, 4, 0);
				AddMissile(monster[v2]._mx, monster[v2]._my, 0, 0, monster[v2]._mdir, 12, 1, v1, 4, 0);
				goto LABEL_39;
			}
		}
		v33 = random(105, 10);
		M_StartDelay(v1, v33 + 2 * (5 - (unsigned char)monster[v2]._mint));
		goto LABEL_39;
	}
}

void __fastcall MAI_Garbud(int i)
{
	int v1; // esi
	int v2; // esi
	int v3; // ebx
	int v4; // edi
	int v5; // eax
	//int v6; // eax
	char v7; // al
	int v8; // [esp+4h] [ebp-8h]
	int arglist; // [esp+8h] [ebp-4h]

	v1 = i;
	arglist = i;
	if ( (unsigned int)i >= MAXMONSTERS )
		TermMsg("MAI_Garbud: Invalid monster %d", i);
	v2 = v1;
	if ( monster[v2]._mmode == MM_STAND )
	{
		v3 = monster[v2]._my;
		v4 = monster[v2]._mx;
		v8 = M_GetDir(arglist);
		v5 = monster[v2].mtalkmsg;
		if ( v5 < (signed int)QUEST_GARBUD4
			&& v5 >(signed int)QUEST_DOOM10
			&& !(dFlags[v4][v3] & 2)
			&& _LOBYTE(monster[v2]._mgoal) == 7 )
		{
			_LOBYTE(monster[v2]._mgoal) = 6;
			monster[v2].mtalkmsg = v5 + 1;
		}
		if ( dFlags[v4][v3] & 2 )
		{
			if ( monster[v2].mtalkmsg == QUEST_GARBUD4 )
			{
				//_LOBYTE(v6) = effect_is_playing(USFX_GARBUD4);
				if ( !effect_is_playing(USFX_GARBUD4) && _LOBYTE(monster[v2]._mgoal) == 7 )
				{
					monster[v2]._msquelch = -1;
					monster[v2].mtalkmsg = 0;
					_LOBYTE(monster[v2]._mgoal) = 1;
				}
			}
		}
		v7 = monster[v2]._mgoal;
		if ( v7 == 1 || v7 == 4 )
			MAI_Round(arglist, 1u);
		monster[v2]._mdir = v8;
		if ( monster[v2]._mmode == MM_STAND )
<<<<<<< HEAD
			monster[v2]._mAFNum = (int)monster[v2].MType->Anims[0].Frames[v8];
=======
			monster[v2]._mAnimData = monster[v2].MType->Anims[0].Frames[v8];
>>>>>>> d49bdeaa
	}
}

void __fastcall MAI_Zhar(int i)
{
	int v1; // ebp
	int v2; // esi
	int v3; // ebx
	int v4; // edi
	int v5; // edi
	int v6; // ebx
	int v7; // ebp
	//int v8; // eax
	char v9; // al
	int arglist; // [esp+8h] [ebp-8h]
	int v11; // [esp+Ch] [ebp-4h]

	v1 = i;
	arglist = i;
	if ( (unsigned int)i >= MAXMONSTERS )
		TermMsg("MAI_Zhar: Invalid monster %d", i);
	v2 = v1;
	if ( monster[v1]._mmode == MM_STAND )
	{
		v3 = monster[v2]._my;
		v4 = monster[v2]._mx;
		v11 = M_GetDir(v1);
		if ( monster[v2].mtalkmsg == QUEST_ZHAR1 && !(dFlags[v4][v3] & 2) && _LOBYTE(monster[v2]._mgoal) == 7 )
		{
			monster[v2].mtalkmsg = QUEST_ZHAR2;
			_LOBYTE(monster[v2]._mgoal) = 6;
		}
		if ( dFlags[v4][v3] & 2 )
		{
			v5 = monster[v2]._mx - (unsigned char)monster[v2]._menemyx;
			v6 = monster[v2]._my - (unsigned char)monster[v2]._menemyy;
			v7 = abs(v6);
			if ( abs(v5) <= v7 )
				abs(v6);
			else
				abs(v5);
			if ( monster[v2].mtalkmsg == QUEST_ZHAR2 )
			{
				//_LOBYTE(v8) = effect_is_playing(USFX_ZHAR2);
				if ( !effect_is_playing(USFX_ZHAR2) && _LOBYTE(monster[v2]._mgoal) == 7 )
				{
					monster[v2]._msquelch = -1;
					monster[v2].mtalkmsg = 0;
					_LOBYTE(monster[v2]._mgoal) = 1;
				}
			}
		}
		v9 = monster[v2]._mgoal;
		if ( v9 == 1 || v9 == 2 || v9 == 4 )
			MAI_Counselor(arglist);
		monster[v2]._mdir = v11;
		if ( monster[v2]._mmode == MM_STAND )
<<<<<<< HEAD
			monster[v2]._mAFNum = (int)monster[v2].MType->Anims[0].Frames[v11];
=======
			monster[v2]._mAnimData = monster[v2].MType->Anims[0].Frames[v11];
>>>>>>> d49bdeaa
	}
}

void __fastcall MAI_SnotSpil(int i)
{
	int v1; // ebp
	int v2; // esi
	int v3; // ebx
	int v4; // edi
	int v5; // ebp
	//int v6; // eax
	char v7; // al
	int arglist; // [esp+8h] [ebp-4h]

	v1 = i;
	arglist = i;
	if ( (unsigned int)i >= MAXMONSTERS )
		TermMsg("MAI_SnotSpil: Invalid monster %d", i);
	v2 = v1;
	if ( monster[v1]._mmode == MM_STAND )
	{
		v3 = monster[v2]._my;
		v4 = monster[v2]._mx;
		v5 = M_GetDir(v1);
		if ( monster[v2].mtalkmsg == QUEST_BANNER10 && !(dFlags[v4][v3] & 2) && _LOBYTE(monster[v2]._mgoal) == 7 )
		{
			monster[v2].mtalkmsg = QUEST_BANNER11;
			_LOBYTE(monster[v2]._mgoal) = 6;
		}
		if ( monster[v2].mtalkmsg == QUEST_BANNER11 && quests[7]._qvar1 == 3 )
		{
			monster[v2].mtalkmsg = 0;
			_LOBYTE(monster[v2]._mgoal) = 1;
		}
		if ( dFlags[v4][v3] & 2 )
		{
			if ( monster[v2].mtalkmsg == QUEST_BANNER12 )
			{
				//_LOBYTE(v6) = effect_is_playing(USFX_SNOT3);
				if ( !effect_is_playing(USFX_SNOT3) && _LOBYTE(monster[v2]._mgoal) == 7 )
				{
					ObjChangeMap(setpc_x, setpc_y, setpc_w + setpc_x + 1, setpc_h + setpc_y + 1);
					quests[7]._qvar1 = 3;
					RedoPlayerVision();
					monster[v2]._msquelch = -1;
					monster[v2].mtalkmsg = 0;
					_LOBYTE(monster[v2]._mgoal) = 1;
				}
			}
			if ( quests[7]._qvar1 == 3 )
			{
				v7 = monster[v2]._mgoal;
				if ( v7 == 1 || v7 == 5 )
					MAI_Fallen(arglist);
			}
		}
		monster[v2]._mdir = v5;
		if ( monster[v2]._mmode == MM_STAND )
<<<<<<< HEAD
			monster[v2]._mAFNum = (int)monster[v2].MType->Anims[0].Frames[v5];
=======
			monster[v2]._mAnimData = monster[v2].MType->Anims[0].Frames[v5];
>>>>>>> d49bdeaa
	}
}
// 5CF330: using guessed type int setpc_h;
// 5CF334: using guessed type int setpc_w;

void __fastcall MAI_Lazurus(int i)
{
	int v1; // ebx
	int v2; // esi
	int v3; // ebp
	int v4; // edi
	int v5; // ebx
	//int v6; // eax
	char v7; // al
	int v8; // eax
	int arglist; // [esp+8h] [ebp-4h]

	v1 = i;
	arglist = i;
	if ( (unsigned int)i >= MAXMONSTERS )
		TermMsg("MAI_Lazurus: Invalid monster %d", i);
	v2 = v1;
	if ( monster[v1]._mmode == MM_STAND )
	{
		v3 = monster[v2]._my;
		v4 = monster[v2]._mx;
		v5 = M_GetDir(v1);
		if ( dFlags[v4][v3] & 2 )
		{
			if ( gbMaxPlayers != 1 )
				goto LABEL_29;
			if ( monster[v2].mtalkmsg == QUEST_VILE13 )
			{
				if ( _LOBYTE(monster[v2]._mgoal) == 6 && plr[myplr].WorldX == QUEST_VILE13 && plr[myplr].WorldY == 46 )
				{
					PlayInGameMovie("gendata\\fprst3.smk");
					monster[v2]._mmode = MM_TALK;
					quests[15]._qvar1 = 5;
				}
				if ( monster[v2].mtalkmsg == QUEST_VILE13 )
				{
					//_LOBYTE(v6) = effect_is_playing(USFX_LAZ1);
					if ( !effect_is_playing(USFX_LAZ1) && _LOBYTE(monster[v2]._mgoal) == 7 )
					{
						ObjChangeMapResync(1, 18, 20, 24);
						RedoPlayerVision();
						monster[v2]._msquelch = -1;
						monster[v2].mtalkmsg = 0;
						quests[15]._qvar1 = 6;
						_LOBYTE(monster[v2]._mgoal) = 1;
					}
				}
			}
			if ( gbMaxPlayers != 1 )
			{
			LABEL_29:
				if ( monster[v2].mtalkmsg == QUEST_VILE13 && _LOBYTE(monster[v2]._mgoal) == 6 && quests[15]._qvar1 <= 3u )
					monster[v2]._mmode = MM_TALK;
			}
		}
		v7 = monster[v2]._mgoal;
		if ( v7 == 1 || v7 == 2 || v7 == 4 )
		{
			monster[v2].mtalkmsg = 0;
			MAI_Counselor(arglist);
		}
		monster[v2]._mdir = v5;
		v8 = monster[v2]._mmode;
		if ( v8 == MM_STAND || v8 == MM_TALK )
<<<<<<< HEAD
			monster[v2]._mAFNum = (int)monster[v2].MType->Anims[0].Frames[v5];
=======
			monster[v2]._mAnimData = monster[v2].MType->Anims[0].Frames[v5];
>>>>>>> d49bdeaa
	}
}
// 679660: using guessed type char gbMaxPlayers;

void __fastcall MAI_Lazhelp(int i)
{
	int v1; // esi
	int v2; // esi
	int v3; // ebx
	int v4; // edi
	int v5; // [esp+4h] [ebp-8h]
	int ia; // [esp+8h] [ebp-4h]

	v1 = i;
	ia = i;
	if ( (unsigned int)i >= MAXMONSTERS )
		TermMsg("MAI_Lazhelp: Invalid monster %d", i);
	v2 = v1;
	if ( monster[v2]._mmode == MM_STAND )
	{
		v3 = monster[v2]._my;
		v4 = monster[v2]._mx;
		v5 = M_GetDir(ia);
		if ( dFlags[v4][v3] & 2 )
		{
			if ( gbMaxPlayers == 1 )
			{
				if ( quests[15]._qvar1 <= 5u )
				{
					_LOBYTE(monster[v2]._mgoal) = 6;
					goto LABEL_10;
				}
				monster[v2].mtalkmsg = 0;
			}
			_LOBYTE(monster[v2]._mgoal) = 1;
		}
	LABEL_10:
		if ( _LOBYTE(monster[v2]._mgoal) == 1 )
			MAI_Succ(ia);
		monster[v2]._mdir = v5;
		if ( monster[v2]._mmode == MM_STAND )
<<<<<<< HEAD
			monster[v2]._mAFNum = (int)monster[v2].MType->Anims[0].Frames[v5];
=======
			monster[v2]._mAnimData = monster[v2].MType->Anims[0].Frames[v5];
>>>>>>> d49bdeaa
	}
}
// 679660: using guessed type char gbMaxPlayers;

void __fastcall MAI_Lachdanan(int i)
{
	int v1; // ebp
	int v2; // esi
	int v3; // ebx
	int v4; // edi
	//int v5; // eax
	int v6; // [esp+8h] [ebp-4h]

	v1 = i;
	if ( (unsigned int)i >= MAXMONSTERS )
		TermMsg("MAI_Lachdanan: Invalid monster %d", i);
	v2 = v1;
	if ( monster[v1]._mmode == MM_STAND )
	{
		v3 = monster[v2]._my;
		v4 = monster[v2]._mx;
		v6 = M_GetDir(v1);
		if ( monster[v2].mtalkmsg == QUEST_VEIL9 && !(dFlags[v4][v3] & 2) && _LOBYTE(monster[v2]._mgoal) == 7 )
		{
			monster[v2].mtalkmsg = QUEST_VEIL10;
			_LOBYTE(monster[v2]._mgoal) = 6;
		}
		if ( dFlags[v4][v3] & 2 )
		{
			if ( monster[v2].mtalkmsg == QUEST_VEIL11 )
			{
				//_LOBYTE(v5) = effect_is_playing(USFX_LACH3);
				if ( !effect_is_playing(USFX_LACH3) && _LOBYTE(monster[v2]._mgoal) == 7 )
				{
					monster[v2].mtalkmsg = 0;
					quests[4]._qactive = 3;
					M_StartKill(v1, -1);
				}
			}
		}
		monster[v2]._mdir = v6;
		if ( monster[v2]._mmode == MM_STAND )
<<<<<<< HEAD
			monster[v2]._mAFNum = (int)monster[v2].MType->Anims[0].Frames[v6];
=======
			monster[v2]._mAnimData = monster[v2].MType->Anims[0].Frames[v6];
>>>>>>> d49bdeaa
	}
}

void __fastcall MAI_Warlord(int i)
{
	int v1; // ebp
	int v2; // esi
	int v3; // ebx
	int v4; // edi
	int v5; // ebp
	//int v6; // eax
	int v7; // eax
	int arglist; // [esp+8h] [ebp-4h]

	v1 = i;
	arglist = i;
	if ( (unsigned int)i >= MAXMONSTERS )
		TermMsg("MAI_Warlord: Invalid monster %d", i);
	v2 = v1;
	if ( monster[v1]._mmode == MM_STAND )
	{
		v3 = monster[v2]._my;
		v4 = monster[v2]._mx;
		v5 = M_GetDir(v1);
		if ( dFlags[v4][v3] & 2 && monster[v2].mtalkmsg == QUEST_WARLRD9 )
		{
			if ( _LOBYTE(monster[v2]._mgoal) == 6 )
				monster[v2]._mmode = MM_TALK;
			//_LOBYTE(v6) = effect_is_playing(USFX_WARLRD1);
			if ( !effect_is_playing(USFX_WARLRD1) && _LOBYTE(monster[v2]._mgoal) == 7 )
			{
				monster[v2]._msquelch = -1;
				monster[v2].mtalkmsg = 0;
				_LOBYTE(monster[v2]._mgoal) = 1;
			}
		}
		if ( _LOBYTE(monster[v2]._mgoal) == 1 )
			MAI_SkelSd(arglist);
		monster[v2]._mdir = v5;
		v7 = monster[v2]._mmode;
		if ( v7 == MM_STAND || v7 == MM_TALK )
<<<<<<< HEAD
			monster[v2]._mAFNum = (int)monster[v2].MType->Anims[0].Frames[v5];
=======
			monster[v2]._mAnimData = monster[v2].MType->Anims[0].Frames[v5];
>>>>>>> d49bdeaa
	}
}

void __cdecl DeleteMonsterList()
{
	int *v0; // eax
	signed int v1; // ecx

	v0 = &monster[0]._my;
	do
	{
		if ( v0[18] )
		{
			*(v0 - 1) = 1;
			*v0 = 0;
			v0[1] = 0;
			v0[2] = 0;
			v0[3] = 0;
			v0[4] = 0;
			v0[18] = 0;
		}
		v0 += 57;
	}
	while ( (signed int)v0 < (signed int)&monster[4]._my );
	v1 = 4;
	while ( v1 < nummonsters )
	{
		if ( monster[monstactive[v1]]._mDelFlag )
		{
			DeleteMonster(v1);
			v1 = 0;
		}
		else
		{
			++v1;
		}
	}
}

void __cdecl ProcessMonsters()
{
	int v0; // edi
	int v1; // esi
	int v2; // ecx
	int v3; // eax
	char *v4; // ebx
	unsigned int v5; // eax
	int v6; // eax
	int v7; // edx
	int v8; // eax
	unsigned int v9; // eax
	int v10; // eax
	bool v11; // zf
	char *v12; // ecx
	char *v13; // eax
	int v14; // ecx
	int v15; // eax
	char v16; // al
	int v17; // ecx
	bool v18; // eax
	int v19; // eax
	int v20; // ecx
	int *v21; // eax
	int *v22; // eax
	int v23; // [esp+0h] [ebp-Ch]
	int v24; // [esp+4h] [ebp-8h]
	int v25; // [esp+8h] [ebp-4h]

	DeleteMonsterList();
	v24 = 0;
	if ( nummonsters <= 0 )
		goto LABEL_60;
	do
	{
		v25 = 0;
		v23 = monstactive[v24];
		v0 = v23;
		v1 = v23;
		if ( (unsigned char)gbMaxPlayers > 1u )
		{
			SetRndSeed(monster[v1]._mAISeed);
			monster[v1]._mAISeed = GetRndSeed();
		}
		if ( !(monster[v1]._mFlags & 8) )
		{
			v2 = monster[v1]._mhitpoints;
			if ( v2 < monster[v1]._mmaxhp && (signed int)(v2 & 0xFFFFFFC0) > 0 )
			{
				v3 = SLOBYTE(monster[v1].mLevel);
				if ( (char)v3 > 1 )
					v3 = (char)v3 >> 1;
				monster[v1]._mhitpoints = v2 + v3;
			}
		}
		v4 = &dFlags[monster[v1]._mx][monster[v1]._my];
		if ( *v4 & 2 && !monster[v1]._msquelch && monster[v1].MType->mtype == MT_CLEAVER )
			PlaySFX(USFX_CLEAVER);
		if ( monster[v1]._mFlags & 0x10 )
		{
			v5 = monster[v1]._menemy;
			if ( v5 >= MAXMONSTERS )
				TermMsg("Illegal enemy monster %d for monster \"%s\"", v5, monster[v1].mName);
			v6 = monster[v1]._menemy;
			v7 = monster[v6]._mfutx;
			monster[v1]._lastx = v7;
			monster[v1]._menemyx = v7;
			v8 = monster[v6]._mfuty;
			monster[v1]._menemyy = v8;
			monster[v1]._lasty = v8;
		}
		else
		{
			v9 = monster[v1]._menemy;
			if ( v9 >= MAX_PLRS )
				TermMsg("Illegal enemy player %d for monster \"%s\"", v9, monster[v1].mName);
			v10 = monster[v1]._menemy;
			v11 = (*v4 & 2) == 0;
			v12 = (char *)&plr[v10]._px;
			v13 = (char *)&plr[v10]._py;
			monster[v1]._menemyx = *v12;
			monster[v1]._menemyy = *v13;
			if ( v11 )
			{
				v16 = monster[v1]._msquelch;
				if ( v16 && monster[v1]._mAi != MT_DIABLO ) /* BUG_FIX: change '_mAi' to 'MType->mtype' */
					monster[v1]._msquelch = v16 - 1;
			}
			else
			{
				v14 = *(_DWORD *)v12;
				v15 = *(_DWORD *)v13;
				monster[v1]._msquelch = -1;
				monster[v1]._lastx = v14;
				monster[v1]._lasty = v15;
			}
			v0 = v23;
		}
		while ( 1 )
		{
			v17 = v0;
			if ( monster[v1]._mFlags & 0x100 )
			{
				v18 = MAI_Path(v0);
				if ( v18 )
					goto LABEL_30;
				v17 = v0;
			}
			AiProc[(unsigned char)monster[v1]._mAi](v17);
		LABEL_30:
			switch ( monster[v1]._mmode )
			{
			case MM_STAND:
				v19 = M_DoStand(v0);
				goto LABEL_48;
			case MM_WALK:
				v19 = M_DoWalk(v0);
				goto LABEL_48;
			case MM_WALK2:
				v19 = M_DoWalk2(v0);
				goto LABEL_48;
			case MM_WALK3:
				v19 = M_DoWalk3(v0);
				goto LABEL_48;
			case MM_ATTACK:
				v19 = M_DoAttack(v0);
				goto LABEL_48;
			case MM_GOTHIT:
				v19 = M_DoGotHit(v0);
				goto LABEL_48;
			case MM_DEATH:
				v19 = M_DoDeath(v0);
				goto LABEL_48;
			case MM_SATTACK:
				v19 = M_DoSAttack(v0);
				goto LABEL_48;
			case MM_FADEIN:
				v19 = M_DoFadein(v0);
				goto LABEL_48;
			case MM_FADEOUT:
				v19 = M_DoFadeout(v0);
				goto LABEL_48;
			case MM_RATTACK:
				v19 = M_DoRAttack(v0);
				goto LABEL_48;
			case MM_SPSTAND:
				v19 = M_DoSpStand(v0);
				goto LABEL_48;
			case MM_RSPATTACK:
				v19 = M_DoRSpAttack(v0);
				goto LABEL_48;
			case MM_DELAY:
				v19 = M_DoDelay(v0);
				goto LABEL_48;
			case MM_CHARGE:
				goto LABEL_51;
			case MM_STONE:
				v19 = M_DoStone(v0);
				goto LABEL_48;
			case MM_HEAL:
				v19 = M_DoHeal(v0);
				goto LABEL_48;
			case MM_TALK:
				v19 = M_DoTalk(v0);
			LABEL_48:
				v25 = v19;
				break;
			default:
				break;
			}
			if ( !v25 )
				break;
			GroupUnity(v0);
		}
	LABEL_51:
		if ( monster[v1]._mmode != MM_STONE )
		{
			v20 = monster[v1]._mFlags;
			v21 = &monster[v1]._mAnimCnt;
			++*v21;
			if ( !(v20 & 4) && monster[v1]._mAnimCnt >= monster[v1]._mAnimDelay )
			{
				*v21 = 0;
				v22 = &monster[v1]._mAnimFrame;
				if ( v20 & 2 )
				{
					v11 = (*v22)-- == 1;
					if ( v11 )
						*v22 = monster[v1]._mAnimLen;
				}
				else if ( ++*v22 > monster[v1]._mAnimLen )
				{
					*v22 = 1;
				}
			}
		}
		++v24;
	}
	while ( v24 < nummonsters );
LABEL_60:
	DeleteMonsterList();
}
// 679660: using guessed type char gbMaxPlayers;

void __cdecl FreeMonsters()
{
	void **v0; // edi
	int v1; // ebx
	signed int v2; // ebp
	void **v3; // esi
	void *v4; // ecx
	int v5; // [esp+0h] [ebp-4h]

	v5 = 0;
	if ( nummtypes > 0 )
	{
		v0 = (void **)Monsters[0].Anims;
		do
		{
			v1 = *((unsigned char *)v0 - 4);
			v2 = 0;
			v3 = v0;
			do
			{
				if ( animletter[v2] != 's' || monsterdata[v1].has_special )
				{
					v4 = *v3;
					*v3 = 0;
					mem_free_dbg(v4);
				}
				++v2;
				v3 += 11;
			}
			while ( v2 < 6 );
			++v5;
			v0 += 82;
		}
		while ( v5 < nummtypes );
	}
	FreeMissiles2();
}

bool __fastcall DirOK(int i, int mdir)
{
	int v2; // ebx
	int v3; // esi
	int v4; // ebx
	int v5; // edi
	int v6; // esi
	int v7; // edi
	bool v8; // zf
	int v9; // edx
	unsigned char *v11; // ebx
	unsigned char v12; // al
	int v13; // edx
	int v14; // eax
	int v15; // edi
	int v16; // ecx
	signed int j; // esi
	int v18; // eax
	bool v19; // zf
	int v20; // eax
	int v21; // [esp+Ch] [ebp-14h]
	int v22; // [esp+10h] [ebp-10h]
	int v23; // [esp+14h] [ebp-Ch]
	int a1; // [esp+18h] [ebp-8h]
	int v25; // [esp+1Ch] [ebp-4h]
	int v26; // [esp+1Ch] [ebp-4h]

	v2 = i;
	v3 = mdir;
	v25 = mdir;
	a1 = i;
	if ( (unsigned int)i >= MAXMONSTERS )
		TermMsg("DirOK: Invalid monster %d", i);
	v4 = v2;
	v5 = offset_y[v3];
	v6 = monster[v4]._mx + offset_x[v3];
	v7 = monster[v4]._my + v5;
	if ( v7 < 0 || v7 >= 112 || v6 < 0 || v6 >= 112 || !PosOkMonst(a1, v6, v7) )
		return 0;
	if ( v25 == DIR_E )
	{
		if ( !SolidLoc(v6, v7 + 1) )
		{
			v8 = (dFlags[v6][v7 + 1] & 0x10) == 0;
			goto LABEL_18;
		}
		return 0;
	}
	if ( v25 == DIR_W )
	{
		if ( SolidLoc(v6 + 1, v7) )
			return 0;
		v8 = (dFlags[v6 + 1][v7] & 0x10) == 0;
	}
	else
	{
		if ( v25 == DIR_N )
		{
			if ( SolidLoc(v6 + 1, v7) )
				return 0;
			v9 = v7 + 1;
		}
		else
		{
			if ( v25 )
				goto LABEL_24;
			if ( SolidLoc(v6 - 1, v7) )
				return 0;
			v9 = v7 - 1;
		}
		v8 = SolidLoc(v6, v9) == 0;
	}
LABEL_18:
	if ( !v8 )
		return 0;
LABEL_24:
	if ( monster[v4].leaderflag == 1 )
	{
		v11 = &monster[v4].leader;
		if ( abs(v6 - monster[(unsigned char)*v11]._mfutx) >= 4
			|| abs(v7 - monster[(unsigned char)*v11]._mfuty) >= 4 )
		{
			return 0;
		}
		return 1;
	}
	v12 = monster[v4]._uniqtype;
	if ( !v12 || !(UniqMonst[v12 - 1].mUnqAttr & 2) )
		return 1;
	v26 = 0;
	v13 = v6 - 3;
	v21 = v6 + 3;
	if ( v6 - 3 <= v6 + 3 )
	{
		v14 = v7 - 3;
		v15 = v7 + 3;
		v23 = v14;
		v22 = v15;
		v16 = 112 * v13;
		do
		{
			for ( j = v23; j <= v15; ++j )
			{
				if ( j >= 0 && j < 112 && v16 >= 0 && v16 < 12544 )
				{
					v18 = dMonster[0][v16 + j];
					v19 = v18 == 0;
					if ( v18 < 0 )
					{
						v18 = -v18;
						v19 = v18 == 0;
					}
					if ( !v19 )
						--v18;
					v20 = v18;
					if ( monster[v20].leaderflag == 1
						&& (unsigned char)monster[v20].leader == a1
						&& monster[v20]._mfutx == v13
						&& monster[v20]._mfuty == j )
					{
						++v26;
					}
				}
				v15 = v22;
			}
			++v13;
			v16 += 112;
		}
		while ( v13 <= v21 );
	}
	return v26 == (unsigned char)monster[v4].unpackfilesize;
}

bool __fastcall PosOkMissile(int x, int y)
{
	int v2; // ecx
	bool result; // al

	v2 = x;
	result = 0;
	if ( !nMissileTable[dPiece[0][v2 * 112 + y]] && !(dFlags[v2][y] & 0x10) )
		result = 1;
	return result;
}

bool __fastcall CheckNoSolid(int x, int y)
{
	return nSolidTable[dPiece[0][y + 112 * x]] == 0;
}

bool __fastcall LineClearF(bool(__fastcall *Clear)(int, int), int x1, int y1, int x2, int y2)
{
	int v5; // esi
	int v6; // edi
	int v7; // ebx
	int v8; // eax
	int v9; // eax
	int v10; // eax
	int v11; // ebx
	int v12; // esi
	signed int v13; // edi
	int v14; // edx
	int v15; // ecx
	int v16; // eax
	int v17; // eax
	int v18; // eax
	int v19; // ebx
	int v20; // edi
	signed int v21; // esi
	int v22; // ecx
	int v25; // [esp+10h] [ebp-10h]
	int v26; // [esp+14h] [ebp-Ch]
	int v27; // [esp+18h] [ebp-8h]
	int v28; // [esp+18h] [ebp-8h]
	int v29; // [esp+1Ch] [ebp-4h]

	v5 = y2 - y1;
	v29 = x1;
	v25 = x1;
	v26 = y1;
	v6 = x2 - x1;
	v7 = abs(y2 - y1);
	if ( abs(v6) <= v7 )
	{
		if ( v5 < 0 )
		{
			v16 = y1;
			y1 = y2;
			y2 = v16;
			v17 = v29;
			v5 = -v5;
			v29 = x2;
			x2 = v17;
			v6 = -v6;
		}
		v18 = 2 * v6;
		v28 = 2 * v6;
		if ( v6 <= 0 )
		{
			v19 = v18 + v5;
			v20 = 2 * (v5 + v6);
			v21 = -1;
		}
		else
		{
			v19 = v18 - v5;
			v20 = 2 * (v6 - v5);
			v21 = 1;
		}
		while ( 1 )
		{
			v22 = v29;
			if ( y1 == y2 && v29 == x2 )
				break;
			if ( v19 <= 0 == v21 < 0 )
			{
				v19 += v20;
				v22 = v21 + v29;
				v29 += v21;
			}
			else
			{
				v19 += v28;
			}
			if ( (++y1 != v26 || v22 != v25) && !Clear(v22, y1) ) /* check args */
				goto LABEL_29;
		}
	}
	else
	{
		if ( v6 < 0 )
		{
			v8 = v29;
			v29 = x2;
			x2 = v8;
			v9 = y1;
			v6 = -v6;
			y1 = y2;
			y2 = v9;
			v5 = -v5;
		}
		v10 = 2 * v5;
		v27 = 2 * v5;
		if ( v5 <= 0 )
		{
			v11 = v10 + v6;
			v12 = 2 * (v6 + v5);
			v13 = -1;
		}
		else
		{
			v11 = v10 - v6;
			v12 = 2 * (v5 - v6);
			v13 = 1;
		}
		do
		{
			v14 = y1;
			if ( v29 == x2 && y1 == y2 )
				break;
			if ( v11 <= 0 == v13 < 0 )
			{
				v11 += v12;
				v14 = v13 + y1;
				y1 += v13;
			}
			else
			{
				v11 += v27;
			}
			v15 = v29 + 1;
		}
		while ( ++v29 == v25 && v14 == v26 || Clear(v15, v14) );
	LABEL_29:
		if ( v29 != x2 )
			return 0;
	}
	if ( y1 == y2 )
		return 1;
	return 0;
}

bool __fastcall LineClear(int x1, int y1, int x2, int y2)
{
	return LineClearF(PosOkMissile, x1, y1, x2, y2);
}

BOOL __fastcall LineClearF1(BOOL(__fastcall *Clear)(int, int, int), int monst, int x1, int y1, int x2, int y2)
{
	int v6; // esi
	int v7; // edi
	int v8; // ebx
	int v9; // eax
	int v10; // eax
	int v11; // eax
	int v12; // ebx
	int v13; // esi
	signed int v14; // edi
	int v15; // eax
	int v16; // eax
	int v17; // eax
	int v18; // eax
	int v19; // ebx
	int v20; // edi
	signed int v21; // esi
	int v22; // edx
	int v25; // [esp+10h] [ebp-10h]
	int v26; // [esp+14h] [ebp-Ch]
	int v27; // [esp+18h] [ebp-8h]
	int v28; // [esp+1Ch] [ebp-4h]
	int v29; // [esp+1Ch] [ebp-4h]

	v6 = y2 - y1;
	v25 = monst;
	v26 = x1;
	v27 = y1;
	v7 = x2 - x1;
	v8 = abs(y2 - y1);
	if ( abs(x2 - x1) <= v8 )
	{
		if ( v6 < 0 )
		{
			v16 = y1;
			y1 = y2;
			y2 = v16;
			v17 = x1;
			v6 = -v6;
			x1 = x2;
			x2 = v17;
			v7 = -v7;
		}
		v18 = 2 * v7;
		v29 = 2 * v7;
		if ( v7 <= 0 )
		{
			v19 = v18 + v6;
			v20 = 2 * (v6 + v7);
			v21 = -1;
		}
		else
		{
			v19 = v18 - v6;
			v20 = 2 * (v7 - v6);
			v21 = 1;
		}
		while ( 1 )
		{
			v22 = x1;
			if ( y1 == y2 && x1 == x2 )
				break;
			if ( v19 <= 0 == v21 < 0 )
			{
				v19 += v20;
				v22 = v21 + x1;
				x1 += v21;
			}
			else
			{
				v19 += v29;
			}
			if ( (++y1 != v27 || v22 != v26) && !Clear(v25, v22, y1) )
				goto LABEL_29;
		}
	}
	else
	{
		if ( v7 < 0 )
		{
			v9 = x1;
			x1 = x2;
			x2 = v9;
			v10 = y1;
			v7 = -v7;
			y1 = y2;
			y2 = v10;
			v6 = -v6;
		}
		v11 = 2 * v6;
		v28 = 2 * v6;
		if ( v6 <= 0 )
		{
			v12 = v11 + v7;
			v13 = 2 * (v7 + v6);
			v14 = -1;
		}
		else
		{
			v12 = v11 - v7;
			v13 = 2 * (v6 - v7);
			v14 = 1;
		}
		do
		{
			v15 = y1;
			if ( x1 == x2 && y1 == y2 )
				break;
			if ( v12 <= 0 == v14 < 0 )
			{
				v12 += v13;
				v15 = v14 + y1;
				y1 += v14;
			}
			else
			{
				v12 += v28;
			}
		}
		while ( ++x1 == v26 && v15 == v27 || Clear(v25, x1, v15) ); /* check args */
	LABEL_29:
		if ( x1 != x2 )
			return 0;
	}
	if ( y1 == y2 )
		return 1;
	return 0;
}

void __fastcall SyncMonsterAnim(int i)
{
	int v1; // esi
	int v2; // eax
	int v3; // edx
	MonsterData *v4; // esi
	CMonster *v5; // ecx
	unsigned char v6; // dl
	char *v7; // edx
	int v8; // esi
	int v9; // edx
	unsigned char *v10; // ecx
	unsigned char *v11; // edx
	int v12; // ecx
	unsigned char *v13; // edx

	v1 = i;
	if ( (unsigned int)i >= MAXMONSTERS )
		TermMsg("SyncMonsterAnim: Invalid monster %d", i);
	v2 = v1;
	v3 = monster[v1]._mMTidx;
	v4 = Monsters[v3].MData;
	v5 = &Monsters[v3];
	v6 = monster[v2]._uniqtype;
	monster[v2].MType = v5;
	monster[v2].MData = v4;
	if ( v6 )
		v7 = UniqMonst[v6 - 1].mName;
	else
		v7 = v4->mName;
	v8 = monster[v2]._mmode;
	monster[v2].mName = v7;
	v9 = monster[v2]._mdir;
	switch ( v8 )
	{
<<<<<<< HEAD
	case MM_STAND:
	case MM_DELAY:
	case MM_TALK:
		v10 = (int)v5->Anims[0].Frames[v9];
		goto LABEL_13;
	case MM_WALK:
	case MM_WALK2:
	case MM_WALK3:
		v10 = (int)v5->Anims[1].Frames[v9];
		goto LABEL_13;
	case MM_ATTACK:
	case MM_RATTACK:
		v10 = (int)v5->Anims[2].Frames[v9];
		goto LABEL_13;
	case MM_GOTHIT:
		v10 = (int)v5->Anims[3].Frames[v9];
		goto LABEL_13;
	case MM_DEATH:
		v10 = (int)v5->Anims[4].Frames[v9];
		goto LABEL_13;
	case MM_SATTACK:
	case MM_FADEIN:
	case MM_FADEOUT:
	case MM_SPSTAND:
	case MM_RSPATTACK:
	case MM_HEAL:
		v10 = (int)v5->Anims[5].Frames[v9];
	LABEL_13:
		monster[v2]._mAFNum = v10;
		return;
	case MM_CHARGE:
		v11 = (int)v5->Anims[2].Frames[v9];
		monster[v2]._mAnimFrame = 1;
		monster[v2]._mAFNum = v11;
		v12 = v5->Anims[2].Rate;
		break;
	default:
		v13 = (int)v5->Anims[0].Frames[v9];
		monster[v2]._mAnimFrame = 1;
		monster[v2]._mAFNum = v13;
		v12 = v5->Anims[0].Rate;
		break;
=======
		case MM_STAND:
		case MM_DELAY:
		case MM_TALK:
			v10 = v5->Anims[0].Frames[v9];
			goto LABEL_13;
		case MM_WALK:
		case MM_WALK2:
		case MM_WALK3:
			v10 = v5->Anims[1].Frames[v9];
			goto LABEL_13;
		case MM_ATTACK:
		case MM_RATTACK:
			v10 = v5->Anims[2].Frames[v9];
			goto LABEL_13;
		case MM_GOTHIT:
			v10 = v5->Anims[3].Frames[v9];
			goto LABEL_13;
		case MM_DEATH:
			v10 = v5->Anims[4].Frames[v9];
			goto LABEL_13;
		case MM_SATTACK:
		case MM_FADEIN:
		case MM_FADEOUT:
		case MM_SPSTAND:
		case MM_RSPATTACK:
		case MM_HEAL:
			v10 = v5->Anims[5].Frames[v9];
LABEL_13:
			monster[v2]._mAnimData = v10;
			return;
		case MM_CHARGE:
			v11 = v5->Anims[2].Frames[v9];
			monster[v2]._mAnimFrame = 1;
			monster[v2]._mAnimData = v11;
			v12 = v5->Anims[2].Rate;
			break;
		default:
			v13 = v5->Anims[0].Frames[v9];
			monster[v2]._mAnimFrame = 1;
			monster[v2]._mAnimData = v13;
			v12 = v5->Anims[0].Rate;
			break;
>>>>>>> d49bdeaa
	}
	monster[v2]._mAnimLen = v12;
}

void __fastcall M_FallenFear(int x, int y)
{
	int v2; // eax
	int *v3; // ebx
	int v4; // edi
	int v5; // esi
	signed int v6; // eax
	int v7; // eax
	bool v8; // zf
	int v9; // eax
	int v10; // eax
	signed int v11; // [esp-10h] [ebp-1Ch]
	int v12; // [esp+0h] [ebp-Ch]
	int x1; // [esp+4h] [ebp-8h]
	int y1; // [esp+8h] [ebp-4h]

	v2 = 0;
	y1 = y;
	x1 = x;
	v12 = 0;
	if ( nummonsters > 0 )
	{
		v3 = &monster[0]._mx;
		do
		{
			v4 = 0;
			v5 = monstactive[v2];
			v6 = monster[v5].MType->mtype;
			if ( v6 > MT_RFALLSD )
			{
				v9 = v6 - 13;
				v8 = v9 == 0;
			}
			else
			{
				if ( v6 == MT_RFALLSD || (v7 = v6 - 4) == 0 )
				{
					v11 = 7;
					goto LABEL_15;
				}
				v9 = v7 - 1;
				v8 = v9 == 0;
			}
			if ( v8 )
			{
				v11 = 5;
			}
			else
			{
				v10 = v9 - 1;
				if ( v10 )
				{
					if ( v10 != 1 )
						goto LABEL_16;
					v11 = 2;
				}
				else
				{
					v11 = 3;
				}
			}
		LABEL_15:
			v4 = v11;
		LABEL_16:
			if ( monster[v5]._mAi == AI_FALLEN
				&& v4
				&& abs(x1 - monster[v5]._mx) < 5
				&& abs(y1 - monster[v5]._my) < 5
				&& (signed int)(monster[v5]._mhitpoints & 0xFFFFFFC0) > 0 )
			{
				_LOBYTE(monster[v5]._mgoal) = 2;
				monster[v5]._mgoalvar1 = v4;
				monster[v5]._mdir = GetDirection(x1, y1, *v3, v3[1]);
			}
			v3 += 57;
			v2 = v12++ + 1;
		}
		while ( v12 < nummonsters );
	}
}

void __fastcall PrintMonstHistory(int mt)
{
	int v1; // edi
	int *v2; // ebx
	int v3; // ecx
	int v4; // eax
	int v5; // edi
	short v6; // bx
	int v7; // ebx

	v1 = mt;
	v2 = &monstkills[mt];
	sprintf(tempstr, "Total kills : %i", *v2);
	AddPanelString(tempstr, 1);
	if ( *v2 >= 30 )
	{
		v3 = monsterdata[v1].mMinHP;
		v4 = monsterdata[v1].mMaxHP;
		if ( gbMaxPlayers == 1 )
		{
			v3 = monsterdata[v1].mMinHP >> 1;
			v4 = monsterdata[v1].mMaxHP >> 1;
		}
		if ( v3 < 1 )
			v3 = 1;
		if ( v4 < 1 )
			v4 = 1;
		if ( gnDifficulty == DIFF_NIGHTMARE )
		{
			v3 = 3 * v3 + 1;
			v4 = 3 * v4 + 1;
		}
		if ( gnDifficulty == DIFF_HELL )
		{
			v3 = 4 * v3 + 3;
			v4 = 4 * v4 + 3;
		}
		sprintf(tempstr, "Hit Points : %i-%i", v3, v4);
		AddPanelString(tempstr, 1);
	}
	if ( *v2 >= 15 )
	{
		v5 = v1 << 7;
		if ( gnDifficulty == DIFF_HELL )
			v6 = *(short *)((char *)&monsterdata[0].mMagicRes2 + v5);
		else
			v6 = *(short *)((char *)&monsterdata[0].mMagicRes + v5);
		v7 = v6 & 0x3F;
		if ( v7 )
		{
			if ( v7 & 7 )
			{
				strcpy(tempstr, "Resists : ");
				if ( v7 & 1 )
					strcat(tempstr, "Magic ");
				if ( v7 & 2 )
					strcat(tempstr, "Fire ");
				if ( v7 & 4 )
					strcat(tempstr, "Lightning ");
				tempstr[strlen(tempstr) - 1] = '\0';
				AddPanelString(tempstr, 1);
			}
			if ( v7 & 0x38 )
			{
				strcpy(tempstr, "Immune : ");
				if ( v7 & 8 )
					strcat(tempstr, "Magic ");
				if ( v7 & 0x10 )
					strcat(tempstr, "Fire ");
				if ( v7 & 0x20 )
					strcat(tempstr, "Lightning ");
				tempstr[strlen(tempstr) - 1] = '\0';
				AddPanelString(tempstr, 1);
			}
		}
		else
		{
			strcpy(tempstr, "No magic resistance");
			AddPanelString(tempstr, 1);
		}
	}
	pinfoflag = 1;
}
// 4B8824: using guessed type int pinfoflag;
// 679660: using guessed type char gbMaxPlayers;

void __cdecl PrintUniqueHistory()
{
	char v0; // bl

	v0 = monster[pcursmonst].mMagicRes & 0x3F;
	if ( v0 )
	{
		if ( monster[pcursmonst].mMagicRes & 7 )
			strcpy(tempstr, "Some Magic Resistances");
		else
			strcpy(tempstr, "No resistances");
		AddPanelString(tempstr, 1);
		if ( v0 & 0x38 )
		{
			strcpy(tempstr, "Some Magic Immunities");
			goto LABEL_4;
		}
	}
	else
	{
		strcpy(tempstr, "No resistances");
		AddPanelString(tempstr, 1);
	}
	strcpy(tempstr, "No Immunities");
LABEL_4:
	AddPanelString(tempstr, 1);
	pinfoflag = 1;
}
// 4B8824: using guessed type int pinfoflag;

void __fastcall MissToMonst(int i, int x, int y)
{
	int v3; // edi
	MissileStruct *v4; // edi
	unsigned int v5; // ebx
	MonsterStruct *v6; // esi
	int v7; // edx
	char v8; // al
	int v9; // eax
	char *v10; // edi
	int v11; // eax
	int v12; // edx
	char v13; // al
	char v14; // al
	int v15; // ebx
	int v16; // eax
	int v17; // esi
	int v18; // edi
	int v19; // esi
	int v20; // edx
	int *v21; // ebx
	char v22; // cl
	char v23; // al
	int v24; // esi
	int v25; // edi
	int v26; // esi
	int v27; // eax
	int v28; // eax
	int ia; // [esp+Ch] [ebp-10h]
	int v30; // [esp+10h] [ebp-Ch]
	int v31; // [esp+14h] [ebp-8h]
	int v32; // [esp+18h] [ebp-4h]
	int arglist; // [esp+24h] [ebp+8h]

	v3 = i;
	v30 = x;
	if ( (unsigned int)i >= 0x7D )
		TermMsg("MissToMonst: Invalid missile %d", i);
	v4 = &missile[v3];
	v5 = v4->_misource;
	ia = v4->_misource;
	if ( v5 >= MAXMONSTERS )
		TermMsg("MissToMonst: Invalid monster %d", v5);
	v32 = v4->_mix;
	v31 = v4->_miy;
	v6 = &monster[v5];
	v6->_mx = v30;
	dMonster[0][y + 112 * v30] = v5 + 1;
	v7 = v4->_mimfnum;
	v6->_mdir = v7;
	v6->_my = y;
	M_StartStand(v5, v7);
	v8 = v6->MType->mtype;
	if ( v8 < MT_INCIN || v8 > MT_HELLBURN )
	{
		if ( v6->_mFlags & 0x10 )
			M2MStartHit(v5, -1, 0);
		else
			M_StartHit(v5, -1, 0);
	}
	else
	{
		M_StartFadein(v5, v6->_mdir, 0);
	}
	v9 = v32;
	if ( v6->_mFlags & 0x10 )
	{
		v21 = (int *)((char *)dMonster + 4 * (v31 + v9 * 112));
		if ( *v21 > 0 )
		{
			v22 = v6->MType->mtype;
			if ( v22 != MT_GLOOM && (v22 < MT_INCIN || v22 > MT_HELLBURN) )
			{
				M_TryM2MHit(ia, *v21 - 1, 500, (unsigned char)v6->mMinDamage2, (unsigned char)v6->mMaxDamage2);
				v23 = v6->MType->mtype;
				if ( v23 < MT_NSNAKE || v23 > MT_GSNAKE )
				{
					v24 = v6->_mdir;
					v25 = v32 + offset_x[v24];
					v26 = v31 + offset_y[v24];
					if ( PosOkMonst(*v21 - 1, v25, v26) )
					{
						v27 = *v21;
						dMonster[0][v26 + 112 * v25] = *v21;
						*v21 = 0;
						v28 = v27 - 1;
						monster[v28]._mx = v25;
						monster[v28]._mfutx = v25;
						monster[v28]._my = v26;
						monster[v28]._mfuty = v26;
					}
				}
			}
		}
	}
	else
	{
		v10 = &dPlayer[v9][v31];
		v11 = *v10;
		v12 = v11 - 1;
		arglist = v11 - 1;
		if ( *v10 > 0 )
		{
			v13 = v6->MType->mtype;
			if ( v13 != MT_GLOOM && (v13 < MT_INCIN || v13 > MT_HELLBURN) )
			{
				M_TryH2HHit(v5, v12, 500, (unsigned char)v6->mMinDamage2, (unsigned char)v6->mMaxDamage2);
				if ( arglist == *v10 - 1 )
				{
					v14 = v6->MType->mtype;
					if ( v14 < MT_NSNAKE || v14 > MT_GSNAKE )
					{
						v15 = arglist;
						v16 = plr[arglist]._pmode;
						if ( v16 != 7 && v16 != 8 )
							StartPlrHit(arglist, 0, 1u);
						v17 = v6->_mdir;
						v18 = v32 + offset_x[v17];
						v19 = v31 + offset_y[v17];
						if ( PosOkPlayer(arglist, v18, v19) )
						{
							v20 = plr[v15]._pdir;
							plr[v15].WorldX = v18;
							plr[v15].WorldY = v19;
							FixPlayerLocation(arglist, v20);
							FixPlrWalkTags(arglist);
							dPlayer[v18][v19] = arglist + 1;
							SetPlayerOld(arglist);
						}
					}
				}
			}
		}
	}
}

BOOL __fastcall PosOkMonst(int i, int x, int y)
{
	int v3; // edi
	signed int v4; // ebx
	int v5; // ecx
	char v6; // dl
	bool result; // eax
	int v8; // edx
	int v9; // ecx
	int v10; // [esp+Ch] [ebp-4h]

	v3 = x;
	v10 = i;
	v4 = 0;
	if ( SolidLoc(x, y) )
		return 0;
	v5 = 112 * v3;
	if ( dPlayer[v3][y] || dMonster[0][v5 + y] )
		return 0;
	v6 = dObject[0][v5 + y];
	result = 1;
	if ( v6 )
	{
		v8 = v6 <= 0 ? -1 - v6 : v6 - 1;
		if ( object[v8]._oSolidFlag )
			return 0;
	}
	_LOBYTE(v5) = dMissile[0][v5 + y];
	if ( (_BYTE)v5 )
	{
		if ( v10 >= 0 )
		{
			v5 = (char)v5;
			if ( (char)v5 > 0 )
			{
				if ( missile[v5]._mitype == 5 )
					goto LABEL_24;
				v9 = 0;
				if ( nummissiles > 0 )
				{
					do
					{
						if ( missile[missileactive[v9]]._mitype == 5 )
							v4 = 1;
						++v9;
					}
					while ( v9 < nummissiles );
					if ( v4 )
					{
					LABEL_24:
						if ( !(monster[v10].mMagicRes & 0x10) || monster[v10].MType->mtype == MT_DIABLO )
							return 0;
					}
				}
			}
		}
	}
	return result;
}

BOOL __fastcall PosOkMonst2(int i, int x, int y)
{
	int v3; // edi
	int v4; // ebx
	signed int v5; // ebp
	bool result; // eax
	char v7; // dl
	int v8; // edx
	int v9; // ecx
	int v10; // ecx

	v3 = x;
	v4 = i;
	v5 = 0;
	result = SolidLoc(x, y) == 0;
	if ( result )
	{
		v7 = dObject[v3][y];
		if ( v7 )
		{
			v8 = v7 <= 0 ? -1 - v7 : v7 - 1;
			if ( object[v8]._oSolidFlag )
				result = 0;
		}
		if ( result )
		{
			_LOBYTE(v9) = dMissile[v3][y];
			if ( (_BYTE)v9 )
			{
				if ( v4 >= 0 )
				{
					v9 = (char)v9;
					if ( (char)v9 > 0 )
					{
						if ( missile[v9]._mitype == 5 )
							goto LABEL_23;
						v10 = 0;
						if ( nummissiles > 0 )
						{
							do
							{
								if ( missile[missileactive[v10]]._mitype == 5 )
									v5 = 1;
								++v10;
							}
							while ( v10 < nummissiles );
							if ( v5 )
							{
							LABEL_23:
								if ( !(monster[v4].mMagicRes & 0x10) || monster[v4].MType->mtype == MT_DIABLO )
									result = 0;
							}
						}
					}
				}
			}
		}
	}
	return result;
}

BOOL __fastcall PosOkMonst3(int i, int x, int y)
{
	int v3; // esi
	signed int v4; // ebp
	char v5; // al
	int v6; // eax
	int v7; // eax
	int v8; // ecx
	int v9; // ecx
	bool result; // eax
	int v11; // ecx
	signed int v12; // [esp+10h] [ebp-8h]
	int v13; // [esp+14h] [ebp-4h]

	v12 = 0;
	v3 = x;
	v4 = 0;
	v13 = i;
	v5 = dObject[x][y];
	if ( v5 )
	{
		if ( v5 <= 0 )
			v6 = -1 - v5;
		else
			v6 = v5 - 1;
		v7 = v6;
		v8 = object[v7]._otype;
		v4 = 1;
		if ( v8 != 1
			&& v8 != OBJ_L1RDOOR
			&& v8 != OBJ_L2LDOOR
			&& v8 != OBJ_L2RDOOR
			&& v8 != OBJ_L3LDOOR
			&& v8 != OBJ_L3RDOOR )
		{
			v4 = 0;
		}
		if ( object[v7]._oSolidFlag && !v4 )
			return 0;
	}
	if ( SolidLoc(x, y) && !v4 || dPlayer[v3][y] || dMonster[0][v3 * 112 + y] )
		return 0;
	_LOBYTE(v9) = dMissile[v3][y];
	result = 1;
	if ( (_BYTE)v9 )
	{
		if ( v13 >= 0 )
		{
			v9 = (char)v9;
			if ( (char)v9 > 0 )
			{
				if ( missile[v9]._mitype == 5 )
					goto LABEL_33;
				v11 = 0;
				if ( nummissiles > 0 )
				{
					do
					{
						if ( missile[missileactive[v11]]._mitype == 5 )
							v12 = 1;
						++v11;
					}
					while ( v11 < nummissiles );
					if ( v12 )
					{
					LABEL_33:
						if ( !(monster[v13].mMagicRes & 0x10) || monster[v13].MType->mtype == MT_DIABLO )
							return 0;
					}
				}
			}
		}
	}
	return result;
}

BOOL __fastcall IsSkel(int mt)
{
	return mt >= MT_WSKELAX && mt <= MT_XSKELAX
		|| mt >= MT_WSKELBW && mt <= MT_XSKELBW
		|| mt >= MT_WSKELSD && mt <= MT_XSKELSD;
}

bool __fastcall IsGoat(int mt)
{
	return mt >= MT_NGOATMC && mt <= MT_GGOATMC || mt >= MT_NGOATBW && mt <= MT_GGOATBW;
}

int __fastcall M_SpawnSkel(int x, int y, int dir)
{
	CMonster *v3; // ebx
	CMonster *v4; // esi
	int v5; // edx
	int v7; // esi
	//int v8; // edx
	int v9; // eax
	int v10; // esi
	int xa; // [esp+Ch] [ebp-10h]
	int ya; // [esp+10h] [ebp-Ch]
	int v14; // [esp+14h] [ebp-8h]
	int v15; // [esp+18h] [ebp-4h]
	int v16; // [esp+18h] [ebp-4h]

	ya = y;
	xa = x;
	v5 = 0;
	if ( nummtypes <= 0 )
		return -1;
	v3 = Monsters;
	v15 = nummtypes;
	v4 = Monsters;
	do
	{
		if ( IsSkel((unsigned char)v4->mtype) )
			++v5;
		++v4;
		--v15;
	}
	while ( v15 );
	if ( !v5 )
		return -1;
	v7 = 0;
	v14 = random(136, v5);
	v16 = 0;
	if ( nummtypes > 0 )
	{
		do
		{
			if ( v16 > v14 )
				break;
			if ( IsSkel((unsigned char)v3->mtype) )
				++v16;
			++v7;
			++v3;
		}
		while ( v7 < nummtypes ); /* v8 */
	}
	v9 = AddMonster(xa, ya, dir, v7 - 1, 1);
	v10 = v9;
	if ( v9 != -1 )
		M_StartSpStand(v9, dir);
	return v10;
}

void __fastcall ActivateSpawn(int i, int x, int y, int dir)
{
	int v4; // eax

	dMonster[0][y + 112 * x] = i + 1;
	v4 = i;
	monster[v4]._mx = x;
	monster[v4]._mfutx = x;
	monster[v4]._moldx = x;
	monster[v4]._my = y;
	monster[v4]._mfuty = y;
	monster[v4]._moldy = y;
	M_StartSpStand(i, dir);
}

bool __fastcall SpawnSkeleton(int ii, int x, int y)
{
	int v3; // esi
	int v4; // ebx
	int v5; // ST04_4
	int v6; // ecx
	int v7; // edi
	int *v8; // esi
	bool v9; // eax
	int v11; // eax
	int v12; // ecx
	int v13; // edx
	int v14; // esi
	int v15; // edi
	int v16; // ST04_4
	int monstok[9]; // [esp+Ch] [ebp-34h]
	int i; // [esp+30h] [ebp-10h]
	int x2; // [esp+34h] [ebp-Ch]
	int v20; // [esp+38h] [ebp-8h]
	int *v21; // [esp+3Ch] [ebp-4h]
	int a3; // [esp+48h] [ebp+8h]
	int a3a; // [esp+48h] [ebp+8h]

	i = ii;
	v3 = x;
	x2 = x;
	if ( ii == -1 )
		return 0;
	v4 = y;
	if ( !PosOkMonst(-1, x, y) )
	{
		v20 = 0;
		v6 = y - 1;
		a3 = y - 1;
		if ( (unsigned char)(__OFSUB__(v4 - 1, v4 + 1) ^ 1) | (v4 - 1 == v4 + 1) )
		{
			v21 = monstok;
			do
			{
				v7 = v3 - 1;
				if ( (unsigned char)(__OFSUB__(v3 - 1, v3 + 1) ^ 1) | (v3 - 1 == v3 + 1) )
				{
					v8 = v21;
					do
					{
						v9 = PosOkMonst(-1, v7, a3);
						v20 |= v9;
						*v8 = v9;
						v8 += 3;
						++v7;
					}
					while ( v7 <= x2 + 1 );
					v3 = x2;
				}
				++v21;
				++a3;
			}
			while ( a3 <= v4 + 1 );
			if ( v20 )
			{
				v11 = random(137, 15);
				v12 = 0;
				v13 = 0;
				a3a = v11 + 1;
				if ( v11 + 1 > 0 )
				{
					while ( 1 )
					{
						if ( monstok[v13 + 2 * v12 + v12] )
							--a3a;
						if ( a3a <= 0 )
							break;
						if ( ++v12 == 3 )
						{
							v12 = 0;
							if ( ++v13 == 3 )
								v13 = 0;
						}
					}
				}
				v14 = v12 + v3 - 1;
				v15 = v13 + v4 - 1;
				v16 = GetDirection(v14, v15, x2, v4);
				ActivateSpawn(i, v14, v15, v16);
				return 1;
			}
		}
		return 0;
	}
	v5 = GetDirection(v3, y, v3, y);
	ActivateSpawn(i, v3, y, v5);
	return 1;
}
// 43A879: using guessed type int var_34[9];

int __cdecl PreSpawnSkeleton()
{
	int skeltypes; // edx // should be i/j
	int j; // edx // remove
	int skel; // eax
	int i; // [esp+10h] [ebp-4h] // should be skeltypes

	skeltypes = 0;

	if ( nummtypes <= 0 )
		return -1;

	for ( i = 0; i < nummtypes; i++ )
	{
		if ( IsSkel(Monsters[i].mtype) )
			++skeltypes;
	}

	if ( !skeltypes )
		return -1;

	j = random(136, skeltypes); /* check this code -i integer is messed up*/
	skeltypes = 0;

	for ( i = 0; i < nummtypes; ++i )
	{
		if ( skeltypes > j )
			break;
		if ( IsSkel(Monsters[i].mtype) )
			++skeltypes;
	}
	skel = AddMonster(0, 0, 0, i - 1, 0);
	if ( skel != -1 )
		M_StartStand(skel, 0);
	return skel;
}

void __fastcall TalktoMonster(int i)
{
	int v1; // esi
	MonsterStruct *v2; // esi
	char v3; // al
	int v4; // edi
	//int v5; // eax
	//int v6; // eax
	int inv_item_num; // [esp+8h] [ebp-4h]

	v1 = i;
	if ( (unsigned int)i >= MAXMONSTERS )
		TermMsg("TalktoMonster: Invalid monster %d", i);
	v2 = &monster[v1];
	v3 = v2->_mAi;
	v4 = v2->_menemy;
	v2->_mmode = MM_TALK;
	if ( v3 == AI_SNOTSPIL || v3 == AI_LACHDAN )
	{
		//_LOBYTE(v5) = QuestStatus(7);
		if ( QuestStatus(7) && quests[7]._qvar1 == 2 && PlrHasItem(v4, IDI_BANNER, &inv_item_num) )
		{
			RemoveInvItem(v4, inv_item_num);
			quests[7]._qactive = 3;
			v2->mtalkmsg = QUEST_BANNER12;
			_LOBYTE(v2->_mgoal) = 6;
		}
		//_LOBYTE(v6) = QuestStatus(4);
		if ( QuestStatus(4) && v2->mtalkmsg >= (signed int)QUEST_VEIL9 )
		{
			if ( PlrHasItem(v4, IDI_GLDNELIX, &inv_item_num) )
			{
				RemoveInvItem(v4, inv_item_num);
				v2->mtalkmsg = QUEST_VEIL11;
				_LOBYTE(v2->_mgoal) = 6;
			}
		}
	}
}

void __fastcall SpawnGolum(int i, int x, int y, int mi)
{
	int v4; // edi
	int v5; // ebx
	int v6; // esi
	int v7; // eax
	int *v8; // edx
	int v9; // eax
	char v10; // cl
	int v11; // eax

	v4 = i;
	v5 = x;
	if ( (unsigned int)i >= MAXMONSTERS )
		TermMsg("SpawnGolum: Invalid monster %d", i);
	v6 = v4;
	monster[v6]._mx = v5;
	monster[v6]._my = y;
	monster[v6]._mfuty = y;
	monster[v6]._moldy = y;
	monster[v6]._mfutx = v5;
	monster[v6]._moldx = v5;
	v7 = plr[v4]._pMaxMana;
	dMonster[0][y + 112 * v5] = v4 + 1;
	_LOBYTE(monster[v6]._pathcount) = 0;
	monster[v6]._mFlags |= 0x20u;
	v8 = &missile[mi]._mispllvl;
	monster[v6].mArmorClass = 25;
	v9 = 320 * *v8 + v7 / 3;
	v10 = *(_BYTE *)v8;
	_LOBYTE(v8) = plr[v4]._pLevel;
	v9 *= 2;
	monster[v6]._mmaxhp = v9;
	monster[v6]._mhitpoints = v9;
	monster[v6].mHit = 5 * (v10 + 8) + 2 * (_BYTE)v8;
	monster[v6].mMinDamage = 2 * (v10 + 4);
	monster[v6].mMaxDamage = 2 * (v10 + 8);
	M_StartSpStand(v4, 0);
	M_Enemy(v4);
	if ( v4 == myplr )
	{
		_LOBYTE(v11) = currlevel;
		NetSendCmdGolem(
			monster[v6]._mx,
			monster[v6]._my,
			monster[v6]._mdir,
			monster[v6]._menemy,
			monster[v6]._mhitpoints,
			v11);
	}
}

bool __fastcall CanTalkToMonst(int m)
{
	int v1; // esi
	char v2; // al
	bool result; // al

	v1 = m;
	if ( (unsigned int)m >= MAXMONSTERS )
		TermMsg("CanTalkToMonst: Invalid monster %d", m);
	v2 = monster[v1]._mgoal;
	if ( v2 == 6 )
		result = 1;
	else
		result = v2 == 7;
	return result;
}

bool __fastcall CheckMonsterHit(int m, bool *ret)
{
	int v2; // edi
	bool *v3; // esi
	int v4; // ecx
	int v5; // eax
	bool result; // al
	unsigned char v7; // al

	v2 = m;
	v3 = ret;
	if ( (unsigned int)m >= MAXMONSTERS )
		TermMsg("CheckMonsterHit: Invalid monster %d", m);
	v4 = v2;
	if ( monster[v2]._mAi == AI_GARG && (v5 = monster[v4]._mFlags, v5 & 4) )
	{
		_LOBYTE(v5) = v5 & 0xFB;
		monster[v4]._mmode = MM_SATTACK;
		monster[v4]._mFlags = v5;
		result = 1;
		*v3 = 1;
	}
	else
	{
		v7 = monster[v4].MType->mtype;
		if ( v7 < MT_COUNSLR || v7 > MT_ADVOCATE || (result = 1, _LOBYTE(monster[v4]._mgoal) == 1) )
			result = 0;
		else
			*v3 = 0;
	}
	return result;
}

int __fastcall encode_enemy(int m)
{
	int v1; // ecx
	int result; // eax

	v1 = m;
	result = monster[v1]._menemy;
	if ( monster[v1]._mFlags & 0x10 )
		result += 4;
	return result;
}

void __fastcall decode_enemy(int m, int enemy)
{
	int v2; // eax
	int v3; // edx
	char v4; // cl
	int v5; // edx

	v2 = m;
	if ( enemy >= 4 )
	{
		monster[v2]._mFlags |= 0x10u;
		v5 = enemy - 4;
		monster[v2]._menemy = v5;
		monster[v2]._menemyx = monster[v5]._mfutx;
		v4 = monster[v5]._mfuty;
	}
	else
	{
		monster[v2]._mFlags &= 0xFFFFFFEF;
		monster[v2]._menemy = enemy;
		v3 = enemy;
		monster[v2]._menemyx = plr[v3]._px;
		v4 = plr[v3]._py;
	}
	monster[v2]._menemyy = v4;
}
<|MERGE_RESOLUTION|>--- conflicted
+++ resolved
@@ -1,9324 +1,8865 @@
-//HEADER_GOES_HERE
-
-#include "../types.h"
-
-// Tracks which missile files are already loaded
-int MissileFileFlag;
-
-int monster_cpp_init_value; // weak
-int monstkills[MAXMONSTERS];
-int monstactive[MAXMONSTERS];
-int nummonsters;
-int sgbSaveSoundOn; // weak
-MonsterStruct monster[MAXMONSTERS];
-int totalmonsters; // weak
-CMonster Monsters[16];
-// int END_Monsters_17; // weak
-int monstimgtot; // weak
-int uniquetrans;
-int nummtypes;
-
-int monster_inf = 0x7F800000; // weak
-char plr2monst[9] = { 0, 5, 3, 7, 1, 4, 6, 0, 2 };
-unsigned char counsmiss[4] = { MIS_FIREBOLT, MIS_CBOLT, MIS_LIGHTCTRL, MIS_FIREBALL };
-
-/* rdata */
-
-MonsterData monsterdata[112] =
-{
-	{ 128, 799,  "Monsters\\Zombie\\Zombie%c.CL2",  0, "Monsters\\Zombie\\Zombie%c%i.WAV",  0, 0, NULL,							  { 11, 24, 12, 6,  16, 0  }, { 4, 0, 0, 0, 0, 0 }, "Zombie",				  1,  3,  1,  4,	7,	AI_ZOMBIE,	0,   0, 10,  8,  2,  5,  0,   0,  0,  0,  5,  MC_UNDEAD, 72,  72,  0,	 3, 54	},
-	{ 128, 799,  "Monsters\\Zombie\\Zombie%c.CL2",  0, "Monsters\\Zombie\\Zombie%c%i.WAV",  0, 1, "Monsters\\Zombie\\Bluered.TRN",   { 11, 24, 12, 6,  16, 0  }, { 4, 0, 0, 0, 0, 0 }, "Ghoul",				   2,  4,  2,  7,	11,   AI_ZOMBIE,	0,   1, 10,  8,  3,  10, 0,   0,  0,  0,  10, MC_UNDEAD, 72,  72,  0,	 3, 58	},
-	{ 128, 799,  "Monsters\\Zombie\\Zombie%c.CL2",  0, "Monsters\\Zombie\\Zombie%c%i.WAV",  0, 1, "Monsters\\Zombie\\Grey.TRN",	  { 11, 24, 12, 6,  16, 0  }, { 4, 0, 0, 0, 0, 0 }, "Rotting Carcass",		 2,  6,  4,  15,   25,   AI_ZOMBIE,	0,   2, 25,  8,  5,  15, 0,   0,  0,  0,  15, MC_UNDEAD, 72,  74,  0,	 3, 136   },
-	{ 128, 799,  "Monsters\\Zombie\\Zombie%c.CL2",  0, "Monsters\\Zombie\\Zombie%c%i.WAV",  0, 1, "Monsters\\Zombie\\Yellow.TRN",	{ 11, 24, 12, 6,  16, 0  }, { 4, 0, 0, 0, 0, 0 }, "Black Death",			 4,  8,  6,  25,   40,   AI_ZOMBIE,	0,   3, 30,  8,  6,  22, 0,   0,  0,  0,  20, MC_UNDEAD, 72,  76,  0,	 3, 240   },
-	{ 128, 543,  "Monsters\\FalSpear\\Phall%c.CL2", 1, "Monsters\\FalSpear\\Phall%c%i.WAV", 1, 1, "Monsters\\FalSpear\\FallenT.TRN", { 11, 11, 13, 11, 18, 13 }, { 3, 0, 0, 0, 0, 0 }, "Fallen One",			  1,  3,  1,  1,	4,	AI_FALLEN,	0,   0, 15,  7,  1,  3,  0,   5,  0,  0,  0,  MC_ANIMAL, 0,   0,   0,	 3, 46	},
-	{ 128, 543,  "Monsters\\FalSpear\\Phall%c.CL2", 1, "Monsters\\FalSpear\\Phall%c%i.WAV", 1, 1, "Monsters\\FalSpear\\Dark.TRN",	{ 11, 11, 13, 11, 18, 13 }, { 3, 0, 0, 0, 0, 0 }, "Carver",				  2,  5,  3,  4,	8,	AI_FALLEN,	0,   2, 20,  7,  2,  5,  0,   5,  0,  0,  5,  MC_ANIMAL, 0,   0,   0,	 3, 80	},
-	{ 128, 543,  "Monsters\\FalSpear\\Phall%c.CL2", 1, "Monsters\\FalSpear\\Phall%c%i.WAV", 1, 0, NULL,							  { 11, 11, 13, 11, 18, 13 }, { 3, 0, 0, 0, 0, 0 }, "Devil Kin",			   3,  7,  5,  12,   24,   AI_FALLEN,	0,   2, 25,  7,  3,  7,  0,   5,  0,  0,  10, MC_ANIMAL, 0,   2,   0,	 3, 155   },
-	{ 128, 543,  "Monsters\\FalSpear\\Phall%c.CL2", 1, "Monsters\\FalSpear\\Phall%c%i.WAV", 1, 1, "Monsters\\FalSpear\\Blue.TRN",	{ 11, 11, 13, 11, 18, 13 }, { 3, 0, 0, 0, 0, 0 }, "Dark One",				5,  9,  7,  20,   36,   AI_FALLEN,	0,   3, 30,  7,  4,  8,  0,   5,  0,  0,  15, MC_ANIMAL, 64,  68,  0,	 3, 255   },
-	{ 128, 553,  "Monsters\\SkelAxe\\SklAx%c.CL2",  1, "Monsters\\SkelAxe\\SklAx%c%i.WAV",  0, 1, "Monsters\\SkelAxe\\White.TRN",	{ 12, 8,  13, 6,  17, 16 }, { 5, 0, 0, 0, 0, 0 }, "Skeleton",				1,  3,  1,  2,	4,	AI_SKELSD,	0,   0, 20,  8,  1,  4,  0,   0,  0,  0,  0,  MC_UNDEAD, 72,  72,  0,	 3, 64	},
-	{ 128, 553,  "Monsters\\SkelAxe\\SklAx%c.CL2",  1, "Monsters\\SkelAxe\\SklAx%c%i.WAV",  0, 1, "Monsters\\SkelAxe\\Skelt.TRN",	{ 12, 8,  13, 6,  17, 16 }, { 4, 0, 0, 0, 0, 0 }, "Corpse Axe",			  2,  5,  2,  4,	7,	AI_SKELSD,	0,   1, 25,  8,  3,  5,  0,   0,  0,  0,  0,  MC_UNDEAD, 72,  72,  0,	 3, 68	},
-	{ 128, 553,  "Monsters\\SkelAxe\\SklAx%c.CL2",  1, "Monsters\\SkelAxe\\SklAx%c%i.WAV",  0, 0, NULL,							  { 12, 8,  13, 6,  17, 16 }, { 2, 0, 0, 0, 0, 0 }, "Burning Dead",			2,  6,  4,  8,	12,   AI_SKELSD,	0,   2, 30,  8,  3,  7,  0,   0,  0,  0,  5,  MC_UNDEAD, 74,  88,  0,	 3, 154   },
-	{ 128, 553,  "Monsters\\SkelAxe\\SklAx%c.CL2",  1, "Monsters\\SkelAxe\\SklAx%c%i.WAV",  0, 1, "Monsters\\SkelAxe\\Black.TRN",	{ 12, 8,  13, 6,  17, 16 }, { 3, 0, 0, 0, 0, 0 }, "Horror",				  4,  8,  6,  12,   20,   AI_SKELSD,	0,   3, 35,  8,  4,  9,  0,   0,  0,  0,  15, MC_UNDEAD, 76,  76,  0,	 3, 264   },
-	{ 128, 623,  "Monsters\\FalSword\\Fall%c.CL2",  1, "Monsters\\FalSword\\Fall%c%i.WAV",  1, 1, "Monsters\\FalSword\\FallenT.TRN", { 12, 12, 13, 11, 14, 15 }, { 3, 0, 0, 0, 0, 0 }, "Fallen One",			  1,  3,  1,  2,	5,	AI_FALLEN,	0,   0, 15,  8,  1,  4,  0,   5,  0,  0,  10, MC_ANIMAL, 0,   0,   0,	 3, 52	},
-	{ 128, 623,  "Monsters\\FalSword\\Fall%c.CL2",  1, "Monsters\\FalSword\\Fall%c%i.WAV",  1, 1, "Monsters\\FalSword\\Dark.TRN",	{ 12, 12, 13, 11, 14, 15 }, { 3, 0, 0, 0, 0, 0 }, "Carver",				  2,  5,  3,  5,	9,	AI_FALLEN,	0,   1, 20,  8,  2,  7,  0,   5,  0,  0,  15, MC_ANIMAL, 0,   0,   0,	 3, 90	},
-	{ 128, 623,  "Monsters\\FalSword\\Fall%c.CL2",  1, "Monsters\\FalSword\\Fall%c%i.WAV",  1, 0, NULL,							  { 12, 12, 13, 11, 14, 15 }, { 3, 0, 0, 0, 0, 0 }, "Devil Kin",			   3,  7,  5,  16,   24,   AI_FALLEN,	0,   2, 25,  8,  4,  10, 0,   5,  0,  0,  20, MC_ANIMAL, 0,   2,   0,	 3, 180   },
-	{ 128, 623,  "Monsters\\FalSword\\Fall%c.CL2",  1, "Monsters\\FalSword\\Fall%c%i.WAV",  1, 1, "Monsters\\FalSword\\Blue.TRN",	{ 12, 12, 13, 11, 14, 15 }, { 3, 0, 0, 0, 0, 0 }, "Dark One",				5,  9,  7,  24,   36,   AI_FALLEN,	0,   3, 30,  8,  4,  12, 0,   5,  0,  0,  25, MC_ANIMAL, 64,  68,  0,	 3, 280   },
-	{ 128, 410,  "Monsters\\Scav\\Scav%c.CL2",	  1, "Monsters\\Scav\\Scav%c%i.WAV",	  0, 0, NULL,							  { 12, 8,  12, 6,  20, 11 }, { 2, 0, 0, 0, 0, 0 }, "Scavenger",			   1,  4,  2,  3,	6,	AI_SCAV,	  0,   0, 20,  7,  1,  5,  0,   0,  0,  0,  10, MC_ANIMAL, 0,   2,   0,	 3, 80	},
-	{ 128, 410,  "Monsters\\Scav\\Scav%c.CL2",	  1, "Monsters\\Scav\\Scav%c%i.WAV",	  0, 1, "Monsters\\Scav\\ScavBr.TRN",	  { 12, 8,  12, 6,  20, 11 }, { 2, 0, 0, 0, 0, 0 }, "Plague Eater",			3,  6,  4,  12,   24,   AI_SCAV,	  0,   1, 30,  7,  1,  8,  0,   0,  0,  0,  20, MC_ANIMAL, 0,   4,   0,	 3, 188   },
-	{ 128, 410,  "Monsters\\Scav\\Scav%c.CL2",	  1, "Monsters\\Scav\\Scav%c%i.WAV",	  0, 1, "Monsters\\Scav\\ScavBe.TRN",	  { 12, 8,  12, 6,  20, 11 }, { 2, 0, 0, 0, 0, 0 }, "Shadow Beast",			4,  8,  6,  24,   36,   AI_SCAV,	  0,   2, 35,  7,  3,  12, 0,   0,  0,  0,  25, MC_ANIMAL, 64,  66,  0,	 3, 375   },
-	{ 128, 410,  "Monsters\\Scav\\Scav%c.CL2",	  1, "Monsters\\Scav\\Scav%c%i.WAV",	  0, 1, "Monsters\\Scav\\ScavW.TRN",	   { 12, 8,  12, 6,  20, 11 }, { 2, 0, 0, 0, 0, 0 }, "Bone Gasher",			 6,  10, 8,  28,   40,   AI_SCAV,	  0,   3, 35,  7,  5,  15, 0,   0,  0,  0,  30, MC_ANIMAL, 65,  68,  0,	 3, 552   },
-	{ 128, 567,  "Monsters\\SkelBow\\SklBw%c.CL2",  1, "Monsters\\SkelBow\\SklBw%c%i.WAV",  0, 1, "Monsters\\SkelBow\\White.TRN",	{ 9,  8,  16, 5,  16, 16 }, { 4, 0, 0, 0, 0, 0 }, "Skeleton",				2,  5,  3,  2,	4,	AI_SKELBOW,   0,   0, 15,  12, 1,  2,  0,   0,  0,  0,  0,  MC_UNDEAD, 72,  72,  0,	 3, 110   },
-	{ 128, 567,  "Monsters\\SkelBow\\SklBw%c.CL2",  1, "Monsters\\SkelBow\\SklBw%c%i.WAV",  0, 1, "Monsters\\SkelBow\\Skelt.TRN",	{ 9,  8,  16, 5,  16, 16 }, { 4, 0, 0, 0, 0, 0 }, "Corpse Bow",			  3,  7,  5,  8,	16,   AI_SKELBOW,   0,   1, 25,  12, 1,  4,  0,   0,  0,  0,  0,  MC_UNDEAD, 72,  72,  0,	 3, 210   },
-	{ 128, 567,  "Monsters\\SkelBow\\SklBw%c.CL2",  1, "Monsters\\SkelBow\\SklBw%c%i.WAV",  0, 0, NULL,							  { 9,  8,  16, 5,  16, 16 }, { 2, 0, 0, 0, 0, 0 }, "Burning Dead",			5,  9,  7,  10,   24,   AI_SKELBOW,   0,   2, 30,  12, 1,  6,  0,   0,  0,  0,  5,  MC_UNDEAD, 74,  88,  0,	 3, 364   },
-	{ 128, 567,  "Monsters\\SkelBow\\SklBw%c.CL2",  1, "Monsters\\SkelBow\\SklBw%c%i.WAV",  0, 1, "Monsters\\SkelBow\\Black.TRN",	{ 9,  8,  16, 5,  16, 16 }, { 3, 0, 0, 0, 0, 0 }, "Horror",				  7,  11, 9,  15,   45,   AI_SKELBOW,   0,   3, 35,  12, 2,  9,  0,   0,  0,  0,  15, MC_UNDEAD, 76,  76,  0,	 3, 594   },
-	{ 128, 575,  "Monsters\\SkelSd\\SklSr%c.CL2",   1, "Monsters\\SkelSd\\SklSr%c%i.WAV",   1, 1, "Monsters\\SkelSd\\White.TRN",	 { 13, 8,  12, 7,  15, 16 }, { 4, 0, 0, 0, 0, 0 }, "Skeleton Captain",		1,  4,  2,  3,	6,	AI_SKELSD,	0,   0, 20,  8,  2,  7,  0,   0,  0,  0,  10, MC_UNDEAD, 72,  72,  0,	 3, 90	},
-	{ 128, 575,  "Monsters\\SkelSd\\SklSr%c.CL2",   1, "Monsters\\SkelSd\\SklSr%c%i.WAV",   0, 1, "Monsters\\SkelSd\\Skelt.TRN",	 { 13, 8,  12, 7,  15, 16 }, { 4, 0, 0, 0, 0, 0 }, "Corpse Captain",		  2,  6,  4,  12,   20,   AI_SKELSD,	0,   1, 30,  8,  3,  9,  0,   0,  0,  0,  5,  MC_UNDEAD, 72,  72,  0,	 3, 200   },
-	{ 128, 575,  "Monsters\\SkelSd\\SklSr%c.CL2",   1, "Monsters\\SkelSd\\SklSr%c%i.WAV",   0, 0, NULL,							  { 13, 8,  12, 7,  15, 16 }, { 4, 0, 0, 0, 0, 0 }, "Burning Dead Captain",	4,  8,  6,  16,   30,   AI_SKELSD,	0,   2, 35,  8,  4,  10, 0,   0,  0,  0,  15, MC_UNDEAD, 74,  88,  0,	 3, 393   },
-	{ 128, 575,  "Monsters\\SkelSd\\SklSr%c.CL2",   1, "Monsters\\SkelSd\\SklSr%c%i.WAV",   0, 1, "Monsters\\SkelSd\\Black.TRN",	 { 13, 8,  12, 7,  15, 16 }, { 4, 0, 0, 0, 0, 0 }, "Horror Captain",		  6,  10, 8,  35,   50,   AI_SKELSD,	256, 3, 40,  8,  5,  14, 0,   0,  0,  0,  30, MC_UNDEAD, 76,  76,  0,	 3, 604   },
-	{ 128, 2000, "Monsters\\TSneak\\TSneak%c.CL2",  0, "Monsters\\TSneak\\Sneakl%c%i.WAV",  0, 0, NULL,							  { 13, 13, 15, 11, 16, 0  }, { 2, 0, 0, 0, 0, 0 }, "Invisible Lord",		  14, 14, 14, 278,  278,  AI_SKELSD,	256, 3, 65,  8,  16, 30, 0,   0,  0,  0,  60, MC_DEMON,  71,  71,  0,	 3, 2000  },
-	{ 128, 992,  "Monsters\\Sneak\\Sneak%c.CL2",	1, "Monsters\\Sneak\\Sneak%c%i.WAV",	0, 0, NULL,							  { 16, 8,  12, 8,  24, 15 }, { 2, 0, 0, 0, 0, 0 }, "Hidden",				  3,  8,  5,  8,	24,   AI_SNEAK,	 1,   0, 35,  8,  3,  6,  0,   0,  0,  0,  25, MC_DEMON,  0,   64,  0,	 3, 278   },
-	{ 128, 992,  "Monsters\\Sneak\\Sneak%c.CL2",	1, "Monsters\\Sneak\\Sneak%c%i.WAV",	0, 1, "Monsters\\Sneak\\Sneakv2.TRN",	{ 16, 8,  12, 8,  24, 15 }, { 2, 0, 0, 0, 0, 0 }, "Stalker",				 8,  12, 9,  30,   45,   AI_SNEAK,	 257, 1, 40,  8,  8,  16, 0,   0,  0,  0,  30, MC_DEMON,  0,   64,  0,	 3, 630   },
-	{ 128, 992,  "Monsters\\Sneak\\Sneak%c.CL2",	1, "Monsters\\Sneak\\Sneak%c%i.WAV",	0, 1, "Monsters\\Sneak\\Sneakv3.TRN",	{ 16, 8,  12, 8,  24, 15 }, { 2, 0, 0, 0, 0, 0 }, "Unseen",				  10, 14, 11, 35,   50,   AI_SNEAK,	 257, 2, 45,  8,  12, 20, 0,   0,  0,  0,  30, MC_DEMON,  65,  72,  0,	 3, 935   },
-	{ 128, 992,  "Monsters\\Sneak\\Sneak%c.CL2",	1, "Monsters\\Sneak\\Sneak%c%i.WAV",	0, 1, "Monsters\\Sneak\\Sneakv1.TRN",	{ 16, 8,  12, 8,  24, 15 }, { 2, 0, 0, 0, 0, 0 }, "Illusion Weaver",		 14, 18, 13, 40,   60,   AI_SNEAK,	 257, 3, 60,  8,  16, 24, 0,   0,  0,  0,  30, MC_DEMON,  3,   74,  0,	 3, 1500  },
-	{ 160, 2000, "Monsters\\GoatLord\\GoatL%c.CL2", 0, "Monsters\\GoatLord\\Goatl%c%i.WAV", 0, 0, NULL,							  { 13, 13, 14, 9,  16, 0  }, { 2, 0, 0, 0, 0, 0 }, "Lord Sayter",			 13, 13, 12, 351,  351,  AI_SKELSD,	256, 3, 80,  8,  14, 24, 0,   0,  0,  0,  60, MC_DEMON,  67,  67,  0,	 3, 1500  },
-	{ 128, 1030, "Monsters\\GoatMace\\Goat%c.CL2",  1, "Monsters\\GoatMace\\Goat%c%i.WAV",  0, 0, NULL,							  { 12, 8,  12, 6,  20, 12 }, { 2, 0, 0, 0, 1, 0 }, "Flesh Clan",			  6,  10, 8,  30,   45,   AI_GOATMC,	768, 0, 50,  8,  4,  10, 0,   0,  0,  0,  40, MC_DEMON,  0,   0,   0,	 3, 460   },
-	{ 128, 1030, "Monsters\\GoatMace\\Goat%c.CL2",  1, "Monsters\\GoatMace\\Goat%c%i.WAV",  0, 1, "Monsters\\GoatMace\\Beige.TRN",   { 12, 8,  12, 6,  20, 12 }, { 2, 0, 0, 0, 1, 0 }, "Stone Clan",			  8,  12, 10, 40,   55,   AI_GOATMC,	768, 1, 60,  8,  6,  12, 0,   0,  0,  0,  40, MC_DEMON,  65,  72,  0,	 3, 685   },
-	{ 128, 1030, "Monsters\\GoatMace\\Goat%c.CL2",  1, "Monsters\\GoatMace\\Goat%c%i.WAV",  0, 1, "Monsters\\GoatMace\\Red.TRN",	 { 12, 8,  12, 6,  20, 12 }, { 2, 0, 0, 0, 1, 0 }, "Fire Clan",			   10, 14, 12, 50,   65,   AI_GOATMC,	768, 2, 70,  8,  8,  16, 0,   0,  0,  0,  45, MC_DEMON,  2,   16,  0,	 3, 906   },
-	{ 128, 1030, "Monsters\\GoatMace\\Goat%c.CL2",  1, "Monsters\\GoatMace\\Goat%c%i.WAV",  0, 1, "Monsters\\GoatMace\\Gray.TRN",	{ 12, 8,  12, 6,  20, 12 }, { 2, 0, 0, 0, 1, 0 }, "Night Clan",			  12, 16, 14, 55,   70,   AI_GOATMC,	768, 3, 80,  8,  10, 20, 15,  0,  30, 30, 50, MC_DEMON,  65,  72,  0,	 3, 1190  },
-	{ 96,  364,  "Monsters\\Bat\\Bat%c.CL2",		0, "Monsters\\Bat\\Bat%c%i.WAV",		0, 1, "Monsters\\Bat\\red.trn",		  { 9,  13, 10, 9,  13, 0  }, { 0, 0, 0, 0, 0, 0 }, "Fiend",				   2,  5,  3,  3,	6,	AI_BAT,	   0,   0, 35,  5,  1,  6,  0,   0,  0,  0,  0,  MC_ANIMAL, 0,   0,   16384, 6, 102   },
-	{ 96,  364,  "Monsters\\Bat\\Bat%c.CL2",		0, "Monsters\\Bat\\Bat%c%i.WAV",		0, 0, NULL,							  { 9,  13, 10, 9,  13, 0  }, { 0, 0, 0, 0, 0, 0 }, "Blink",				   5,  9,  7,  12,   28,   AI_BAT,	   0,   1, 45,  5,  1,  8,  0,   0,  0,  0,  15, MC_ANIMAL, 0,   0,   16384, 6, 340   },
-	{ 96,  364,  "Monsters\\Bat\\Bat%c.CL2",		0, "Monsters\\Bat\\Bat%c%i.WAV",		0, 1, "Monsters\\Bat\\grey.trn",		 { 9,  13, 10, 9,  13, 0  }, { 0, 0, 0, 0, 0, 0 }, "Gloom",				   7,  11, 9,  28,   36,   AI_BAT,	   256, 2, 70,  5,  4,  12, 0,   0,  0,  0,  35, MC_ANIMAL, 1,   65,  16384, 6, 509   },
-	{ 96,  364,  "Monsters\\Bat\\Bat%c.CL2",		0, "Monsters\\Bat\\Bat%c%i.WAV",		0, 1, "Monsters\\Bat\\orange.trn",	   { 9,  13, 10, 9,  13, 0  }, { 0, 0, 0, 0, 0, 0 }, "Familiar",				11, 15, 13, 20,   35,   AI_BAT,	   256, 3, 50,  5,  4,  16, 0,   0,  0,  0,  35, MC_DEMON,  33,  97,  16384, 6, 448   },
-	{ 128, 1040, "Monsters\\GoatBow\\GoatB%c.CL2",  0, "Monsters\\GoatBow\\GoatB%c%i.WAV",  0, 0, NULL,							  { 12, 8,  16, 6,  20, 0  }, { 3, 0, 0, 0, 0, 0 }, "Flesh Clan",			  6,  10, 8,  20,   35,   AI_GOATBOW,   512, 0, 35,  13, 1,  7,  0,   0,  0,  0,  35, MC_DEMON,  0,   0,   0,	 3, 448   },
-	{ 128, 1040, "Monsters\\GoatBow\\GoatB%c.CL2",  0, "Monsters\\GoatBow\\GoatB%c%i.WAV",  0, 1, "Monsters\\GoatBow\\Beige.TRN",	{ 12, 8,  16, 6,  20, 0  }, { 3, 0, 0, 0, 0, 0 }, "Stone Clan",			  8,  12, 10, 30,   40,   AI_GOATBOW,   512, 1, 40,  13, 2,  9,  0,   0,  0,  0,  35, MC_DEMON,  65,  72,  0,	 3, 645   },
-	{ 128, 1040, "Monsters\\GoatBow\\GoatB%c.CL2",  0, "Monsters\\GoatBow\\GoatB%c%i.WAV",  0, 1, "Monsters\\GoatBow\\Red.TRN",	  { 12, 8,  16, 6,  20, 0  }, { 3, 0, 0, 0, 0, 0 }, "Fire Clan",			   10, 14, 12, 40,   50,   AI_GOATBOW,   768, 2, 45,  13, 3,  11, 0,   0,  0,  0,  35, MC_DEMON,  2,   16,  0,	 3, 822   },
-	{ 128, 1040, "Monsters\\GoatBow\\GoatB%c.CL2",  0, "Monsters\\GoatBow\\GoatB%c%i.WAV",  0, 1, "Monsters\\GoatBow\\Gray.TRN",	 { 12, 8,  16, 6,  20, 0  }, { 3, 0, 0, 0, 0, 0 }, "Night Clan",			  12, 16, 14, 50,   65,   AI_GOATBOW,   768, 3, 50,  13, 4,  13, 15,  0,  0,  0,  40, MC_DEMON,  65,  72,  0,	 3, 1092  },
-	{ 128, 716,  "Monsters\\Acid\\Acid%c.CL2",	  1, "Monsters\\Acid\\Acid%c%i.WAV",	  1, 0, NULL,							  { 13, 8,  12, 8,  16, 12 }, { 0, 0, 0, 0, 0, 0 }, "Acid Beast",			  10, 14, 11, 40,   66,   AI_ACID,	  0,   0, 40,  8,  4,  12, 25,  8,  0,  0,  30, MC_ANIMAL, 128, 136, 0,	 3, 846   },
-	{ 128, 716,  "Monsters\\Acid\\Acid%c.CL2",	  1, "Monsters\\Acid\\Acid%c%i.WAV",	  1, 1, "Monsters\\Acid\\AcidBlk.TRN",	 { 13, 8,  12, 8,  16, 12 }, { 0, 0, 0, 0, 0, 0 }, "Poison Spitter",		  14, 18, 15, 60,   85,   AI_ACID,	  0,   1, 45,  8,  4,  16, 25,  8,  0,  0,  30, MC_ANIMAL, 128, 136, 0,	 3, 1248  },
-	{ 128, 716,  "Monsters\\Acid\\Acid%c.CL2",	  1, "Monsters\\Acid\\Acid%c%i.WAV",	  1, 1, "Monsters\\Acid\\AcidB.TRN",	   { 13, 8,  12, 8,  16, 12 }, { 0, 0, 0, 0, 0, 0 }, "Pit Beast",			   18, 22, 21, 80,   110,  AI_ACID,	  0,   2, 55,  8,  8,  18, 35,  8,  0,  0,  35, MC_ANIMAL, 129, 140, 0,	 3, 2060  },
-	{ 128, 716,  "Monsters\\Acid\\Acid%c.CL2",	  1, "Monsters\\Acid\\Acid%c%i.WAV",	  1, 1, "Monsters\\Acid\\AcidR.TRN",	   { 13, 8,  12, 8,  16, 12 }, { 0, 0, 0, 0, 0, 0 }, "Lava Maw",				22, 27, 25, 100,  150,  AI_ACID,	  0,   3, 65,  8,  10, 20, 40,  8,  0,  0,  35, MC_ANIMAL, 145, 152, 0,	 3, 2940  },
-	{ 160, 1010, "Monsters\\SKing\\SKing%c.CL2",	1, "Monsters\\SKing\\SKing%c%i.WAV",	1, 1, "Monsters\\SkelAxe\\White.TRN",	{ 8,  6,  16, 6,  16, 6  }, { 2, 0, 0, 0, 0, 2 }, "Skeleton King",		   6,  6,  9,  140,  140,  AI_SKELKING,  768, 3, 60,  8,  6,  16, 0,   0,  0,  0,  70, MC_UNDEAD, 78,  120, 32769, 7, 570   },
-	{ 128, 980,  "Monsters\\FatC\\FatC%c.CL2",	  0, "Monsters\\FatC\\FatC%c%i.WAV",	  0, 0, NULL,							  { 10, 8,  12, 6,  16, 0  }, { 1, 0, 0, 0, 0, 0 }, "The Butcher",			 0,  0,  1,  320,  320,  AI_CLEAVER,   0,   3, 50,  8,  6,  12, 0,   0,  0,  0,  50, MC_DEMON,  6,   49,  32768, 3, 710   },
-	{ 128, 1130, "Monsters\\Fat\\Fat%c.CL2",		1, "Monsters\\Fat\\Fat%c%i.WAV",		0, 0, NULL,							  { 8,  10, 15, 6,  16, 10 }, { 4, 0, 0, 0, 0, 0 }, "Overlord",				8,  12, 10, 60,   80,   AI_FAT,	   0,   0, 55,  8,  6,  12, 0,   0,  0,  0,  55, MC_DEMON,  0,   2,   0,	 3, 635   },
-	{ 128, 1130, "Monsters\\Fat\\Fat%c.CL2",		1, "Monsters\\Fat\\Fat%c%i.WAV",		0, 1, "Monsters\\Fat\\Blue.TRN",		 { 8,  10, 15, 6,  16, 10 }, { 4, 0, 0, 0, 0, 0 }, "Mud Man",				 13, 17, 14, 100,  125,  AI_FAT,	   256, 1, 60,  8,  8,  16, 0,   0,  0,  0,  60, MC_DEMON,  0,   32,  0,	 3, 1165  },
-	{ 128, 1130, "Monsters\\Fat\\Fat%c.CL2",		1, "Monsters\\Fat\\Fat%c%i.WAV",		0, 1, "Monsters\\Fat\\FatB.TRN",		 { 8,  10, 15, 6,  16, 10 }, { 4, 0, 0, 0, 0, 0 }, "Toad Demon",			  15, 19, 16, 135,  160,  AI_FAT,	   256, 2, 70,  8,  8,  16, 40,  0,  8,  20, 65, MC_DEMON,  8,   12,  0,	 3, 1380  },
-	{ 128, 1130, "Monsters\\Fat\\Fat%c.CL2",		1, "Monsters\\Fat\\Fat%c%i.WAV",		0, 1, "Monsters\\Fat\\FatF.TRN",		 { 8,  10, 15, 6,  16, 10 }, { 4, 0, 0, 0, 0, 0 }, "Flayed One",			  19, 23, 20, 160,  200,  AI_FAT,	   256, 3, 85,  8,  10, 20, 0,   0,  0,  0,  70, MC_DEMON,  17,  24,  0,	 3, 2058  },
-	{ 160, 2420, "Monsters\\Worm\\Worm%c.CL2",	  0, "Monsters\\Fat\\Fat%c%i.WAV",		0, 0, NULL,							  { 13, 13, 13, 11, 19, 0  }, { 0, 0, 0, 0, 0, 0 }, "Wyrm",					9,  13, 11, 60,   90,   AI_SKELSD,	0,   0, 40,  8,  4,  10, 0,   0,  0,  0,  25, MC_ANIMAL, 1,   1,   0,	 3, 660   },
-	{ 160, 2420, "Monsters\\Worm\\Worm%c.CL2",	  0, "Monsters\\Fat\\Fat%c%i.WAV",		0, 0, NULL,							  { 13, 13, 13, 11, 19, 0  }, { 0, 0, 0, 0, 0, 0 }, "Cave Slug",			   11, 15, 13, 75,   110,  AI_SKELSD,	0,   1, 50,  8,  6,  13, 0,   0,  0,  0,  30, MC_ANIMAL, 1,   1,   0,	 3, 994   },
-	{ 160, 2420, "Monsters\\Worm\\Worm%c.CL2",	  0, "Monsters\\Fat\\Fat%c%i.WAV",		0, 0, NULL,							  { 13, 13, 13, 11, 19, 0  }, { 0, 0, 0, 0, 0, 0 }, "Devil Wyrm",			  13, 17, 15, 100,  140,  AI_SKELSD,	0,   2, 55,  8,  8,  16, 0,   0,  0,  0,  30, MC_ANIMAL, 3,   3,   0,	 3, 1320  },
-	{ 160, 2420, "Monsters\\Worm\\Worm%c.CL2",	  0, "Monsters\\Fat\\Fat%c%i.WAV",		0, 0, NULL,							  { 13, 13, 13, 11, 19, 0  }, { 0, 0, 0, 0, 0, 0 }, "Devourer",				15, 19, 17, 125,  200,  AI_SKELSD,	0,   3, 60,  8,  10, 20, 0,   0,  0,  0,  35, MC_ANIMAL, 67,  67,  0,	 3, 1827  },
-	{ 128, 1680, "Monsters\\Magma\\Magma%c.CL2",	1, "Monsters\\Magma\\Magma%c%i.WAV",	1, 0, NULL,							  { 8,  10, 14, 7,  18, 18 }, { 2, 0, 0, 0, 1, 0 }, "Magma Demon",			 14, 17, 13, 50,   70,   AI_MAGMA,	 768, 0, 45,  4,  2,  10, 50,  13, 0,  0,  45, MC_DEMON,  10,  24,  0,	 7, 1076  },
-	{ 128, 1680, "Monsters\\Magma\\Magma%c.CL2",	1, "Monsters\\Magma\\Magma%c%i.WAV",	1, 1, "Monsters\\Magma\\Yellow.TRN",	 { 8,  10, 14, 7,  18, 18 }, { 2, 0, 0, 0, 1, 0 }, "Blood Stone",			 15, 19, 14, 55,   75,   AI_MAGMA,	 768, 1, 50,  4,  2,  12, 50,  14, 0,  0,  45, MC_DEMON,  24,  24,  0,	 7, 1309  },
-	{ 128, 1680, "Monsters\\Magma\\Magma%c.CL2",	1, "Monsters\\Magma\\Magma%c%i.WAV",	1, 1, "Monsters\\Magma\\Blue.TRN",	   { 8,  10, 14, 7,  18, 18 }, { 2, 0, 0, 0, 1, 0 }, "Hell Stone",			  16, 20, 16, 60,   80,   AI_MAGMA,	 768, 2, 60,  4,  2,  20, 60,  14, 0,  0,  50, MC_DEMON,  24,  24,  0,	 7, 1680  },
-	{ 128, 1680, "Monsters\\Magma\\Magma%c.CL2",	1, "Monsters\\Magma\\Magma%c%i.WAV",	1, 1, "Monsters\\Magma\\Wierd.TRN",	  { 8,  10, 14, 7,  18, 18 }, { 2, 0, 0, 0, 1, 0 }, "Lava Lord",			   17, 21, 18, 70,   85,   AI_MAGMA,	 768, 3, 75,  4,  4,  24, 60,  14, 0,  0,  60, MC_DEMON,  24,  24,  0,	 7, 2124  },
-	{ 160, 1630, "Monsters\\Rhino\\Rhino%c.CL2",	1, "Monsters\\Rhino\\Rhino%c%i.WAV",	1, 0, NULL,							  { 8,  8,  14, 6,  16, 6  }, { 2, 0, 0, 0, 0, 0 }, "Horned Demon",			12, 16, 13, 40,   80,   AI_RHINO,	 768, 0, 60,  7,  2,  16, 100, 0,  5,  32, 40, MC_ANIMAL, 0,   2,   0,	 7, 1172  },
-	{ 160, 1630, "Monsters\\Rhino\\Rhino%c.CL2",	1, "Monsters\\Rhino\\Rhino%c%i.WAV",	1, 1, "Monsters\\Rhino\\Orange.TRN",	 { 8,  8,  14, 6,  16, 6  }, { 2, 0, 0, 0, 0, 0 }, "Mud Runner",			  14, 18, 15, 50,   90,   AI_RHINO,	 768, 1, 70,  7,  6,  18, 100, 0,  12, 36, 45, MC_ANIMAL, 0,   2,   0,	 7, 1404  },
-	{ 160, 1630, "Monsters\\Rhino\\Rhino%c.CL2",	1, "Monsters\\Rhino\\Rhino%c%i.WAV",	1, 1, "Monsters\\Rhino\\Blue.TRN",	   { 8,  8,  14, 6,  16, 6  }, { 2, 0, 0, 0, 0, 0 }, "Frost Charger",		   16, 20, 17, 60,   100,  AI_RHINO,	 768, 2, 80,  7,  8,  20, 100, 0,  20, 40, 50, MC_ANIMAL, 12,  12,  0,	 7, 1720  },
-	{ 160, 1630, "Monsters\\Rhino\\Rhino%c.CL2",	1, "Monsters\\Rhino\\Rhino%c%i.WAV",	1, 1, "Monsters\\Rhino\\RhinoB.TRN",	 { 8,  8,  14, 6,  16, 6  }, { 2, 0, 0, 0, 0, 0 }, "Obsidian Lord",		   18, 22, 19, 70,   110,  AI_RHINO,	 768, 3, 90,  7,  10, 22, 100, 0,  20, 50, 55, MC_ANIMAL, 12,  56,  0,	 7, 1809  },
-	{ 128, 1740, "Monsters\\Demskel\\Demskl%c.CL2", 1, "Monsters\\Thin\\Thin%c%i.WAV",	  1, 0, "Monsters\\Thin\\Thinv3.TRN",	  { 10, 8,  20, 6,  24, 16 }, { 3, 0, 0, 0, 0, 0 }, "Bone Demon",			  10, 14, 12, 70,   70,   AI_STORM,	 0,   0, 60,  8,  6,  14, 12,  0,  0,  0,  50, MC_DEMON,  72,  72,  0,	 7, 1344  },
-	{ 160, 1740, "Monsters\\Thin\\Thin%c.CL2",	  1, "Monsters\\Thin\\Thin%c%i.WAV",	  1, 1, "Monsters\\Thin\\Thinv3.TRN",	  { 8,  8,  18, 4,  17, 14 }, { 3, 0, 0, 0, 0, 0 }, "Red Death",			   14, 18, 16, 96,   96,   AI_STORM,	 0,   1, 75,  5,  10, 20, 0,   0,  0,  0,  60, MC_DEMON,  24,  24,  0,	 7, 2168  },
-	{ 160, 1740, "Monsters\\Thin\\Thin%c.CL2",	  1, "Monsters\\Thin\\Thin%c%i.WAV",	  1, 1, "Monsters\\Thin\\Thinv3.TRN",	  { 8,  8,  18, 4,  17, 14 }, { 3, 0, 0, 0, 0, 0 }, "Litch Demon",			 16, 20, 18, 110,  110,  AI_STORM,	 0,   2, 80,  5,  10, 24, 0,   0,  0,  0,  45, MC_DEMON,  104, 104, 0,	 7, 2736  },
-	{ 160, 1740, "Monsters\\Thin\\Thin%c.CL2",	  1, "Monsters\\Thin\\Thin%c%i.WAV",	  1, 1, "Monsters\\Thin\\Thinv3.TRN",	  { 8,  8,  18, 4,  17, 14 }, { 3, 0, 0, 0, 0, 0 }, "Undead Balrog",		   20, 24, 22, 130,  130,  AI_STORM,	 0,   3, 85,  5,  12, 30, 0,   0,  0,  0,  65, MC_DEMON,  78,  78,  0,	 7, 3575  },
-	{ 128, 1460, "Monsters\\Fireman\\FireM%c.CL2",  1, "Monsters\\Acid\\Acid%c%i.WAV",	  0, 0, NULL,							  { 14, 19, 20, 8,  14, 23 }, { 0, 0, 0, 0, 0, 0 }, "Incinerator",			 14, 18, 16, 30,   45,   AI_FIREMAN,   0,   0, 75,  8,  8,  16, 0,   0,  0,  0,  25, MC_DEMON,  24,  24,  0,	 3, 1888  },
-	{ 128, 1460, "Monsters\\Fireman\\FireM%c.CL2",  1, "Monsters\\Acid\\Acid%c%i.WAV",	  0, 0, NULL,							  { 14, 19, 20, 8,  14, 23 }, { 0, 0, 0, 0, 0, 0 }, "Flame Lord",			  16, 20, 18, 40,   55,   AI_FIREMAN,   0,   1, 75,  8,  10, 20, 0,   0,  0,  0,  25, MC_DEMON,  24,  24,  0,	 3, 2250  },
-	{ 128, 1460, "Monsters\\Fireman\\FireM%c.CL2",  1, "Monsters\\Acid\\Acid%c%i.WAV",	  0, 0, NULL,							  { 14, 19, 20, 8,  14, 23 }, { 0, 0, 0, 0, 0, 0 }, "Doom Fire",			   18, 22, 20, 50,   65,   AI_FIREMAN,   0,   2, 80,  8,  12, 24, 0,   0,  0,  0,  30, MC_DEMON,  28,  28,  0,	 3, 2740  },
-	{ 128, 1460, "Monsters\\Fireman\\FireM%c.CL2",  1, "Monsters\\Acid\\Acid%c%i.WAV",	  0, 0, NULL,							  { 14, 19, 20, 8,  14, 23 }, { 0, 0, 0, 0, 0, 0 }, "Hell Burner",			 20, 24, 22, 60,   80,   AI_FIREMAN,   0,   3, 85,  8,  15, 30, 0,   0,  0,  0,  30, MC_DEMON,  28,  28,  0,	 3, 3355  },
-	{ 160, 1740, "Monsters\\Thin\\Thin%c.CL2",	  1, "Monsters\\Thin\\Thin%c%i.WAV",	  1, 1, "Monsters\\Thin\\Thinv3.TRN",	  { 8,  8,  18, 4,  17, 14 }, { 3, 0, 0, 0, 0, 0 }, "Red Storm",			   17, 21, 18, 55,   110,  AI_STORM,	 768, 0, 80,  5,  8,  18, 75,  8,  4,  16, 30, MC_DEMON,  12,  40,  0,	 7, 2160  },
-	{ 160, 1740, "Monsters\\Thin\\Thin%c.CL2",	  1, "Monsters\\Thin\\Thin%c%i.WAV",	  1, 0, NULL,							  { 8,  8,  18, 4,  17, 14 }, { 3, 0, 0, 0, 0, 0 }, "Storm Rider",			 19, 23, 20, 60,   120,  AI_STORM,	 768, 1, 80,  5,  8,  18, 80,  8,  4,  16, 30, MC_DEMON,  33,  40,  0,	 7, 2391  },
-	{ 160, 1740, "Monsters\\Thin\\Thin%c.CL2",	  1, "Monsters\\Thin\\Thin%c%i.WAV",	  1, 1, "Monsters\\Thin\\Thinv2.TRN",	  { 8,  8,  18, 4,  17, 14 }, { 3, 0, 0, 0, 0, 0 }, "Storm Lord",			  21, 25, 22, 75,   135,  AI_STORM,	 768, 2, 85,  5,  12, 24, 75,  8,  4,  16, 35, MC_DEMON,  33,  40,  0,	 7, 2775  },
-	{ 160, 1740, "Monsters\\Thin\\Thin%c.CL2",	  1, "Monsters\\Thin\\Thin%c%i.WAV",	  1, 1, "Monsters\\Thin\\Thinv1.TRN",	  { 8,  8,  18, 4,  17, 14 }, { 3, 0, 0, 0, 0, 0 }, "Maelstorm",			   23, 27, 24, 90,   150,  AI_STORM,	 768, 3, 90,  5,  12, 28, 75,  8,  4,  16, 40, MC_DEMON,  97,  104, 0,	 7, 3177  },
-	{ 128, 1650, "Monsters\\BigFall\\Fallg%c.CL2",  1, "Monsters\\BigFall\\Bfal%c%i.WAV",   0, 0, NULL,							  { 10, 8,  11, 8,  17, 0  }, { 0, 0, 0, 0, 2, 2 }, "Devil Kin Brute",		 20, 20, 24, 160,  220,  AI_SKELSD,	768, 3, 100, 6,  18, 24, 0,   0,  0,  0,  75, MC_ANIMAL, 0,   0,   0,	 6, 2000  },
-	{ 160, 1650, "Monsters\\Gargoyle\\Gargo%c.CL2", 1, "Monsters\\Gargoyle\\Gargo%c%i.WAV", 0, 0, NULL,							  { 14, 14, 14, 10, 18, 14 }, { 0, 0, 0, 0, 0, 2 }, "Winged-Demon",			8,  12, 9,  45,   60,   AI_GARG,	  512, 0, 50,  7,  10, 16, 0,   0,  0,  0,  45, MC_DEMON,  74,  88,  0,	 6, 662   },
-	{ 160, 1650, "Monsters\\Gargoyle\\Gargo%c.CL2", 1, "Monsters\\Gargoyle\\Gargo%c%i.WAV", 0, 1, "Monsters\\Gargoyle\\GarE.TRN",	{ 14, 14, 14, 10, 18, 14 }, { 0, 0, 0, 0, 0, 2 }, "Gargoyle",				12, 16, 13, 60,   90,   AI_GARG,	  512, 1, 65,  7,  10, 16, 0,   0,  0,  0,  45, MC_DEMON,  76,  104, 0,	 6, 1205  },
-	{ 160, 1650, "Monsters\\Gargoyle\\Gargo%c.CL2", 1, "Monsters\\Gargoyle\\Gargo%c%i.WAV", 0, 1, "Monsters\\Gargoyle\\GargBr.TRN",  { 14, 14, 14, 10, 18, 14 }, { 0, 0, 0, 0, 0, 0 }, "Blood Claw",			  16, 20, 19, 75,   125,  AI_GARG,	  512, 2, 80,  7,  14, 22, 0,   0,  0,  0,  50, MC_DEMON,  88,  92,  0,	 6, 1873  },
-	{ 160, 1650, "Monsters\\Gargoyle\\Gargo%c.CL2", 1, "Monsters\\Gargoyle\\Gargo%c%i.WAV", 0, 1, "Monsters\\Gargoyle\\GargB.TRN",   { 14, 14, 14, 10, 18, 14 }, { 0, 0, 0, 0, 0, 0 }, "Death Wing",			  18, 22, 23, 90,   150,  AI_GARG,	  512, 3, 95,  7,  16, 28, 0,   0,  0,  0,  60, MC_DEMON,  104, 106, 0,	 6, 2278  },
-	{ 160, 2220, "Monsters\\Mega\\Mega%c.CL2",	  1, "Monsters\\Mega\\Mega%c%i.WAV",	  1, 0, NULL,							  { 6,  7,  14, 1,  24, 5  }, { 3, 0, 0, 0, 2, 0 }, "Slayer",				  19, 23, 20, 120,  140,  AI_MEGA,	  768, 0, 100, 8,  12, 20, 0,   3,  0,  0,  60, MC_DEMON,  17,  17,  0,	 7, 2300  },
-	{ 160, 2220, "Monsters\\Mega\\Mega%c.CL2",	  1, "Monsters\\Mega\\Mega%c%i.WAV",	  1, 1, "Monsters\\Mega\\Guard.TRN",	   { 6,  7,  14, 1,  24, 5  }, { 3, 0, 0, 0, 2, 0 }, "Guardian",				21, 25, 22, 140,  160,  AI_MEGA,	  768, 1, 110, 8,  14, 22, 0,   3,  0,  0,  65, MC_DEMON,  17,  17,  0,	 7, 2714  },
-	{ 160, 2220, "Monsters\\Mega\\Mega%c.CL2",	  1, "Monsters\\Mega\\Mega%c%i.WAV",	  1, 1, "Monsters\\Mega\\Vtexl.TRN",	   { 6,  7,  14, 1,  24, 5  }, { 3, 0, 0, 0, 2, 0 }, "Vortex Lord",			 23, 26, 24, 160,  180,  AI_MEGA,	  768, 2, 120, 8,  18, 24, 0,   3,  0,  0,  70, MC_DEMON,  81,  85,  0,	 7, 3252  },
-	{ 160, 2220, "Monsters\\Mega\\Mega%c.CL2",	  1, "Monsters\\Mega\\Mega%c%i.WAV",	  1, 1, "Monsters\\Mega\\Balr.TRN",		{ 6,  7,  14, 1,  24, 5  }, { 3, 0, 0, 0, 2, 0 }, "Balrog",				  25, 29, 26, 180,  200,  AI_MEGA,	  768, 3, 130, 8,  22, 30, 0,   3,  0,  0,  75, MC_DEMON,  81,  85,  0,	 7, 3643  },
-	{ 160, 1270, "Monsters\\Snake\\Snake%c.CL2",	0, "Monsters\\Snake\\Snake%c%i.WAV",	0, 0, NULL,							  { 12, 11, 13, 5,  18, 0  }, { 2, 0, 0, 0, 1, 0 }, "Cave Viper",			  20, 24, 21, 100,  150,  AI_SNAKE,	 256, 0, 90,  8,  8,  20, 0,   0,  0,  0,  60, MC_DEMON,  8,   8,   0,	 7, 2725  },
-	{ 160, 1270, "Monsters\\Snake\\Snake%c.CL2",	0, "Monsters\\Snake\\Snake%c%i.WAV",	0, 1, "Monsters\\Snake\\SnakR.TRN",	  { 12, 11, 13, 5,  18, 0  }, { 2, 0, 0, 0, 1, 0 }, "Fire Drake",			  22, 26, 23, 120,  170,  AI_SNAKE,	 256, 1, 105, 8,  12, 24, 0,   0,  0,  0,  65, MC_DEMON,  10,  24,  0,	 7, 3139  },
-	{ 160, 1270, "Monsters\\Snake\\Snake%c.CL2",	0, "Monsters\\Snake\\Snake%c%i.WAV",	0, 1, "Monsters\\Snake\\Snakg.TRN",	  { 12, 11, 13, 5,  18, 0  }, { 2, 0, 0, 0, 1, 0 }, "Gold Viper",			  24, 27, 25, 140,  180,  AI_SNAKE,	 256, 2, 120, 8,  15, 26, 0,   0,  0,  0,  70, MC_DEMON,  12,  12,  0,	 7, 3540  },
-	{ 160, 1270, "Monsters\\Snake\\Snake%c.CL2",	0, "Monsters\\Snake\\Snake%c%i.WAV",	0, 1, "Monsters\\Snake\\Snakb.TRN",	  { 12, 11, 13, 5,  18, 0  }, { 2, 0, 0, 0, 1, 0 }, "Azure Drake",			 28, 30, 27, 160,  200,  AI_SNAKE,	 256, 3, 130, 8,  18, 30, 0,   0,  0,  0,  75, MC_DEMON,  6,   42,  0,	 7, 3791  },
-	{ 160, 2120, "Monsters\\Black\\Black%c.CL2",	0, "Monsters\\Black\\Black%c%i.WAV",	0, 0, NULL,							  { 8,  8,  16, 4,  24, 0  }, { 2, 0, 0, 0, 0, 0 }, "Black Knight",			23, 27, 24, 150,  150,  AI_SKELSD,	256, 0, 110, 8,  15, 20, 0,   0,  0,  0,  75, MC_DEMON,  69,  97,  0,	 7, 3360  },
-	{ 160, 2120, "Monsters\\Black\\Black%c.CL2",	0, "Monsters\\Black\\Black%c%i.WAV",	0, 1, "Monsters\\Black\\BlkKntRT.TRN",   { 8,  8,  16, 4,  24, 0  }, { 2, 0, 0, 0, 0, 0 }, "Doom Guard",			  25, 29, 26, 165,  165,  AI_SKELSD,	256, 0, 130, 8,  18, 25, 0,   0,  0,  0,  75, MC_DEMON,  67,  81,  0,	 7, 3650  },
-	{ 160, 2120, "Monsters\\Black\\Black%c.CL2",	0, "Monsters\\Black\\Black%c%i.WAV",	0, 1, "Monsters\\Black\\BlkKntBT.TRN",   { 8,  8,  16, 4,  24, 0  }, { 2, 0, 0, 0, 0, 0 }, "Steel Lord",			  27, 30, 28, 180,  180,  AI_SKELSD,	256, 1, 120, 8,  20, 30, 0,   0,  0,  0,  80, MC_DEMON,  85,  92,  0,	 7, 4252  },
-	{ 160, 2120, "Monsters\\Black\\Black%c.CL2",	0, "Monsters\\Black\\Black%c%i.WAV",	0, 1, "Monsters\\Black\\BlkKntBe.TRN",   { 8,  8,  16, 4,  24, 0  }, { 2, 0, 0, 0, 0, 0 }, "Blood Knight",			24, 26, 30, 200,  200,  AI_SKELSD,	256, 1, 130, 8,  25, 35, 0,   0,  0,  0,  85, MC_DEMON,  106, 106, 0,	 7, 5130  },
-	{ 96,  484,  "Monsters\\Unrav\\Unrav%c.CL2",	0, "Monsters\\Acid\\Acid%c%i.WAV",	  0, 0, NULL,							  { 10, 10, 12, 5,  16, 0  }, { 0, 0, 0, 0, 0, 0 }, "Unraveler",			   26, 28, 25, 70,   150,  AI_SKELSD,	0,   0, 75,  7,  10, 20, 0,   0,  0,  0,  70, MC_UNDEAD, 106, 106, 0,	 3, 3812  },
-	{ 96,  484,  "Monsters\\Unrav\\Unrav%c.CL2",	0, "Monsters\\Acid\\Acid%c%i.WAV",	  0, 0, NULL,							  { 10, 10, 12, 5,  16, 0  }, { 0, 0, 0, 0, 0, 0 }, "Hollow One",			  28, 30, 27, 135,  240,  AI_SKELSD,	0,   1, 75,  7,  12, 24, 0,   0,  0,  0,  75, MC_UNDEAD, 92,  92,  0,	 3, 4374  },
-	{ 96,  484,  "Monsters\\Unrav\\Unrav%c.CL2",	0, "Monsters\\Acid\\Acid%c%i.WAV",	  0, 0, NULL,							  { 10, 10, 12, 5,  16, 0  }, { 0, 0, 0, 0, 0, 0 }, "Pain Master",			 27, 30, 29, 110,  200,  AI_SKELSD,	0,   2, 80,  7,  16, 30, 0,   0,  0,  0,  80, MC_UNDEAD, 92,  92,  0,	 3, 5147  },
-	{ 96,  484,  "Monsters\\Unrav\\Unrav%c.CL2",	0, "Monsters\\Acid\\Acid%c%i.WAV",	  0, 0, NULL,							  { 10, 10, 12, 5,  16, 0  }, { 0, 0, 0, 0, 0, 0 }, "Reality Weaver",		  28, 30, 30, 135,  240,  AI_SKELSD,	0,   3, 85,  7,  20, 35, 0,   0,  0,  0,  85, MC_UNDEAD, 113, 113, 0,	 3, 5925  },
-	{ 128, 980,  "Monsters\\Succ\\Scbs%c.CL2",	  0, "Monsters\\Succ\\Scbs%c%i.WAV",	  0, 0, NULL,							  { 14, 8,  16, 7,  24, 0  }, { 0, 0, 0, 0, 0, 0 }, "Succubus",				22, 26, 24, 120,  150,  AI_SUCC,	  512, 0, 100, 10, 1,  20, 0,   0,  0,  0,  60, MC_DEMON,  1,   10,  0,	 3, 3696  },
-	{ 128, 980,  "Monsters\\Succ\\Scbs%c.CL2",	  0, "Monsters\\Succ\\Scbs%c%i.WAV",	  0, 1, "Monsters\\Succ\\Succb.TRN",	   { 14, 8,  16, 7,  24, 0  }, { 0, 0, 0, 0, 0, 0 }, "Snow Witch",			  25, 28, 26, 135,  175,  AI_SUCC,	  512, 1, 110, 10, 1,  24, 0,   0,  0,  0,  65, MC_DEMON,  68,  76,  0,	 3, 4084  },
-	{ 128, 980,  "Monsters\\Succ\\Scbs%c.CL2",	  0, "Monsters\\Succ\\Scbs%c%i.WAV",	  0, 1, "Monsters\\Succ\\Succrw.TRN",	  { 14, 8,  16, 7,  24, 0  }, { 0, 0, 0, 0, 0, 0 }, "Hell Spawn",			  27, 30, 28, 150,  200,  AI_SUCC,	  768, 2, 115, 10, 1,  30, 0,   0,  0,  0,  75, MC_DEMON,  33,  28,  0,	 3, 4480  },
-	{ 128, 980,  "Monsters\\Succ\\Scbs%c.CL2",	  0, "Monsters\\Succ\\Scbs%c%i.WAV",	  0, 1, "Monsters\\Succ\\Succbw.TRN",	  { 14, 8,  16, 7,  24, 0  }, { 0, 0, 0, 0, 0, 0 }, "Soul Burner",			 28, 30, 30, 140,  225,  AI_SUCC,	  768, 3, 120, 10, 1,  35, 0,   0,  0,  0,  85, MC_DEMON,  21,  56,  0,	 3, 4644  },
-	{ 128, 2000, "Monsters\\Mage\\Mage%c.CL2",	  1, "Monsters\\Mage\\Mage%c%i.WAV",	  0, 0, NULL,							  { 12, 1,  20, 8,  28, 20 }, { 0, 0, 0, 0, 0, 0 }, "Counselor",			   24, 26, 25, 70,   70,   AI_COUNSLR,   512, 0, 90,  8,  8,  20, 0,   0,  0,  0,  0,  MC_DEMON,  7,   7,   0,	 7, 4070  },
-	{ 128, 2000, "Monsters\\Mage\\Mage%c.CL2",	  1, "Monsters\\Mage\\Mage%c%i.WAV",	  0, 1, "Monsters\\Mage\\Cnselg.TRN",	  { 12, 1,  20, 8,  28, 20 }, { 0, 0, 0, 0, 0, 0 }, "Magistrate",			  26, 28, 27, 85,   85,   AI_COUNSLR,   512, 1, 100, 8,  10, 24, 0,   0,  0,  0,  0,  MC_DEMON,  85,  92,  0,	 7, 4478  },
-	{ 128, 2000, "Monsters\\Mage\\Mage%c.CL2",	  1, "Monsters\\Mage\\Mage%c%i.WAV",	  0, 1, "Monsters\\Mage\\Cnselgd.TRN",	 { 12, 1,  20, 8,  28, 20 }, { 0, 0, 0, 0, 0, 0 }, "Cabalist",				28, 30, 29, 120,  120,  AI_COUNSLR,   512, 2, 110, 8,  14, 30, 0,   0,  0,  0,  0,  MC_DEMON,  99,  106, 0,	 7, 4929  },
-	{ 128, 2000, "Monsters\\Mage\\Mage%c.CL2",	  1, "Monsters\\Mage\\Mage%c%i.WAV",	  0, 1, "Monsters\\Mage\\Cnselbk.TRN",	 { 12, 1,  20, 8,  28, 20 }, { 0, 0, 0, 0, 0, 0 }, "Advocate",				30, 30, 30, 145,  145,  AI_COUNSLR,   512, 3, 120, 8,  15, 25, 0,   0,  0,  0,  0,  MC_DEMON,  106, 120, 0,	 7, 4968  },
-	{ 96,  386,  "Monsters\\Golem\\Golem%c.CL2",	1, "Monsters\\Golem\\Golm%c%i.WAV",	 0, 0, NULL,							  { 0,  16, 12, 0,  12, 20 }, { 0, 0, 0, 0, 0, 0 }, "Golem",				   0,  0,  12, 1,	1,	AI_GOLUM,	 512, 0, 0,   7,  1,  1,  0,   0,  0,  0,  1,  MC_DEMON,  0,   0,   0,	 0, 0	 },
-	{ 160, 2000, "Monsters\\Diablo\\Diablo%c.CL2",  1, "Monsters\\Diablo\\Diablo%c%i.WAV",  1, 0, NULL,							  { 16, 6,  16, 6,  16, 16 }, { 0, 0, 0, 0, 0, 0 }, "The Dark Lord",		   50, 50, 30, 1666, 1666, AI_DIABLO,	896, 3, 220, 4,  30, 60, 0,   11, 0,  0,  70, MC_DEMON,  78,  78,  0,	 7, 31666 },
-	{ 128, 1060, "Monsters\\DarkMage\\Dmage%c.CL2", 1, "Monsters\\DarkMage\\Dmag%c%i.WAV",  0, 0, NULL,							  { 6,  1,  21, 6,  23, 18 }, { 0, 0, 0, 0, 0, 0 }, "The Arch-Litch Malignus", 30, 30, 30, 160,  160,  AI_COUNSLR,   512, 3, 120, 8,  20, 40, 0,   0,  0,  0,  70, MC_DEMON,  71,  120, 0,	 7, 4968  }
-};
-char MonstConvTbl[128] =
-{
-	0, 1, 2, 3, 4, 5, 6, 7, 8, 9,
-	10, 11, 12, 13, 14, 15, 16, 17, 18, 19,
-	20, 21, 22, 23, 24, 25, 26, 27, 29, 30,
-	31, 32, 34, 35, 36, 37, 38, 40, 39, 41,
-	42, 43, 44, 45, 46, 47, 48, 49, 50, 52,
-	53, 54, 55, 56, 57, 59, 58, 60, 61, 62,
-	63, 64, 65, 66, 67, 68, 69, 70, 71, 0,
-	0, 0, 0, 72, 73, 74, 75, 0, 0, 0,
-	0, 77, 76, 78, 79, 81, 82, 83, 84, 85,
-	86, 87, 88, 89, 90, 92, 91, 93, 94, 95,
-	96, 97, 98, 99, 100, 101, 102, 103, 104, 105,
-	106, 107, 108, 0, 110, 0, 109, 0, 0, 0,
-	0, 0, 0, 0, 0, 0, 80, 111
-};
-
-unsigned char MonstAvailTbl[112] =
-{
-	1,   1,   1,   1,   1,   1,   1,   1,   1,   1,
-	1,   1,   1,   1,   1,   1,   1,   1,   1,   1,
-	1,   1,   1,   1,   1,   1,   1,   1,   0,   2,
-	2,   2,   2,   0,   2,   2,   2,   2,   1,   1,
-	1,   1,   2,   2,   2,   2,   2,   2,   2,   2,
-	0,   0,   2,   2,   2,   2,   0,   0,   0,   0,
-	2,   2,   2,   2,   2,   2,   2,   2,   0,   0,
-	0,   0,   0,   0,   0,   0,   2,   2,   2,   2,
-	0,   2,   2,   2,   2,   2,   2,   2,   2,   2,
-	2,   2,   2,   2,   2,   2,   2,   0,   0,   0,
-	0,   2,   2,   2,   2,   2,   2,   2,   2,   0,
-	0,   0
-};
-UniqMonstStruct UniqMonst[98] =
-{
-	{ MT_NGOATMC,  "Gharbad the Weak",		 "BSDB",	4,  120,  AI_GARBUD,   3, 8,  16, 96,  0,  0,   0, QUEST_GARBUD1  },
-	{ MT_SKING,	"Skeleton King",			"GENRL",   0,  240,  AI_SKELKING, 3, 6,  16, 78,  1,  0,   0, 0			  },
-	{ MT_COUNSLR,  "Zhar the Mad",			 "GENERAL", 8,  360,  AI_ZHAR,	 3, 16, 40, 14,  0,  0,   0, QUEST_ZHAR1	},
-	{ MT_BFALLSP,  "Snotspill",				"BNG",	 4,  220,  AI_SNOTSPIL, 3, 10, 18, 4,   0,  0,   0, QUEST_BANNER10 },
-	{ MT_ADVOCATE, "Arch-Bishop Lazarus",	  "GENERAL", 0,  600,  AI_LAZURUS,  3, 30, 50, 78,  0,  0,   0, QUEST_VILE13   },
-	{ MT_HLSPWN,   "Red Vex",				  "REDV",	0,  400,  AI_LAZHELP,  3, 30, 50, 74,  0,  0,   0, QUEST_VILE13   },
-	{ MT_HLSPWN,   "BlackJade",				"BLKJD",   0,  400,  AI_LAZHELP,  3, 30, 50, 76,  0,  0,   0, QUEST_VILE13   },
-	{ MT_RBLACK,   "Lachdanan",				"BHKA",	14, 500,  AI_LACHDAN,  3, 0,  0,  0,   0,  0,   0, QUEST_VEIL9	},
-	{ MT_BTBLACK,  "Warlord of Blood",		 "GENERAL", 13, 850,  AI_WARLORD,  3, 35, 50, 120, 0,  0,   0, QUEST_WARLRD9  },
-	{ MT_CLEAVER,  "The Butcher",			  "GENRL",   0,  220,  AI_CLEAVER,  3, 6,  12, 70,  0,  0,   0, 0			  },
-	{ MT_TSKELAX,  "Bonehead Keenaxe",		 "BHKA",	2,  91,   AI_SKELSD,   2, 4,  10, 72,  7,  100, 0, 0			  },
-	{ MT_RFALLSD,  "Bladeskin the Slasher",	"BSTS",	2,  51,   AI_FALLEN,   0, 6,  18, 2,   11, 45,  0, 0			  },
-	{ MT_NZOMBIE,  "Soulpus",				  "GENERAL", 2,  133,  AI_ZOMBIE,   0, 4,  8,  6,   0,  0,   0, 0			  },
-	{ MT_RFALLSP,  "Pukerat the Unclean",	  "PTU",	 2,  77,   AI_FALLEN,   3, 1,  5,  2,   0,  0,   0, 0			  },
-	{ MT_WSKELAX,  "Boneripper",			   "BR",	  2,  54,   AI_BAT,	  0, 6,  15, 88,  3,  0,   0, 0			  },
-	{ MT_NZOMBIE,  "Rotfeast the Hungry",	  "ETH",	 2,  85,   AI_SKELSD,   3, 4,  12, 72,  3,  0,   0, 0			  },
-	{ MT_DFALLSD,  "Gutshank the Quick",	   "GTQ",	 3,  66,   AI_BAT,	  2, 6,  16, 2,   3,  0,   0, 0			  },
-	{ MT_TSKELSD,  "Brokenhead Bangshield",	"BHBS",	3,  108,  AI_SKELSD,   3, 12, 20, 76,  3,  0,   0, 0			  },
-	{ MT_YFALLSP,  "Bongo",					"BNG",	 3,  178,  AI_FALLEN,   3, 9,  21, 0,   3,  0,   0, 0			  },
-	{ MT_BZOMBIE,  "Rotcarnage",			   "RCRN",	3,  102,  AI_ZOMBIE,   3, 9,  24, 76,  11, 45,  0, 0			  },
-	{ MT_NSCAV,	"Shadowbite",			   "SHBT",	2,  60,   AI_SKELSD,   3, 3,  20, 16,  3,  0,   0, 0			  },
-	{ MT_WSKELBW,  "Deadeye",				  "DE",	  2,  49,   AI_GOATBOW,  0, 6,  9,  74,  0,  0,   0, 0			  },
-	{ MT_RSKELAX,  "Madeye the Dead",		  "MTD",	 4,  75,   AI_BAT,	  0, 9,  21, 24,  11, 30,  0, 0			  },
-	{ MT_BSCAV,	"El Chupacabras",		   "GENERAL", 3,  120,  AI_GOATMC,   0, 10, 18, 2,   3,  30,  0, 0			  },
-	{ MT_TSKELBW,  "Skullfire",				"SKFR",	3,  125,  AI_GOATBOW,  1, 6,  10, 16,  0,  100, 0, 0			  },
-	{ MT_SNEAK,	"Warpskull",				"TSPO",	3,  117,  AI_SNEAK,	2, 6,  18, 6,   3,  0,   0, 0			  },
-	{ MT_GZOMBIE,  "Goretongue",			   "PMR",	 3,  156,  AI_SKELSD,   1, 15, 30, 72,  0,  0,   0, 0			  },
-	{ MT_WSCAV,	"Pulsecrawler",			 "BHKA",	4,  150,  AI_SCAV,	 0, 16, 20, 20,  11, 45,  0, 0			  },
-	{ MT_BLINK,	"Moonbender",			   "GENERAL", 4,  135,  AI_BAT,	  0, 9,  27, 16,  3,  0,   0, 0			  },
-	{ MT_BLINK,	"Wrathraven",			   "GENERAL", 5,  135,  AI_BAT,	  2, 9,  22, 16,  3,  0,   0, 0			  },
-	{ MT_YSCAV,	"Spineeater",			   "GENERAL", 4,  180,  AI_SCAV,	 1, 18, 25, 96,  3,  0,   0, 0			  },
-	{ MT_RSKELBW,  "Blackash the Burning",	 "BASHTB",  4,  120,  AI_GOATBOW,  0, 6,  16, 24,  3,  0,   0, 0			  },
-	{ MT_BFALLSD,  "Shadowcrow",			   "GENERAL", 5,  270,  AI_SNEAK,	2, 12, 25, 0,   3,  0,   0, 0			  },
-	{ MT_LRDSAYTR, "Blightstone the Weak",	 "BHKA",	4,  360,  AI_SKELSD,   0, 4,  12, 12,  7,  70,  0, 0			  },
-	{ MT_FAT,	  "Bilefroth the Pit Master", "BFTP",	6,  210,  AI_BAT,	  1, 16, 23, 28,  3,  0,   0, 0			  },
-	{ MT_NGOATBW,  "Bloodskin Darkbow",		"BSDB",	5,  207,  AI_GOATBOW,  0, 3,  16, 6,   11, 55,  0, 0			  },
-	{ MT_GLOOM,	"Foulwing",				 "DB",	  5,  246,  AI_RHINO,	3, 12, 28, 2,   3,  0,   0, 0			  },
-	{ MT_XSKELSD,  "Shadowdrinker",			"SHDR",	5,  300,  AI_SNEAK,	1, 18, 26, 78,  8,  45,  0, 0			  },
-	{ MT_UNSEEN,   "Hazeshifter",			  "BHKA",	5,  285,  AI_SNEAK,	3, 18, 30, 96,  3,  0,   0, 0			  },
-	{ MT_NACID,	"Deathspit",				"BFDS",	6,  303,  AI_ACIDUNIQ, 0, 12, 32, 6,   3,  0,   0, 0			  },
-	{ MT_RGOATMC,  "Bloodgutter",			  "BGBL",	6,  315,  AI_BAT,	  1, 24, 34, 16,  3,  0,   0, 0			  },
-	{ MT_BGOATMC,  "Deathshade Fleshmaul",	 "DSFM",	6,  276,  AI_RHINO,	0, 12, 24, 10,  8,  65,  0, 0			  },
-	{ MT_WYRM,	 "Warmaggot the Mad",		"GENERAL", 6,  246,  AI_BAT,	  3, 15, 30, 4,   3,  0,   0, 0			  },
-	{ MT_STORM,	"Glasskull the Jagged",	 "BHKA",	7,  354,  AI_STORM,	0, 18, 30, 88,  3,  0,   0, 0			  },
-	{ MT_RGOATBW,  "Blightfire",			   "BLF",	 7,  321,  AI_SUCC,	 2, 13, 21, 16,  3,  0,   0, 0			  },
-	{ MT_GARGOYLE, "Nightwing the Cold",	   "GENERAL", 7,  342,  AI_BAT,	  1, 18, 26, 76,  3,  0,   0, 0			  },
-	{ MT_GGOATBW,  "Gorestone",				"GENERAL", 7,  303,  AI_GOATBOW,  1, 15, 28, 68,  7,  70,  0, 0			  },
-	{ MT_BMAGMA,   "Bronzefist Firestone",	 "GENERAL", 8,  360,  AI_MAGMA,	0, 30, 36, 10,  3,  0,   0, 0			  },
-	{ MT_INCIN,	"Wrathfire the Doomed",	 "WFTD",	8,  270,  AI_SKELSD,   2, 20, 30, 14,  3,  0,   0, 0			  },
-	{ MT_NMAGMA,   "Firewound the Grim",	   "BHKA",	8,  303,  AI_MAGMA,	0, 18, 22, 10,  3,  0,   0, 0			  },
-	{ MT_MUDMAN,   "Baron Sludge",			 "BSM",	 8,  315,  AI_SNEAK,	3, 25, 34, 78,  11, 75,  0, 0			  },
-	{ MT_GGOATMC,  "Blighthorn Steelmace",	 "BHSM",	7,  250,  AI_RHINO,	0, 20, 28, 4,   11, 45,  0, 0			  },
-	{ MT_RACID,	"Chaoshowler",			  "GENERAL", 8,  240,  AI_ACIDUNIQ, 0, 12, 20, 0,   3,  0,   0, 0			  },
-	{ MT_REDDTH,   "Doomgrin the Rotting",	 "GENERAL", 8,  405,  AI_STORM,	3, 25, 50, 78,  3,  0,   0, 0			  },
-	{ MT_FLAMLRD,  "Madburner",				"GENERAL", 9,  270,  AI_STORM,	0, 20, 40, 56,  3,  0,   0, 0			  },
-	{ MT_LTCHDMN,  "Bonesaw the Litch",		"GENERAL", 9,  495,  AI_STORM,	2, 30, 55, 78,  3,  0,   0, 0			  },
-	{ MT_MUDRUN,   "Breakspine",			   "GENERAL", 9,  351,  AI_RHINO,	0, 25, 34, 2,   3,  0,   0, 0			  },
-	{ MT_REDDTH,   "Devilskull Sharpbone",	 "GENERAL", 9,  444,  AI_STORM,	1, 25, 40, 16,  3,  0,   0, 0			  },
-	{ MT_STORM,	"Brokenstorm",			  "GENERAL", 9,  411,  AI_STORM,	2, 25, 36, 32,  3,  0,   0, 0			  },
-	{ MT_RSTORM,   "Stormbane",				"GENERAL", 9,  555,  AI_STORM,	3, 30, 30, 32,  3,  0,   0, 0			  },
-	{ MT_TOAD,	 "Oozedrool",				"GENERAL", 9,  483,  AI_FAT,	  3, 25, 30, 4,   3,  0,   0, 0			  },
-	{ MT_BLOODCLW, "Goldblight of the Flame",  "GENERAL", 10, 405,  AI_GARG,	 0, 15, 35, 24,  11, 80,  0, 0			  },
-	{ MT_OBLORD,   "Blackstorm",			   "GENERAL", 10, 525,  AI_RHINO,	3, 20, 40, 40,  11, 90,  0, 0			  },
-	{ MT_RACID,	"Plaguewrath",			  "GENERAL", 10, 450,  AI_ACIDUNIQ, 2, 20, 30, 74,  3,  0,   0, 0			  },
-	{ MT_RSTORM,   "The Flayer",			   "GENERAL", 10, 501,  AI_STORM,	1, 20, 35, 99,  3,  0,   0, 0			  },
-	{ MT_FROSTC,   "Bluehorn",				 "GENERAL", 11, 477,  AI_RHINO,	1, 25, 30, 10,  11, 90,  0, 0			  },
-	{ MT_HELLBURN, "Warpfire Hellspawn",	   "GENERAL", 11, 525,  AI_FIREMAN,  3, 10, 40, 17,  3,  0,   0, 0			  },
-	{ MT_NSNAKE,   "Fangspeir",				"GENERAL", 11, 444,  AI_SKELSD,   1, 15, 32, 80,  3,  0,   0, 0			  },
-	{ MT_UDEDBLRG, "Festerskull",			  "GENERAL", 11, 600,  AI_STORM,	2, 15, 30, 72,  3,  0,   0, 0			  },
-	{ MT_NBLACK,   "Lionskull the Bent",	   "GENERAL", 12, 525,  AI_SKELSD,   2, 25, 25, 120, 3,  0,   0, 0			  },
-	{ MT_COUNSLR,  "Blacktongue",			  "GENERAL", 12, 360,  AI_COUNSLR,  3, 15, 30, 66,  3,  0,   0, 0			  },
-	{ MT_DEATHW,   "Viletouch",				"GENERAL", 12, 525,  AI_GARG,	 3, 20, 40, 96,  3,  0,   0, 0			  },
-	{ MT_RSNAKE,   "Viperflame",			   "GENERAL", 12, 570,  AI_SKELSD,   1, 25, 35, 20,  3,  0,   0, 0			  },
-	{ MT_BSNAKE,   "Fangskin",				 "BHKA",	14, 681,  AI_SKELSD,   2, 15, 50, 12,  3,  0,   0, 0			  },
-	{ MT_SUCCUBUS, "Witchfire the Unholy",	 "GENERAL", 12, 444,  AI_SUCC,	 3, 10, 20, 28,  3,  0,   0, 0			  },
-	{ MT_BALROG,   "Blackskull",			   "BHKA",	13, 750,  AI_SKELSD,   3, 25, 40, 12,  3,  0,   0, 0			  },
-	{ MT_UNRAV,	"Soulslash",				"GENERAL", 12, 450,  AI_SKELSD,   0, 25, 25, 72,  3,  0,   0, 0			  },
-	{ MT_VTEXLRD,  "Windspawn",				"GENERAL", 12, 711,  AI_SKELSD,   1, 35, 40, 24,  3,  0,   0, 0			  },
-	{ MT_GSNAKE,   "Lord of the Pit",		  "GENERAL", 13, 762,  AI_SKELSD,   2, 25, 42, 66,  3,  0,   0, 0			  },
-	{ MT_RTBLACK,  "Rustweaver",			   "GENERAL", 13, 400,  AI_SKELSD,   3, 1,  60, 120, 0,  0,   0, 0			  },
-	{ MT_HOLOWONE, "Howlingire the Shade",	 "GENERAL", 13, 450,  AI_SKELSD,   2, 40, 75, 6,   3,  0,   0, 0			  },
-	{ MT_MAEL,	 "Doomcloud",				"GENERAL", 13, 612,  AI_STORM,	1, 1,  60, 34,  0,  0,   0, 0			  },
-	{ MT_PAINMSTR, "Bloodmoon Soulfire",	   "GENERAL", 13, 684,  AI_SKELSD,   1, 15, 40, 14,  3,  0,   0, 0			  },
-	{ MT_SNOWWICH, "Witchmoon",				"GENERAL", 13, 310,  AI_SUCC,	 3, 30, 40, 4,   0,  0,   0, 0			  },
-	{ MT_VTEXLRD,  "Gorefeast",				"GENERAL", 13, 771,  AI_SKELSD,   3, 20, 55, 66,  0,  0,   0, 0			  },
-	{ MT_RTBLACK,  "Graywar the Slayer",	   "GENERAL", 14, 672,  AI_SKELSD,   1, 30, 50, 68,  0,  0,   0, 0			  },
-	{ MT_MAGISTR,  "Dreadjudge",			   "GENERAL", 14, 540,  AI_COUNSLR,  1, 30, 40, 14,  3,  0,   0, 0			  },
-	{ MT_HLSPWN,   "Stareye the Witch",		"GENERAL", 14, 726,  AI_SUCC,	 2, 30, 50, 16,  0,  0,   0, 0			  },
-	{ MT_BTBLACK,  "Steelskull the Hunter",	"GENERAL", 14, 831,  AI_SKELSD,   3, 40, 50, 68,  0,  0,   0, 0			  },
-	{ MT_RBLACK,   "Sir Gorash",			   "GENERAL", 16, 1050, AI_SKELSD,   1, 20, 60, 64,  0,  0,   0, 0			  },
-	{ MT_CABALIST, "The Vizier",			   "GENERAL", 15, 850,  AI_COUNSLR,  2, 25, 40, 16,  3,  0,   0, 0			  },
-	{ MT_REALWEAV, "Zamphir",				  "GENERAL", 15, 891,  AI_SKELSD,   2, 30, 50, 78,  3,  0,   0, 0			  },
-	{ MT_HLSPWN,   "Bloodlust",				"GENERAL", 15, 825,  AI_SUCC,	 1, 20, 55, 104, 0,  0,   0, 0			  },
-	{ MT_HLSPWN,   "Webwidow",				 "GENERAL", 16, 774,  AI_SUCC,	 1, 20, 50, 88,  0,  0,   0, 0			  },
-	{ MT_SOLBRNR,  "Fleshdancer",			  "GENERAL", 16, 999,  AI_SUCC,	 3, 30, 50, 74,  0,  0,   0, 0			  },
-	{ MT_OBLORD,   "Grimspike",				"GENERAL", 19, 534,  AI_SNEAK,	1, 25, 40, 74,  3,  0,   0, 0			  },
-	{ MT_STORML,   "Doomlock",				 "GENERAL", 28, 534,  AI_SNEAK,	1, 35, 55, 78,  3,  0,   0, 0			  },
-	{ -1,		  NULL,					   NULL,	  0,  0,	0,		   0, 0,  0,  0,   0,  0,   0, 0			  }
-};
-int MWVel[24][3] =
-{
-  { 256, 512, 1024 },
-  { 128, 256, 512 },
-  { 85, 170, 341 },
-  { 64, 128, 256 },
-  { 51, 102, 204 },
-  { 42, 85, 170 },
-  { 36, 73, 146 },
-  { 32, 64, 128 },
-  { 28, 56, 113 },
-  { 26, 51, 102 },
-  { 23, 46, 93 },
-  { 21, 42, 85 },
-  { 19, 39, 78 },
-  { 18, 36, 73 },
-  { 17, 34, 68 },
-  { 16, 32, 64 },
-  { 15, 30, 60 },
-  { 14, 28, 57 },
-  { 13, 26, 54 },
-  { 12, 25, 51 },
-  { 12, 24, 48 },
-  { 11, 23, 46 },
-  { 11, 22, 44 },
-  { 10, 21, 42 }
-};
-char animletter[7] = "nwahds";
-int left[8] = { 7, 0, 1, 2, 3, 4, 5, 6 };
-int right[8] = { 1, 2, 3, 4, 5, 6, 7, 0 };
-int opposite[8] = { 4, 5, 6, 7, 0, 1, 2, 3 };
-int offset_x[8] = { 1, 0, -1, -1, -1, 0, 1, 1 };
-int offset_y[8] = { 1, 1, 1, 0, -1, -1, -1, 0 };
-
-/* unused */
-int rnd5[4] = { 5, 10, 15, 20 };
-int rnd10[4] = { 10, 15, 20, 30 };
-int rnd20[4] = { 20, 30, 40, 50 };
-int rnd60[4] = { 60, 70, 80, 90 };
-//
-
-void(__fastcall *AiProc[])(int i) =
-{
-  &MAI_Zombie,
-  &MAI_Fat,
-  &MAI_SkelSd,
-  &MAI_SkelBow,
-  &MAI_Scav,
-  &MAI_Rhino,
-  &MAI_GoatMc,
-  &MAI_GoatBow,
-  &MAI_Fallen,
-  &MAI_Magma,
-  &MAI_SkelKing,
-  &MAI_Bat,
-  &MAI_Garg,
-  &MAI_Cleaver,
-  &MAI_Succ,
-  &MAI_Sneak,
-  &MAI_Storm,
-  &MAI_Fireman,
-  &MAI_Garbud,
-  &MAI_Acid,
-  &MAI_AcidUniq,
-  &MAI_Golum,
-  &MAI_Zhar,
-  &MAI_SnotSpil,
-  &MAI_Snake,
-  &MAI_Counselor,
-  &MAI_Mega,
-  &MAI_Diablo,
-  &MAI_Lazurus,
-  &MAI_Lazhelp,
-  &MAI_Lachdanan,
-  &MAI_Warlord
-};
-
-struct monster_cpp_init
-{
-	monster_cpp_init()
-	{
-		monster_cpp_init_value = monster_inf;
-	}
-} _monster_cpp_init;
-// 47F130: using guessed type int monster_inf;
-// 64CCE4: using guessed type int monster_cpp_init_value;
-
-void __fastcall InitMonsterTRN(int monst, BOOL special)
-{
-	unsigned char *trans_file = Monsters[monst].trans_file;
-
-	for ( int i = 0; i < 256; ++i )
-	{
-		if ( *trans_file == 255 )
-		{
-			*trans_file = 0;
-		}
-
-		++trans_file;
-	}
-
-	for ( int anim_index = 0; anim_index < (special ? 6 : 5); ++anim_index )
-	{
-		if ( anim_index != 1 || Monsters[monst].mtype < MT_COUNSLR || Monsters[monst].mtype > MT_ADVOCATE )
-		{
-			for ( int i = 0; i < 8; ++i )
-			{
-				Cl2ApplyTrans(
-					Monsters[monst].Anims[anim_index].Frames[i],
-					Monsters[monst].trans_file,
-					Monsters[monst].Anims[anim_index].Rate);
-			}
-		}
-	}
-}
-
-void __cdecl InitLevelMonsters()
-{
-	int i;
-
-	nummtypes = 0;
-	monstimgtot = 0;
-	MissileFileFlag = 0;
-
-	for ( i = 0; i < MAX_LVLMTYPES; i++ )
-		Monsters[i].mPlaceFlags = 0;
-
-	ClrAllMonsters();
-	nummonsters = 0;
-	totalmonsters = MAXMONSTERS;
-
-	for ( i = 0; i < MAXMONSTERS; i++ )
-		monstactive[i] = i;
-
-	uniquetrans = 0;
-}
-
-int __fastcall AddMonsterType(int type, int placeflag)
-{
-	BOOL done = FALSE;
-	int i;
-
-	for ( i = 0; i < nummtypes && !done; i++ )
-	{
-		done = Monsters[i].mtype == type;
-	}
-
-	i--;
-
-	if ( !done )
-	{
-		i = nummtypes++;
-		Monsters[i].mtype = type;
-		monstimgtot += monsterdata[type].mType;
-		InitMonsterGFX(i);
-		InitMonsterSND(i);
-	}
-	Monsters[i].mPlaceFlags |= placeflag;
-	return i;
-}
-
-void __cdecl GetLevelMTypes()
-{
-	int i;
-
-	// this array is merged with skeltypes down below.
-	int typelist[MAXMONSTERS];
-	int skeltypes[NUM_MTYPES];
-
-	int minl; // min level
-	int maxl; // max level
-	char mamask = 3; // monster availability mask?
-
-	int nt; // number of types?
-
-	// TODO: local variable QuestMask that was referenced in the psx symbols
-	// didn't find any obvious use for that. the casing/naming of it hints at
-	// a PSX only variable
-	// maybe it was used instead of QuestStatus() on the console
-
-	AddMonsterType(MT_GOLEM, 2);
-	if ( currlevel == 16 )
-	{
-		AddMonsterType(MT_ADVOCATE, 1);
-		AddMonsterType(MT_RBLACK, 1);
-		AddMonsterType(MT_DIABLO, 2);
-		return;
-	}
-
-	if ( !setlevel )
-	{
-		if ( QuestStatus(QTYPE_BUTCH) )
-			AddMonsterType(MT_CLEAVER, 2);
-		if ( QuestStatus(QTYPE_GARB) )
-			AddMonsterType(UniqMonst[0].mtype, 4);
-		if ( QuestStatus(QTYPE_ZHAR) )
-			AddMonsterType(UniqMonst[2].mtype, 4);
-		if ( QuestStatus(QTYPE_BOL) )
-			AddMonsterType(UniqMonst[3].mtype, 4);
-		if ( QuestStatus(QTYPE_VEIL) )
-			AddMonsterType(UniqMonst[7].mtype, 4);
-		if ( QuestStatus(QTYPE_WARLRD) )
-			AddMonsterType(UniqMonst[8].mtype, 4);
-
-		if ( gbMaxPlayers != 1 && currlevel == quests[QTYPE_KING]._qlevel )
-		{
-
-			AddMonsterType(MT_SKING, 4);
-			const int numskeltypes = 19;
-
-			nt = 0;
-			for ( i = MT_WSKELAX; i <= MT_WSKELAX + numskeltypes; i++ )
-			{
-				if ( IsSkel(i) )
-				{
-					minl = 15 * monsterdata[i].mMinDLvl / 30 + 1;
-					maxl = 15 * monsterdata[i].mMaxDLvl / 30 + 1;
-
-					if ( currlevel >= minl && currlevel <= maxl )
-					{
-						if ( MonstAvailTbl[i] & mamask )
-						{
-							skeltypes[nt++] = i;
-						}
-					}
-				}
-			}
-			AddMonsterType(skeltypes[random(88, nt)], 1);
-		}
-
-		nt = 0;
-		for ( i = 0; i < 111; i++ )
-		{
-			minl = 15 * monsterdata[i].mMinDLvl / 30 + 1;
-			maxl = 15 * monsterdata[i].mMaxDLvl / 30 + 1;
-
-			if ( currlevel >= minl && currlevel <= maxl )
-			{
-				if ( MonstAvailTbl[i] & mamask )
-				{
-					typelist[nt++] = i;
-				}
-			}
-		}
-
-		if ( monstdebug )
-		{
-			for ( i = 0; i < debugmonsttypes; i++ )
-				AddMonsterType(DebugMonsters[i], 1);
-		}
-		else
-		{
-
-			while ( nt > 0 && nummtypes < MAX_LVLMTYPES && monstimgtot < 4000 )
-			{
-				for ( i = 0; i < nt; )
-				{
-					if ( monsterdata[typelist[i]].mType <= 4000 - monstimgtot )
-					{
-						i++;
-					}
-					else
-					{
-						typelist[i] = typelist[--nt];
-					}
-				}
-
-				if ( nt != 0 )
-				{
-					i = random(88, nt);
-					AddMonsterType(typelist[i], 1);
-					typelist[i] = typelist[--nt];
-				}
-			}
-		}
-
-	}
-	else
-	{
-		if ( setlvlnum == SL_SKELKING )
-			AddMonsterType(MT_SKING, 4);
-		return;
-	}
-
-}
-
-void __fastcall InitMonsterGFX(int monst)
-{
-<<<<<<< HEAD
-	int mtype = (unsigned char)Monsters[monst].mtype;
-	char strBuff[256];
-
-	for ( int anim = 0; anim < 6; anim++ )
-=======
-	int v1; // esi
-	int v2; // ebx
-	int v3; // ebx
-	int *v4; // edi
-	int *v5; // eax
-	char v6; // cl
-	unsigned char *v7; // eax
-	char v8; // cl
-	int *v9; // ecx
-	int v10; // edx
-	int v11; // ecx
-	int v12; // ecx
-	bool v13; // zf
-	int v14; // ecx
-	void **v15; // esi
-	unsigned char *v16; // eax
-	int v17; // edx
-	int v18; // ecx
-	void *v19; // ecx
-	//int v20; // ecx
-	//int v21; // ecx
-	//int v22; // ecx
-	//int v23; // ecx
-	//int v24; // ecx
-	//int v25; // ecx
-	char strBuff[256]; // [esp+Ch] [ebp-114h]
-	int mon_id; // [esp+10Ch] [ebp-14h]
-	int *v28; // [esp+110h] [ebp-10h]
-	int v29; // [esp+114h] [ebp-Ch]
-	int *v30; // [esp+118h] [ebp-8h]
-	int v31; // [esp+11Ch] [ebp-4h]
-
-	v29 = 0;
-	mon_id = monst;
-	v1 = monst;
-	v2 = (unsigned char)Monsters[monst].mtype;
-	v31 = v2;
-	v3 = v2 << 7;
-	v4 = (int *)Monsters[monst].Anims[0].Frames;
-	v5 = (int *)((char *)monsterdata[0].Frames + v3);
-	v30 = (int *)Monsters[monst].Anims[0].Frames;
-	v28 = (int *)((char *)monsterdata[0].Frames + v3);
-	do
->>>>>>> d49bdeaa
-	{
-		if ( (animletter[anim] != 's' || monsterdata[mtype].has_special) && monsterdata[mtype].Frames[anim] > 0 )
-		{
-			sprintf(strBuff, monsterdata[mtype].GraphicType, animletter[anim]);
-
-			unsigned char* celBuf = LoadFileInMem(strBuff, NULL);
-			Monsters[monst].Anims[anim].CMem = celBuf;
-
-			if ( Monsters[monst].mtype != MT_GOLEM || (animletter[anim] != 's' && animletter[anim] != 'd') )
-			{
-
-				for ( int i = 0; i < 8; i++ )
-				{
-					Monsters[monst].Anims[anim].Frames[i] =
-						&celBuf[((int *)celBuf)[i]];
-				}
-			}
-			else
-			{
-				for ( int i = 0; i < 8; i++ )
-				{
-					Monsters[monst].Anims[anim].Frames[i] = celBuf;
-				}
-			}
-		}
-
-		// TODO: either the AnimStruct members have wrong naming or the MonsterData ones it seems
-		Monsters[monst].Anims[anim].Rate = monsterdata[mtype].Frames[anim];
-		Monsters[monst].Anims[anim].Delay = monsterdata[mtype].Rate[anim];
-	}
-
-
-	Monsters[monst].MData = &monsterdata[mtype];
-	Monsters[monst].flags_1 = monsterdata[mtype].flags;
-	Monsters[monst].flags_2 = (monsterdata[mtype].flags - 64) >> 1;
-	Monsters[monst].mMinHP = monsterdata[mtype].mMinHP;
-	Monsters[monst].mMaxHP = monsterdata[mtype].mMaxHP;
-	Monsters[monst].has_special = monsterdata[mtype].has_special;
-	Monsters[monst].mAFNum = monsterdata[mtype].mAFNum;
-
-	if ( monsterdata[mtype].has_trans )
-	{
-		Monsters[monst].trans_file = LoadFileInMem(monsterdata[mtype].TransFile, NULL);
-		InitMonsterTRN(monst, monsterdata[mtype].has_special);
-
-		void *trans_file = Monsters[monst].trans_file;
-		Monsters[monst].trans_file = NULL;
-
-		mem_free_dbg(trans_file);
-	}
-
-	if ( mtype >= MT_NMAGMA && mtype <= MT_WMAGMA && !(MissileFileFlag & 1) )
-	{
-		MissileFileFlag |= 1;
-		LoadMissileGFX(MFILE_MAGBALL);
-	}
-	if ( mtype >= MT_STORM && mtype <= MT_MAEL && !(MissileFileFlag & 2) )
-	{
-		MissileFileFlag |= 2;
-		LoadMissileGFX(MFILE_THINLGHT);
-	}
-	if ( mtype == MT_SUCCUBUS )
-	{
-		if ( MissileFileFlag & 4 ) return;
-
-		MissileFileFlag |= 4;
-		LoadMissileGFX(MFILE_FLARE);
-		LoadMissileGFX(MFILE_FLAREEXP);
-	}
-	if ( mtype == MT_SNOWWICH )
-	{
-		if ( MissileFileFlag & 0x20 ) return;
-
-		MissileFileFlag |= 0x20;
-		LoadMissileGFX(MFILE_SCUBMISB);
-		LoadMissileGFX(MFILE_SCBSEXPB);
-	}
-	if ( mtype == MT_HLSPWN )
-	{
-		if ( MissileFileFlag & 0x40 ) return;
-
-		MissileFileFlag |= 0x40;
-		LoadMissileGFX(MFILE_SCUBMISD);
-		LoadMissileGFX(MFILE_SCBSEXPD);
-	}
-	if ( mtype == MT_SOLBRNR )
-	{
-		if ( MissileFileFlag & 0x80 ) return;
-
-		MissileFileFlag |= 0x80;
-		LoadMissileGFX(MFILE_SCUBMISC);
-		LoadMissileGFX(MFILE_SCBSEXPC);
-	}
-	if ( mtype >= MT_INCIN && mtype <= MT_HELLBURN && !(MissileFileFlag & 8) )
-	{
-		MissileFileFlag |= 8;
-		LoadMissileGFX(MFILE_KRULL);
-	}
-	if ( mtype >= MT_NACID && mtype <= MT_XACID && !(MissileFileFlag & 0x10) )
-	{
-		MissileFileFlag |= 0x10;
-		LoadMissileGFX(MFILE_ACIDBF);
-		LoadMissileGFX(MFILE_ACIDSPLA);
-		LoadMissileGFX(MFILE_ACIDPUD);
-	}
-	if ( mtype == MT_DIABLO )
-	{
-		LoadMissileGFX(MFILE_FIREPLAR);
-	}
-}
-
-void __fastcall ClearMVars(int i)
-{
-	monster[i]._mVar1 = 0;
-	monster[i]._mVar2 = 0;
-	monster[i]._mVar3 = 0;
-	monster[i]._mVar4 = 0;
-	monster[i]._mVar5 = 0;
-	monster[i]._mVar6 = 0;
-	monster[i]._mVar7 = 0;
-	monster[i]._mVar8 = 0;
-}
-
-void __fastcall InitMonster(int i, int rd, int mtype, int x, int y)
-{
-<<<<<<< HEAD
-	CMonster *monst = &Monsters[mtype];
-	MonsterData *mdata = monst->MData;
-
-
-	monster[i]._mmode = MM_STAND;
-	monster[i]._mx = x;
-	monster[i]._mfutx = x;
-	monster[i]._moldx = x;
-	monster[i]._mdir = rd;
-	monster[i]._my = y;
-	monster[i]._mfuty = y;
-	monster[i]._moldy = y;
-	monster[i]._mMTidx = mtype;
-	monster[i].mName = mdata->mName;
-	monster[i].MType = monst;
-	monster[i].MData = mdata;
-	monster[i]._mAFNum = (int)monst->Anims[0].Frames[rd];
-	monster[i]._mAnimDelay = monst->Anims[0].Delay;
-	monster[i]._mAnimCnt = random(88, monst->Anims[0].Delay - 1);
-	monster[i]._mAnimLen = monst->Anims[0].Rate;
-	monster[i]._mAnimFrame = random(88, monst->Anims[0].Rate - 1) + 1;
-
-=======
-	int v5; // ebx
-	int v6; // esi
-	CMonster *monst; // edi
-	MonsterData *v8; // eax
-	char *v9; // ecx
-	int v10; // eax
-	int v11; // eax
-	//int v12; // ecx
-	int v13; // eax
-	int v16; // eax
-	MonsterData *v17; // eax
-	int v18; // eax
-	MonsterData *v19; // eax
-	short v20; // cx
-	int v21; // edx
-	unsigned char *v22; // edx
-	int v24; // ecx
-	int v25; // ecx
-	char v26; // dl
-	int v27; // ecx
-	char v28; // dl
-
-	v5 = rd;
-	v6 = i;
-	monster[v6]._mmode = MM_STAND;
-	monst = &Monsters[mtype];
-	monster[v6]._mx = x;
-	monster[v6]._mfutx = x;
-	monster[v6]._moldx = x;
-	v8 = monst->MData;
-	monster[v6]._mdir = rd;
-	monster[v6]._my = y;
-	monster[v6]._mfuty = y;
-	monster[v6]._moldy = y;
-	monster[v6]._mMTidx = mtype;
-	v9 = v8->mName;
-	monster[v6].mName = v9;
-	monster[v6].MType = monst;
-	monster[v6].MData = v8;
-	monster[v6]._mAnimData = monst->Anims[0].Frames[rd];
-	v10 = monst->Anims[0].Delay;
-	monster[v6]._mAnimDelay = v10;
-	monster[v6]._mAnimCnt = random(88, v10 - 1);
-	v11 = monst->Anims[0].Rate;
-	monster[v6]._mAnimLen = v11;
-	v13 = random(88, v11 - 1);
-	monster[v6]._mAnimFrame = v13 + 1;
->>>>>>> d49bdeaa
-	if ( monst->mtype == MT_DIABLO )
-	{
-		monster[i]._mmaxhp = (random(88, 1) + 1666) << 6;
-	}
-	else
-	{
-		monster[i]._mmaxhp = (monst->mMinHP + random(88, monst->mMaxHP - monst->mMinHP + 1)) << 6;
-	}
-<<<<<<< HEAD
-
-	if ( gbMaxPlayers == 1 )
-	{
-		monster[i]._mmaxhp >>= 1;
-		if ( monster[i]._mmaxhp < 64 )
-		{
-			monster[i]._mmaxhp = 64;
-		}
-	}
-
-	monster[i]._mhitpoints = monster[i]._mmaxhp;
-	monster[i]._mAi = mdata->mAi;
-	monster[i]._mint = mdata->mInt;
-	monster[i]._pathcount = 0;
-	monster[i]._uniqtype = 0;
-	monster[i]._msquelch = 0;
-	monster[i]._mgoal = 1;
-	monster[i]._mgoalvar1 = 0;
-	monster[i]._mgoalvar2 = 0;
-	monster[i]._mgoalvar3 = 0;
-	monster[i].field_18 = 0;
-	monster[i]._mDelFlag = 0;
-	monster[i]._mRndSeed = GetRndSeed();
-	monster[i].mWhoHit = 0;
-	monster[i]._mAISeed = GetRndSeed();
-	monster[i].mLevel = mdata->mLevel;
-	monster[i].mExp = mdata->mExp;
-	monster[i].mHit = mdata->mHit;
-	monster[i].mMinDamage = mdata->mMinDamage;
-	monster[i].mMaxDamage = mdata->mMaxDamage;
-	monster[i].mHit2 = mdata->mHit2;
-	monster[i].mMinDamage2 = mdata->mMinDamage2;
-	monster[i].mMaxDamage2 = mdata->mMaxDamage2;
-	monster[i].mArmorClass = mdata->mArmorClass;
-	monster[i].leader = 0;
-	monster[i].leaderflag = 0;
-	monster[i].mMagicRes = mdata->mMagicRes;
-	monster[i].mtalkmsg = 0;
-	monster[i]._mFlags = mdata->mFlags;
-
-	if ( monster[i]._mAi == AI_GARG )
-	{
-		monster[i]._mFlags |= 4u;
-		monster[i]._mAFNum = (int)monst->Anims[5].Frames[rd];
-		monster[i]._mAnimFrame = 1;
-		monster[i]._mmode = MM_SATTACK;
-=======
-	monster[v6]._mhitpoints = monster[v6]._mmaxhp;
-	v17 = monst->MData;
-	monster[v6]._mAi = v17->mAi;
-	monster[v6]._mint = v17->mInt;
-	_LOBYTE(monster[v6]._pathcount) = 0;
-	monster[v6]._uniqtype = 0;
-	monster[v6]._msquelch = 0;
-	_LOBYTE(monster[v6]._mgoal) = 1;
-	monster[v6]._mgoalvar1 = 0;
-	monster[v6]._mgoalvar2 = 0;
-	monster[v6]._mgoalvar3 = 0;
-	monster[v6].field_18 = 0;
-	monster[v6]._mDelFlag = 0;
-	monster[v6]._mRndSeed = GetRndSeed();
-	v18 = GetRndSeed();
-	monster[v6].mWhoHit = 0;
-	monster[v6]._mAISeed = v18;
-	v19 = monst->MData;
-	_LOBYTE(monster[v6].mLevel) = v19->mLevel;
-	monster[v6].mExp = v19->mExp;
-	monster[v6].mHit = v19->mHit;
-	monster[v6].mMinDamage = v19->mMinDamage;
-	monster[v6].mMaxDamage = v19->mMaxDamage;
-	monster[v6].mHit2 = v19->mHit2;
-	monster[v6].mMinDamage2 = v19->mMinDamage2;
-	monster[v6].mMaxDamage2 = v19->mMaxDamage2;
-	monster[v6].mArmorClass = v19->mArmorClass;
-	v20 = v19->mMagicRes;
-	monster[v6].leader = 0;
-	monster[v6].leaderflag = 0;
-	_LOWORD(monster[v6].mMagicRes) = v20;
-	v21 = v19->mFlags;
-	monster[v6].mtalkmsg = 0;
-	monster[v6]._mFlags = v21;
-	if ( monster[v6]._mAi == AI_GARG )
-	{
-		v22 = monst->Anims[5].Frames[v5];
-		monster[v6]._mFlags |= 4u;
-		monster[v6]._mAnimData = v22;
-		monster[v6]._mAnimFrame = 1;
-		monster[v6]._mmode = MM_SATTACK;
->>>>>>> d49bdeaa
-	}
-
-	if ( gnDifficulty == DIFF_NIGHTMARE )
-	{
-		monster[i].mLevel += 15;
-		monster[i].mHit += 85;
-		monster[i].mHit2 += 85;
-		monster[i]._mmaxhp = 3 * monster[i]._mmaxhp + 64;
-		monster[i]._mhitpoints = monster[i]._mmaxhp;
-		monster[i].mExp = 2 * (monster[i].mExp + 1000);
-		monster[i].mMinDamage = 2 * (monster[i].mMinDamage + 2);
-		monster[i].mMaxDamage = 2 * (monster[i].mMaxDamage + 2);
-		monster[i].mMinDamage2 = 2 * (monster[i].mMinDamage2 + 2);
-		monster[i].mArmorClass += 50;
-		monster[i].mMaxDamage2 = 2 * (monster[i].mMaxDamage2 + 2);
-	}
-
-	if ( gnDifficulty == DIFF_HELL )
-	{
-		monster[i].mLevel += 30;
-		monster[i]._mmaxhp = 4 * monster[i]._mmaxhp + 192;
-		monster[i]._mhitpoints = monster[i]._mmaxhp;
-		monster[i].mHit += 120;
-		monster[i].mHit2 += 120;
-		monster[i].mExp = 4 * (monster[i].mExp + 1000);
-		monster[i].mMinDamage = 4 * monster[i].mMinDamage + 6;
-		monster[i].mMaxDamage = 4 * monster[i].mMaxDamage + 6;
-		monster[i].mMinDamage2 = 4 * monster[i].mMinDamage2 + 6;
-		monster[i].mArmorClass += 80;
-		monster[i].mMaxDamage2 = 4 * monster[i].mMaxDamage2 + 6;
-		monster[i].mMagicRes = mdata->mMagicRes2;
-	}
-}
-
-void __cdecl ClrAllMonsters()
-{
-	MonsterStruct *Monst;
-
-	for ( int i = 0; i < 200; i++ )
-	{
-		Monst = &monster[i];
-		ClearMVars(i);
-<<<<<<< HEAD
-		Monst->mName = "Invalid Monster";
-		Monst->_mgoal = 0;
-		Monst->_mmode = 0;
-		Monst->_mVar1 = 0;
-		Monst->_mVar2 = 0;
-		Monst->_mx = 0;
-		Monst->_my = 0;
-		Monst->_mfutx = 0;
-		Monst->_mfuty = 0;
-		Monst->_moldx = 0;
-		Monst->_moldy = 0;
-		Monst->_mdir = random(89, 8);
-		Monst->_mxvel = 0;
-		Monst->_myvel = 0;
-		Monst->_mAFNum = 0;
-		Monst->_mAnimDelay = 0;
-		Monst->_mAnimCnt = 0;
-		Monst->_mAnimLen = 0;
-		Monst->_mAnimFrame = 0;
-		Monst->_mFlags = 0;
-		Monst->_mDelFlag = 0;
-		Monst->_menemy = random(89, gbActivePlayers);
-		Monst->_menemyx = plr[Monst->_menemy]._px;
-		Monst->_menemyy = plr[Monst->_menemy]._py;
-	}
-}
-
-BOOL __fastcall MonstPlace(int xp, int yp)
-=======
-		monster[i].mName = "Invalid Monster";
-		monster[i]._mgoal = 0;
-		monster[i]._mmode = 0;
-		monster[i]._mVar1 = 0;
-		monster[i]._mVar2 = 0;
-		monster[i]._mx = 0;
-		monster[i]._my = 0;
-		monster[i]._mfutx = 0;
-		monster[i]._mfuty = 0;
-		monster[i]._moldx = 0;
-		monster[i]._moldy = 0;
-		monster[i]._mdir = random(89, 8);
-		monster[i]._mxvel = 0;
-		monster[i]._myvel = 0;
-		monster[i]._mAnimData = 0;
-		monster[i]._mAnimDelay = 0;
-		monster[i]._mAnimCnt = 0;
-		monster[i]._mAnimLen = 0;
-		monster[i]._mAnimFrame = 0;
-		monster[i]._mFlags = 0;
-		monster[i]._mDelFlag = 0;
-		v6 = random(89, gbActivePlayers);
-		monster[i]._menemy = v6;
-		monster[i]._menemyx = plr[v6]._px;
-		monster[i]._menemyy = plr[v6]._py;
-	}
-}
-// 67862C: using guessed type char gbActivePlayers;
-
-bool __fastcall MonstPlace(int xp, int yp)
->>>>>>> d49bdeaa
-{
-	if ( xp < 0 || xp >= 112
-		|| yp < 0 || yp >= 112
-		|| dMonster[xp][yp]
-		|| dPlayer[xp][yp]
-		|| dFlags[xp][yp] & 2
-		|| dFlags[xp][yp] & 8 )
-	{
-		return FALSE;
-	}
-	else
-	{
-		return !SolidLoc(xp, yp);
-	}
-}
-
-void __fastcall PlaceMonster(int i, int mtype, int x, int y)
-{
-	dMonster[x][y] = i + 1;
-	InitMonster(i, random(90, 8), mtype, x, y);
-}
-
-void __fastcall PlaceUniqueMonst(int uniqindex, int miniontype, int unpackfilesize)
-{
-<<<<<<< HEAD
-	MonsterStruct *Monst = &monster[nummonsters];
-	UniqMonstStruct *Uniq = &UniqMonst[uniqindex];
-	int x;
-	int y;
-	char filestr[64];
-	int mtype;
-
-	if ( (uniquetrans + 19) << 8 < 6912 )
-=======
-	MonsterStruct *v3; // esi
-	CMonster *v4; // ecx
-	int v5; // edx
-	int v6; // eax
-	int v8; // edi
-	int v9; // eax
-	int v10; // ebx
-	int v11; // eax
-	int i; // edx
-	int v13; // edx
-	BOOL v14; // edx
-	int (*v15)[112]; // ecx
-	int (*v16)[112]; // eax
-	int v17; // edi
-	char v18; // al
-	char *v19; // eax
-	int v20; // eax
-	bool v21; // zf
-	signed int v22; // eax
-	char v23; // cl
-	char v24; // al
-	int v25; // edx
-	int v26; // eax
-	int v27; // ecx
-	char v28; // al
-	char v29; // al
-	int v30; // ecx
-	int v31; // eax
-	int v32; // eax
-	int v33; // eax
-	int v34; // eax
-	char v35; // al
-	short v36; // cx
-	char v37; // al
-	CMonster *v38; // ecx
-	unsigned char *v39; // eax
-	int v40; // edx
-	int v41; // eax
-	char filestr[64]; // [esp+4h] [ebp-60h]
-	int v43; // [esp+44h] [ebp-20h]
-	CMonster *v44; // [esp+48h] [ebp-1Ch]
-	int v45; // [esp+4Ch] [ebp-18h]
-	int *v46; // [esp+50h] [ebp-14h]
-	int v47; // [esp+54h] [ebp-10h]
-	int v48; // [esp+58h] [ebp-Ch]
-	int mtype; // [esp+5Ch] [ebp-8h]
-	int xp; // [esp+60h] [ebp-4h]
-
-	v46 = 0;
-	v48 = uniqindex;
-	v3 = &monster[nummonsters];
-	v4 = (CMonster *)&UniqMonst[uniqindex];
-	v43 = miniontype;
-	v44 = v4;
-	if ( (uniquetrans + 19) << 8 < LIGHTSIZE )
->>>>>>> d49bdeaa
-	{
-		mtype = 0;
-		if ( nummtypes > 0 )
-		{
-			for ( int i = 0; i < nummtypes; i++ )
-			{
-				if ( Monsters[i].mtype == Uniq->mtype )
-				{
-					break;
-				}
-
-				mtype++;
-			}
-		}
-
-		do
-		{
-			for ( int i = 0; i < 1000; i++ )
-			{
-				int count = 0;
-				x = random(91, 80) + 16;
-				y = random(91, 80) + 16;
-
-				for ( int xp = x - 3; xp < x + 3; xp++ )
-				{
-					for ( int yp = y - 3; yp < y + 3; yp++ )
-					{
-						if ( yp >= 0 && yp < 112 && xp >= 0 && xp < 112 && MonstPlace(xp, yp) )
-						{
-							++count;
-						}
-					}
-				}
-
-				if ( count >= 9 )
-					break;
-			}
-		}
-		while ( !MonstPlace(x, y) );
-
-		if ( uniqindex == 3 )
-		{
-			x = 2 * setpc_x + 24;
-			y = 2 * setpc_y + 28;
-		}
-		if ( uniqindex == 8 )
-		{
-			x = 2 * setpc_x + 22;
-			y = 2 * setpc_y + 23;
-		}
-		if ( uniqindex == 2 )
-		{
-			int count2 = 1;
-			for ( int i = 0; i < themeCount; i++ )
-			{
-				if ( i == zharlib && count2 == 1 )
-				{
-					count2 = 0;
-					x = 2 * themeLoc[i].x + 20;
-					y = 2 * themeLoc[i].y + 20;
-				}
-			}
-		}
-		if ( gbMaxPlayers == 1 )
-		{
-			if ( uniqindex == 4 )
-			{
-				x = 32;
-				y = 46;
-			}
-			if ( uniqindex == 5 )
-			{
-				x = 40;
-				y = 45;
-			}
-			if ( uniqindex == 6 )
-			{
-				x = 38;
-				y = 49;
-			}
-			if ( uniqindex == 1 )
-			{
-				x = 35;
-				y = 47;
-			}
-		}
-		else
-		{
-			if ( uniqindex == 4 )
-			{
-				x = 2 * setpc_x + 19;
-				y = 2 * setpc_y + 22;
-			}
-			if ( uniqindex == 5 )
-			{
-				x = 2 * setpc_x + 21;
-				y = 2 * setpc_y + 19;
-			}
-			if ( uniqindex == 6 )
-			{
-				x = 2 * setpc_x + 21;
-				y = 2 * setpc_y + 25;
-			}
-		}
-		if ( uniqindex == 9 )
-		{
-			BOOL done = FALSE;
-
-			for ( x = 0; x < 112 && !done; x++ )
-			{
-				for ( y = 0; y < 112 && !done; y++ )
-				{
-					done = dPiece[x][y] == 367;
-				}
-			}
-		}
-
-		PlaceMonster(nummonsters, mtype, x, y);
-		Monst->_uniqtype = uniqindex + 1;
-
-		if ( Uniq->mlevel )
-			Monst->mLevel = 2 * Uniq->mlevel;
-		else
-			Monst->mLevel += 5;
-
-		Monst->mExp *= 2;
-		Monst->mName = Uniq->mName;
-		Monst->_mmaxhp = Uniq->mmaxhp << 6;
-
-		if ( gbMaxPlayers == 1 )
-		{
-			Monst->_mmaxhp = Monst->_mmaxhp >> 1;
-			if ( Monst->_mmaxhp < 64 )
-				Monst->_mmaxhp = 64;
-		}
-
-		Monst->_mhitpoints = Monst->_mmaxhp;
-		Monst->_mAi = Uniq->mAi;
-		Monst->_mint = Uniq->mint;
-		Monst->mMinDamage = Uniq->mMinDamage;
-		Monst->mMinDamage2 = Uniq->mMinDamage;
-		Monst->mMagicRes = Uniq->mMagicRes;
-		Monst->mMaxDamage = Uniq->mMaxDamage;
-		Monst->mMaxDamage2 = Uniq->mMaxDamage;
-		Monst->mtalkmsg = Uniq->mtalkmsg;
-		Monst->mlid = AddLight(Monst->_mx, Monst->_my, 3);
-
-		if ( gbMaxPlayers == 1 )
-		{
-			if ( Monst->mtalkmsg )
-			{
-				Monst->_mgoal = 6;
-			}
-		}
-		else
-		{
-			if ( Monst->_mAi == AI_LAZHELP )
-			{
-				Monst->mtalkmsg = 0;
-			}
-
-			if ( Monst->_mAi != AI_LAZURUS || quests[15]._qvar1 <= 3 )
-			{
-				if ( Monst->mtalkmsg )
-				{
-					Monst->_mgoal = 6;
-				}
-			}
-			else
-			{
-				Monst->_mgoal = 1;
-			}
-		}
-
-		if ( gnDifficulty == DIFF_NIGHTMARE )
-		{
-			Monst->mLevel += 15;
-			Monst->_mmaxhp = 3 * Monst->_mmaxhp + 64;
-			Monst->_mhitpoints = 3 * Monst->_mmaxhp + 64;
-			Monst->mExp = 2 * (Monst->mExp + 1000);
-			Monst->mMinDamage = 2 * (Monst->mMinDamage + 2);
-			Monst->mMaxDamage = 2 * (Monst->mMaxDamage + 2);
-			Monst->mMinDamage2 = 2 * (Monst->mMinDamage2 + 2);
-			Monst->mMaxDamage2 = 2 * (Monst->mMaxDamage2 + 2);
-		}
-
-		if ( gnDifficulty == DIFF_HELL )
-		{
-			Monst->mLevel += 30;
-			Monst->_mmaxhp = 4 * Monst->_mmaxhp + 192;
-			Monst->_mhitpoints = 4 * Monst->_mmaxhp + 192;
-			Monst->mExp = 4 * (Monst->mExp + 1000);
-			Monst->mMinDamage = 4 * Monst->mMinDamage + 6;
-			Monst->mMaxDamage = 4 * Monst->mMaxDamage + 6;
-			Monst->mMinDamage2 = 4 * Monst->mMinDamage2 + 6;
-			Monst->mMaxDamage2 = 4 * Monst->mMaxDamage2 + 6;
-		}
-
-		sprintf(filestr, "Monsters\\Monsters\\%s.TRN", Uniq->mName);
-		LoadFileWithMem(filestr, &pLightTbl[256 * (uniquetrans + 19)]);
-<<<<<<< HEAD
-
-		Monst->_uniqtrans = uniquetrans++;
-
-		if ( Uniq->mUnqAttr & 4 )
-		{
-			Monst->mHit = Uniq->mUnqVar1;
-			Monst->mHit2 = Uniq->mUnqVar1;
-		}
-		if ( Uniq->mUnqAttr & 8 )
-		{
-			Monst->mArmorClass = Uniq->mUnqVar1;
-		}
-
-		nummonsters++;
-
-		if ( Uniq->mUnqAttr & 1 )
-		{
-			PlaceGroup(miniontype, unpackfilesize, Uniq->mUnqAttr, nummonsters - 1);
-		}
-
-		if ( Monst->_mAi != AI_GARG )
-		{
-			Monst->_mAFNum = (int)Monst->MType->Anims[0].Frames[Monst->_mdir];
-			Monst->_mFlags &= 0xFFFFFFFB;
-			Monst->_mmode = 0;
-			Monst->_mAnimFrame = random(88, Monst->_mAnimLen - 1) + 1;
-=======
-		v35 = uniquetrans;
-		v36 = *(_WORD *)(v17 + 22);
-		++uniquetrans;
-		v3->_uniqtrans = v35;
-		if ( v36 & 4 )
-		{
-			v37 = *(_BYTE *)(v17 + 24);
-			v3->mHit = v37;
-			v3->mHit2 = v37;
-		}
-		if ( v36 & 8 )
-			v3->mArmorClass = *(_BYTE *)(v17 + 24);
-		++nummonsters;
-		if ( v36 & 1 )
-			PlaceGroup(v43, unpackfilesize, v36, nummonsters - 1);
-		if ( v3->_mAi != AI_GARG )
-		{
-			v38 = v3->MType;
-			v39 = v38->Anims[0].Frames[v3->_mdir];
-			v40 = v3->_mAnimLen - 1;
-			v3->_mAnimData = v39;
-			v41 = random(88, v40);
-			v3->_mFlags &= 0xFFFFFFFB;
-			v3->_mmode = 0;
-			v3->_mAnimFrame = v41 + 1;
->>>>>>> d49bdeaa
-		}
-	}
-}
-
-void __cdecl PlaceQuestMonsters()
-{
-	int skeltype;
-	unsigned char *setp;
-
-	if ( !setlevel )
-	{
-		if ( QuestStatus(QTYPE_BUTCH) )
-		{
-			PlaceUniqueMonst(9, 0, 0);
-		}
-
-		if ( currlevel == quests[12]._qlevel && gbMaxPlayers != 1 )
-		{
-			skeltype = 0;
-
-			for ( skeltype = 0; skeltype < nummtypes; skeltype++ )
-			{
-				if ( IsSkel(Monsters[skeltype].mtype) )
-				{
-					break;
-				}
-			}
-
-			PlaceUniqueMonst(1, skeltype, 30);
-		}
-
-		if ( QuestStatus(QTYPE_BOL) )
-		{
-			setp = LoadFileInMem("Levels\\L1Data\\Banner1.DUN", 0);
-			SetMapMonsters(setp, 2 * setpc_x, 2 * setpc_y);
-			mem_free_dbg(setp);
-		}
-		if ( QuestStatus(QTYPE_BLOOD) )
-		{
-			setp = LoadFileInMem("Levels\\L2Data\\Blood2.DUN", 0);
-			SetMapMonsters(setp, 2 * setpc_x, 2 * setpc_y);
-			mem_free_dbg(setp);
-		}
-		if ( QuestStatus(QTYPE_BLIND) )
-		{
-			setp = LoadFileInMem("Levels\\L2Data\\Blind2.DUN", 0);
-			SetMapMonsters(setp, 2 * setpc_x, 2 * setpc_y);
-			mem_free_dbg(setp);
-		}
-		if ( QuestStatus(QTYPE_ANVIL) )
-		{
-			setp = LoadFileInMem("Levels\\L3Data\\Anvil.DUN", 0);
-			SetMapMonsters(setp, 2 * setpc_x + 2, 2 * setpc_y + 2);
-			mem_free_dbg(setp);
-		}
-		if ( QuestStatus(QTYPE_WARLRD) )
-		{
-			setp = LoadFileInMem("Levels\\L4Data\\Warlord.DUN", 0);
-			SetMapMonsters(setp, 2 * setpc_x, 2 * setpc_y);
-			mem_free_dbg(setp);
-			AddMonsterType(UniqMonst[8].mtype, 1);
-		}
-		if ( QuestStatus(QTYPE_VEIL) )
-		{
-			AddMonsterType(UniqMonst[7].mtype, 1);
-		}
-		if ( QuestStatus(QTYPE_ZHAR) && zharlib == -1 )
-		{
-			quests[3]._qactive = 0;
-		}
-
-		if ( currlevel == quests[15]._qlevel && gbMaxPlayers != 1 )
-		{
-			AddMonsterType(UniqMonst[4].mtype, 4);
-			AddMonsterType(UniqMonst[5].mtype, 4);
-			PlaceUniqueMonst(4, 0, 0);
-			PlaceUniqueMonst(5, 0, 0);
-			PlaceUniqueMonst(6, 0, 0);
-			setp = LoadFileInMem("Levels\\L4Data\\Vile1.DUN", 0);
-			SetMapMonsters(setp, 2 * setpc_x, 2 * setpc_y);
-			mem_free_dbg(setp);
-		}
-	}
-	else
-	{
-		if ( setlvlnum == SL_SKELKING )
-		{
-			PlaceUniqueMonst(1, 0, 0);
-		}
-	}
-}
-
-void __fastcall PlaceGroup(int mtype, int num, int leaderf, int leader)
-{
-<<<<<<< HEAD
-	int placed = 0;
-	int xp;
-	int yp;
-	int x1;
-	int y1;
-
-	for ( int try1 = 0; try1 < 10; try1++ )
-=======
-	int v4; // ecx
-	int *v5; // eax
-	int v6; // edx
-	int v7; // eax
-	int v8; // edi
-	int v9; // esi
-	int v10; // eax
-	int v12; // eax
-	int v13; // ecx
-	int v14; // eax
-	//int v15; // ST04_4
-	int v16; // eax
-	//int v17; // ST04_4
-	int v18; // eax
-	int *v19; // edx
-	int v20; // ecx
-	int v21; // ebx
-	unsigned char *v22; // ecx
-	int mtypea; // [esp+Ch] [ebp-24h]
-	signed int v25; // [esp+14h] [ebp-1Ch]
-	int v26; // [esp+18h] [ebp-18h]
-	signed int i; // [esp+1Ch] [ebp-14h]
-	int v28; // [esp+20h] [ebp-10h]
-	int v29; // [esp+24h] [ebp-Ch]
-	int v30; // [esp+28h] [ebp-8h]
-	int v31; // [esp+2Ch] [ebp-4h]
-
-	mtypea = mtype;
-	v4 = 0;
-	v31 = num;
-	v30 = 0;
-	v25 = 0;
-	do
->>>>>>> d49bdeaa
-	{
-		while ( placed )
-		{
-			nummonsters--;
-			placed--;
-			dMonster[monster[nummonsters]._mx][monster[nummonsters]._my] = 0;
-		}
-
-		if ( leaderf & 1 )
-		{
-			int offset = random(92, 8);
-			xp = monster[leader]._mx + offset_x[offset];
-			yp = monster[leader]._my + offset_y[offset];
-			x1 = monster[leader]._mx + offset_x[offset];
-			y1 = monster[leader]._my + offset_y[offset];
-		}
-		else
-		{
-			do
-			{
-				xp = random(93, 80) + 16;
-				x1 = xp;
-				yp = random(93, 80) + 16;
-				y1 = yp;
-			}
-			while ( !MonstPlace(xp, yp) );
-		}
-
-		if ( num + nummonsters > totalmonsters )
-			num = totalmonsters - nummonsters;
-
-		int try2 = 0;
-		for ( int j = 0; j < num; xp += offset_x[random(94, 8)], yp += offset_x[random(94, 8)] )
-		{
-			if ( try2 >= 100 )
-			{
-				break;
-			}
-
-			if ( !MonstPlace(xp, yp)
-				|| (dung_map[x1][y1] != dung_map[xp][yp])
-				|| leaderf & 2 && ((abs(xp - x1) >= 4) || (abs(yp - y1) >= 4)) )
-			{
-				try2++;
-				continue;
-			}
-
-			PlaceMonster(nummonsters, mtype, xp, yp);
-			if ( leaderf & 1 )
-			{
-				monster[nummonsters]._mmaxhp *= 2;
-				monster[nummonsters]._mhitpoints = monster[nummonsters]._mmaxhp;
-				monster[nummonsters]._mint = monster[leader]._mint;
-
-				if ( leaderf & 2 )
-				{
-<<<<<<< HEAD
-					monster[nummonsters].leader = leader;
-					monster[nummonsters].leaderflag = 1;
-					monster[nummonsters]._mAi = monster[leader]._mAi;
-				}
-
-				if ( monster[nummonsters]._mAi != AI_GARG )
-				{
-					monster[nummonsters]._mAFNum = (int)monster[nummonsters].MType->Anims[0].Frames[monster[nummonsters]._mdir];
-					monster[nummonsters]._mAnimFrame = random(88, monster[nummonsters]._mAnimLen - 1) + 1;
-					monster[nummonsters]._mFlags &= 0xFFFFFFFB;
-					monster[nummonsters]._mmode = MM_STAND;
-=======
-					v18 = nummonsters;
-					v19 = &monster[nummonsters]._mmaxhp;
-					v20 = 2 * *v19;
-					*v19 = v20;
-					monster[v18]._mhitpoints = v20;
-					v13 = 228 * leader;
-					monster[v18]._mint = monster[leader]._mint;
-					if ( leaderf & 2 )
-					{
-						monster[v18].leader = leader;
-						monster[v18].leaderflag = 1;
-						monster[v18]._mAi = *(&monster[0]._mAi + v13);
-					}
-					if ( monster[v18]._mAi != AI_GARG )
-					{
-						v21 = nummonsters;
-						v22 = monster[v18].MType->Anims[0].Frames[monster[v18]._mdir];
-						monster[v18]._mAnimData = v22;
-						monster[v21]._mAnimFrame = random(88, monster[v21]._mAnimLen - 1) + 1;
-						monster[v21]._mFlags &= 0xFFFFFFFB;
-						monster[v21]._mmode = MM_STAND;
-					}
->>>>>>> d49bdeaa
-				}
-
-			}
-			++nummonsters;
-			++placed;
-			++j;
-		}
-		if ( placed >= num )
-			break;
-	}
-
-	if ( leaderf & 2 )
-	{
-		monster[leader].unpackfilesize = placed;
-	}
-}
-// 658550: using guessed type int totalmonsters;
-
-void __cdecl LoadDiabMonsts()
-{
-	unsigned char *lpSetPiece; // esi
-
-	lpSetPiece = LoadFileInMem("Levels\\L4Data\\diab1.DUN", 0);
-	SetMapMonsters(lpSetPiece, 2 * diabquad1x, 2 * diabquad1y);
-	mem_free_dbg(lpSetPiece);
-	lpSetPiece = LoadFileInMem("Levels\\L4Data\\diab2a.DUN", 0);
-	SetMapMonsters(lpSetPiece, 2 * diabquad2x, 2 * diabquad2y);
-	mem_free_dbg(lpSetPiece);
-	lpSetPiece = LoadFileInMem("Levels\\L4Data\\diab3a.DUN", 0);
-	SetMapMonsters(lpSetPiece, 2 * diabquad3x, 2 * diabquad3y);
-	mem_free_dbg(lpSetPiece);
-	lpSetPiece = LoadFileInMem("Levels\\L4Data\\diab4a.DUN", 0);
-	SetMapMonsters(lpSetPiece, 2 * diabquad4x, 2 * diabquad4y);
-	mem_free_dbg(lpSetPiece);
-}
-// 5289C4: using guessed type int diabquad1x;
-// 5289C8: using guessed type int diabquad1y;
-
-void __cdecl InitMonsters()
-{
-	int v0; // ebp
-	int v1; // ebx
-	TriggerStruct *v2; // esi
-	signed int v3; // ebp
-	signed int v4; // edi
-	int v5; // edi
-	int v6; // esi
-	int v7; // eax
-	int v8; // ecx
-	int v9; // edx
-	int v10; // eax
-	int v11; // esi
-	unsigned char *v12; // edi
-	int v13; // ebx
-	int v15; // esi
-	int v17; // eax
-	int v18; // eax
-	int v19; // ebx
-	TriggerStruct *v20; // esi
-	signed int v21; // ebp
-	signed int v22; // edi
-	int max; // [esp+10h] [ebp-1C4h]
-	int v24; // [esp+14h] [ebp-1C0h]
-	int scattertypes[111]; // [esp+18h] [ebp-1BCh]
-
-	v0 = 0;
-	max = 0;
-	if ( gbMaxPlayers != 1 )
-		CheckDungeonClear();
-	if ( !setlevel )
-	{
-		AddMonster(1, 0, 0, 0, 0);
-		AddMonster(1, 0, 0, 0, 0);
-		AddMonster(1, 0, 0, 0, 0);
-		AddMonster(1, 0, 0, 0, 0);
-		if ( !setlevel && currlevel == 16 )
-			LoadDiabMonsts();
-	}
-	v24 = trigflag[4];
-	if ( currlevel == 15 )
-		v24 = 1;
-	v1 = v24;
-	if ( v24 > 0 )
-	{
-		v2 = trigs;
-		do
-		{
-			v3 = -2;
-			do
-			{
-				v4 = -2;
-				do
-					DoVision(v3 + v2->_tx, v4++ + v2->_ty, 15, 0, 0);
-				while ( v4 < 2 );
-				++v3;
-			}
-			while ( v3 < 2 );
-			++v2;
-			--v1;
-		}
-		while ( v1 );
-		v0 = 0;
-	}
-	PlaceQuestMonsters();
-	if ( !setlevel )
-	{
-		PlaceUniques();
-		v5 = 16;
-		do
-		{
-			v6 = 16;
-			do
-			{
-				if ( !SolidLoc(v5, v6) )
-					++v0;
-				++v6;
-			}
-			while ( v6 < 96 );
-			++v5;
-		}
-		while ( v5 < 96 );
-		v7 = v0 / 30;
-		if ( gbMaxPlayers != 1 )
-			v7 += v7 >> 1;
-		v8 = nummonsters;
-		if ( nummonsters + v7 > 190 )
-			v7 = 190 - nummonsters;
-		v9 = nummtypes;
-		v10 = nummonsters + v7;
-		v11 = 0;
-		totalmonsters = v10;
-		if ( nummtypes > 0 )
-		{
-			v12 = &Monsters[0].mPlaceFlags;
-			do
-			{
-				if ( *v12 & 1 )
-				{
-					v13 = max++;
-					scattertypes[v13] = v11;
-				}
-				++v11;
-				v12 += 328;
-			}
-			while ( v11 < v9 );
-		}
-		if ( v8 < v10 )
-		{
-			while ( 1 )
-			{
-				v15 = scattertypes[random(95, max)];
-				if ( currlevel == 1 )
-					break;
-				if ( !random(95, 2) )
-					break;
-				if ( currlevel == 2 )
-				{
-					v17 = random(95, 2) + 1;
-				LABEL_40:
-					v18 = v17 + 1;
-					goto LABEL_41;
-				}
-				v18 = random(95, 3) + 3;
-			LABEL_41:
-				PlaceGroup(v15, v18, 0, 0);
-				if ( nummonsters >= totalmonsters )
-					goto LABEL_42;
-			}
-			v17 = 0;
-			goto LABEL_40;
-		}
-	}
-LABEL_42:
-	v19 = v24;
-	if ( v24 > 0 )
-	{
-		v20 = trigs;
-		do
-		{
-			v21 = -2;
-			do
-			{
-				v22 = -2;
-				do
-					DoUnVision(v21 + v20->_tx, v22++ + v20->_ty, 15);
-				while ( v22 < 2 );
-				++v21;
-			}
-			while ( v21 < 2 );
-			++v20;
-			--v19;
-		}
-		while ( v19 );
-	}
-}
-// 5CF31D: using guessed type char setlevel;
-// 658550: using guessed type int totalmonsters;
-// 679660: using guessed type char gbMaxPlayers;
-// 432637: using guessed type int var_1BC[111];
-
-void __cdecl PlaceUniques()
-{
-	int v0; // edi
-	int v1; // eax
-	UniqMonstStruct *v2; // ecx
-	int v3; // eax
-	int v4; // edx
-	CMonster *v5; // esi
-	int v6; // eax
-	int v7; // edx
-
-	v0 = 0;
-	if ( UniqMonst[0].mtype != -1 )
-	{
-		v1 = 0;
-		v2 = UniqMonst;
-		while ( UniqMonst[v1].mlevel != currlevel )
-		{
-		LABEL_25:
-			v1 = ++v0;
-			v2 = &UniqMonst[v0];
-			if ( v2->mtype == -1 )
-				return;
-		}
-		v3 = 0;
-		v4 = 0;
-		if ( nummtypes > 0 )
-		{
-			v5 = Monsters;
-			do
-			{
-				if ( v3 )
-					break;
-				v6 = -((char)v2->mtype != (unsigned char)v5->mtype);
-				++v5;
-				v3 = v6 + 1;
-				++v4;
-			}
-			while ( v4 < nummtypes );
-		}
-		v7 = v4 - 1;
-		if ( !v0 )
-		{
-			if ( quests[2]._qactive )
-				goto LABEL_23;
-			v3 = 0;
-		}
-		if ( v0 == 2 )
-		{
-			if ( quests[3]._qactive )
-				goto LABEL_23;
-			v3 = 0;
-		}
-		if ( v0 == 3 )
-		{
-			if ( quests[7]._qactive )
-				goto LABEL_23;
-			v3 = 0;
-		}
-		if ( v0 != 7 )
-		{
-		LABEL_20:
-			if ( v0 == 8 && !quests[11]._qactive )
-				v3 = 0;
-			goto LABEL_23;
-		}
-		if ( !quests[4]._qactive )
-		{
-			v3 = 0;
-			goto LABEL_20;
-		}
-	LABEL_23:
-		if ( v3 )
-			PlaceUniqueMonst(v0, v7, 8);
-		goto LABEL_25;
-	}
-}
-
-void __fastcall SetMapMonsters(unsigned char *pMap, int startx, int starty)
-{
-	unsigned char *v3; // esi
-	unsigned short v4; // cx
-	int v5; // edx
-	int v6; // edi
-	int v7; // ecx
-	unsigned char *v8; // edx
-	int i; // esi
-	int v10; // eax
-	int v11; // ecx
-	int v12; // [esp+Ch] [ebp-Ch]
-	int v13; // [esp+10h] [ebp-8h]
-	unsigned char *v14; // [esp+14h] [ebp-4h]
-	int startya; // [esp+20h] [ebp+8h]
-
-	v12 = startx;
-	v3 = pMap;
-	AddMonsterType(MT_GOLEM, 2);
-	AddMonster(1, 0, 0, 0, 0);
-	AddMonster(1, 0, 0, 0, 0);
-	AddMonster(1, 0, 0, 0, 0);
-	AddMonster(1, 0, 0, 0, 0);
-	if ( setlevel && setlvlnum == SL_VILEBETRAYER )
-	{
-		AddMonsterType((char)UniqMonst[4].mtype, 4);
-		AddMonsterType((char)UniqMonst[5].mtype, 4);
-		AddMonsterType((char)UniqMonst[6].mtype, 4);
-		PlaceUniqueMonst(4, 0, 0);
-		PlaceUniqueMonst(5, 0, 0);
-		PlaceUniqueMonst(6, 0, 0);
-	}
-	v4 = *((_WORD *)v3 + 1);
-	v5 = *(unsigned short *)v3 * v4;
-	v6 = (unsigned short)(2 * *(_WORD *)v3);
-	v7 = (unsigned short)(2 * v4);
-	v8 = &v3[2 * v5 + 4 + 2 * v7 * v6];
-	v14 = v8;
-	if ( v7 > 0 )
-	{
-		v13 = v7;
-		startya = starty + 16;
-		do
-		{
-			for ( i = 0; i < v6; v14 += 2 )
-			{
-				if ( *(_WORD *)v8 )
-				{
-					v10 = AddMonsterType(MonstConvTbl[*(unsigned short *)v8 - 1], 2); /* fix */
-					v11 = nummonsters++;
-					PlaceMonster(v11, v10, i + v12 + 16, startya);
-				}
-				v8 = v14 + 2;
-				++i;
-			}
-			++startya;
-			--v13;
-		}
-		while ( v13 );
-	}
-}
-// 5CCB10: using guessed type char setlvlnum;
-// 5CF31D: using guessed type char setlevel;
-
-void __fastcall DeleteMonster(int i)
-{
-	int *v1; // ecx
-	int *v2; // eax
-	int v3; // edx
-
-	--nummonsters;
-	v1 = &monstactive[i];
-	v2 = &monstactive[nummonsters];
-	v3 = *v2;
-	*v2 = *v1;
-	*v1 = v3;
-}
-
-int __fastcall AddMonster(int x, int y, int dir, int mtype, int InMap)
-{
-	int i; // esi
-
-	if ( nummonsters >= MAXMONSTERS )
-		return -1;
-	i = monstactive[nummonsters++];
-	if ( InMap )
-		dMonster[x][y] = i + 1;
-	InitMonster(i, dir, mtype, x, y);
-	return i;
-}
-
-void __fastcall NewMonsterAnim(int i, AnimStruct *anim, int md)
-{
-	MonsterStruct *v3; // eax
-	int v4; // esi
-	int v5; // edx
-
-	v3 = &monster[i];
-<<<<<<< HEAD
-	v3->_mAFNum = (int)anim->Frames[md];
-=======
-	v3->_mAnimData = anim->Frames[md];
->>>>>>> d49bdeaa
-	v4 = anim->Rate;
-	v3->_mAnimCnt = 0;
-	v3->_mAnimLen = v4;
-	v3->_mAnimFrame = 1;
-	v5 = anim->Delay;
-	v3->_mFlags &= 0xFFFFFFF9;
-	v3->_mAnimDelay = v5;
-	v3->_mdir = md;
-}
-
-bool __fastcall M_Ranged(int i)
-{
-	char v1; // cl
-
-	v1 = monster[i]._mAi;
-	return v1 == AI_SKELBOW || v1 == AI_GOATBOW || v1 == AI_SUCC || v1 == AI_LAZHELP;
-}
-
-bool __fastcall M_Talker(int i)
-{
-	char v1; // cl
-
-	v1 = monster[i]._mAi;
-	return v1 == AI_LAZURUS
-		|| v1 == AI_WARLORD
-		|| v1 == AI_GARBUD
-		|| v1 == AI_ZHAR
-		|| v1 == AI_SNOTSPIL
-		|| v1 == AI_LACHDAN
-		|| v1 == AI_LAZHELP;
-}
-
-void __fastcall M_Enemy(int i)
-{
-	MonsterStruct *v1; // esi
-	int *v2; // edi
-	int v3; // eax
-	int v4; // ecx
-	int v5; // ebx
-	int v6; // eax
-	int v7; // eax
-	int v8; // eax
-	int v9; // ecx
-	int v10; // edi
-	//int v11; // edx
-	int v12; // eax
-	int v13; // ecx
-	int v14; // ebx
-	int v15; // eax
-	int v16; // eax
-	int v17; // [esp+Ch] [ebp-20h]
-	int v18; // [esp+10h] [ebp-1Ch]
-	BOOL v19; // [esp+14h] [ebp-18h]
-	BOOL v20; // [esp+14h] [ebp-18h]
-	signed int v21; // [esp+18h] [ebp-14h]
-	int j; // [esp+18h] [ebp-14h]
-	signed int v23; // [esp+1Ch] [ebp-10h]
-	signed int v24; // [esp+20h] [ebp-Ch]
-	BOOL v25; // [esp+24h] [ebp-8h]
-	char v26; // [esp+2Ah] [ebp-2h]
-	char v27; // [esp+2Bh] [ebp-1h]
-
-	v24 = -1;
-	v18 = i;
-	v23 = -1;
-	v1 = &monster[i];
-	v25 = 0;
-	if ( !(v1->_mFlags & 0x20) )
-	{
-		v21 = 0;
-		v2 = &plr[0].plrlevel;
-		do
-		{
-			if ( !*((_BYTE *)v2 - 23) || currlevel != *v2 || *((_BYTE *)v2 + 267) || !v2[89] && gbMaxPlayers != 1 )
-				goto LABEL_18;
-			v3 = v1->_my;
-			v4 = v2[2];
-			v19 = dung_map[v2[1]][v4] == dung_map[v1->_mx][v3];
-			v5 = abs(v3 - v4);
-			if ( abs(v1->_mx - v2[1]) <= v5 )
-				v6 = v1->_my - v2[2];
-			else
-				v6 = v1->_mx - v2[1];
-			v7 = abs(v6);
-			if ( v19 )
-			{
-				if ( !v25 )
-					goto LABEL_17;
-			}
-			else if ( v25 )
-			{
-				goto LABEL_16;
-			}
-			if ( v7 < v23 )
-				goto LABEL_17;
-		LABEL_16:
-			if ( v24 == -1 )
-			{
-			LABEL_17:
-				v1->_mFlags &= 0xFFFFFFEF;
-				v24 = v21;
-				v27 = *((_BYTE *)v2 + 12);
-				v26 = *((_BYTE *)v2 + 16);
-				v23 = v7;
-				v25 = v19;
-			}
-		LABEL_18:
-			++v21;
-			v2 += 5430;
-		}
-		while ( (signed int)v2 < (signed int)&plr[4].plrlevel );
-	}
-	v8 = 0;
-	for ( j = 0; j < nummonsters; v8 = j++ + 1 )
-	{
-		v9 = monstactive[v8];
-		v17 = monstactive[v8];
-		if ( v9 == v18 )
-			continue;
-		v10 = v9;
-		if ( monster[v9]._mx == 1 && !monster[v10]._my )
-			continue;
-		if ( M_Talker(v9) && monster[v10].mtalkmsg )
-			continue;
-		if ( !(v1->_mFlags & 0x20)
-			&& ((abs(monster[v10]._mx - v1->_mx) >= 2 || abs(monster[v10]._my - v1->_my) >= 2) && !M_Ranged(v18) /* v11 */
-				|| !(v1->_mFlags & 0x20) && !(monster[v10]._mFlags & 0x20)) )
-		{
-			continue;
-		}
-		v12 = v1->_my;
-		v13 = monster[v10]._my;
-		v20 = dung_map[monster[v10]._mx][v13] == dung_map[v1->_mx][v12];
-		v14 = abs(v12 - v13);
-		if ( abs(v1->_mx - monster[v10]._mx) <= v14 )
-			v15 = v1->_my - monster[v10]._my;
-		else
-			v15 = v1->_mx - monster[v10]._mx;
-		v16 = abs(v15);
-		if ( v20 )
-		{
-			if ( !v25 )
-				goto LABEL_40;
-		}
-		else if ( v25 )
-		{
-			goto LABEL_39;
-		}
-		if ( v16 < v23 )
-			goto LABEL_40;
-	LABEL_39:
-		if ( v24 == -1 )
-		{
-		LABEL_40:
-			v1->_mFlags |= 0x10u;
-			v24 = v17;
-			v27 = monster[v10]._mfutx;
-			v26 = monster[v10]._mfuty;
-			v23 = v16;
-			v25 = v20;
-		}
-	}
-	if ( v24 == -1 )
-	{
-		BYTE1(v1->_mFlags) |= 4u;
-	}
-	else
-	{
-		BYTE1(v1->_mFlags) &= 0xFBu;
-		v1->_menemy = v24;
-		v1->_menemyx = v27;
-		v1->_menemyy = v26;
-	}
-}
-// 679660: using guessed type char gbMaxPlayers;
-
-int __fastcall M_GetDir(int i)
-{
-	return GetDirection(
-		monster[i]._mx,
-		monster[i]._my,
-		(unsigned char)monster[i]._menemyx,
-		(unsigned char)monster[i]._menemyy);
-}
-
-void __fastcall M_CheckEFlag(int i)
-{
-	int v1; // ecx
-	int v2; // edi
-	char *v3; // eax
-	signed int v4; // edx
-
-	v1 = i;
-	v2 = 0;
-	v3 = (char *)dpiece_defs_map_2 + 32 * (112 * (monster[v1]._mx - 1) + monster[v1]._my + 1);
-	if ( v3 < (char *)dpiece_defs_map_2 )
-		goto LABEL_9;
-	v4 = 2;
-	do
-		v2 |= *(unsigned short *)&v3[2 * v4++];
-	while ( v4 < 10 );
-	if ( v2 | dArch[monster[v1]._mx - 1][monster[v1]._my + 1] )
-		monster[v1]._meflag = 1;
-	else
-		LABEL_9:
-	monster[v1]._meflag = 0;
-}
-
-void __fastcall M_StartStand(int i, int md)
-{
-	int v2; // ebx
-	int v3; // edi
-	int v4; // esi
-	CMonster *v5; // eax
-	AnimStruct *v6; // edx
-	int v7; // eax
-	int v8; // ecx
-
-	v2 = md;
-	v3 = i;
-	ClearMVars(i);
-	v4 = v3;
-	v5 = monster[v3].MType;
-	v6 = &v5->Anims[1];
-	if ( v5->mtype != MT_GOLEM )
-		v6 = v5->Anims;
-	NewMonsterAnim(v3, v6, v2);
-	monster[v4]._mdir = v2;
-	monster[v4]._mVar1 = monster[v4]._mmode;
-	monster[v4]._mVar2 = 0;
-	monster[v4]._mmode = 0;
-	v7 = monster[v4]._mx;
-	monster[v4]._mxoff = 0;
-	monster[v4]._myoff = 0;
-	v8 = monster[v4]._my;
-	monster[v4]._mfuty = v8;
-	monster[v4]._moldy = v8;
-	monster[v4]._mfutx = v7;
-	monster[v4]._moldx = v7;
-	M_CheckEFlag(v3);
-	M_Enemy(v3);
-}
-
-void __fastcall M_StartDelay(int i, int len)
-{
-	int v2; // eax
-
-	if ( len > 0 )
-	{
-		v2 = i;
-		if ( monster[i]._mAi != AI_LAZURUS )
-		{
-			monster[v2]._mVar2 = len;
-			monster[v2]._mmode = MM_DELAY;
-		}
-	}
-}
-
-void __fastcall M_StartSpStand(int i, int md)
-{
-	int v2; // ebx
-	int v3; // esi
-	int v4; // edi
-	int v5; // eax
-	int v6; // ecx
-
-	v2 = i;
-	v3 = i;
-	v4 = md;
-	NewMonsterAnim(i, &monster[i].MType->Anims[5], md);
-	v5 = monster[v3]._mx;
-	v6 = monster[v3]._my;
-	monster[v3]._mxoff = 0;
-	monster[v3]._myoff = 0;
-	monster[v3]._mdir = v4;
-	monster[v3]._mmode = MM_SPSTAND;
-	monster[v3]._mfutx = v5;
-	monster[v3]._mfuty = v6;
-	monster[v3]._moldx = v5;
-	monster[v3]._moldy = v6;
-	M_CheckEFlag(v2);
-}
-
-void __fastcall M_StartWalk(int i, int xvel, int yvel, int xadd, int yadd, int EndDir)
-{
-	int v6; // ST18_4
-	int v7; // esi
-	int v8; // eax
-	int v9; // ecx
-	CMonster *v10; // edx
-
-	v6 = i;
-	v7 = i;
-	v8 = monster[i]._mx;
-	monster[v7]._moldx = v8;
-	v9 = monster[i]._my;
-	monster[v7]._mfuty = v9 + yadd;
-	monster[v7]._mxvel = xvel;
-	monster[v7]._myvel = yvel;
-	monster[v7]._mVar1 = xadd;
-	monster[v7]._mVar2 = yadd;
-	dMonster[0][v9 + yadd + 112 * (v8 + xadd)] = -1 - v6;
-	v10 = monster[v7].MType;
-	monster[v7]._moldy = v9;
-	monster[v7]._mmode = MM_WALK;
-	monster[v7]._mfutx = v8 + xadd;
-	monster[v7]._mVar3 = EndDir;
-	monster[v7]._mdir = EndDir;
-	NewMonsterAnim(v6, &v10->Anims[1], EndDir);
-	monster[v7]._mVar6 = 0;
-	monster[v7]._mVar7 = 0;
-	monster[v7]._mVar8 = 0;
-	M_CheckEFlag(v6);
-}
-
-void __fastcall M_StartWalk2(int i, int xvel, int yvel, int xoff, int yoff, int xadd, int yadd, int EndDir)
-{
-	int v8; // esi
-	int v9; // edx
-	int v10; // ecx
-	int v11; // eax
-	int v12; // eax
-	bool v13; // zf
-	CMonster *v14; // edx
-	int v15; // [esp+Ch] [ebp-8h]
-	int ia; // [esp+10h] [ebp-4h]
-	int EndDira; // [esp+28h] [ebp+14h]
-
-	v15 = xvel;
-	ia = i;
-	v8 = i;
-	v9 = xadd + monster[i]._mx;
-	EndDira = monster[i]._mx;
-	v10 = monster[i]._my;
-	v11 = monster[v8]._my;
-	monster[v8]._mVar2 = v10;
-	dMonster[0][v10 + 112 * EndDira] = -1 - ia;
-	monster[v8]._mVar1 = EndDira;
-	monster[v8]._moldx = EndDira;
-	v12 = yadd + v11;
-	monster[v8]._moldy = v10;
-	v13 = monster[v8]._uniqtype == 0;
-	monster[v8]._mx = v9;
-	monster[v8]._my = v12;
-	monster[v8]._mfutx = v9;
-	monster[v8]._mfuty = v12;
-	dMonster[0][v12 + 112 * v9] = ia + 1;
-	if ( !v13 )
-		ChangeLightXY((unsigned char)monster[v8].mlid, v9, v12);
-	v14 = monster[v8].MType;
-	monster[v8]._mxvel = v15;
-	monster[v8]._myvel = yvel;
-	monster[v8]._mxoff = xoff;
-	monster[v8]._myoff = yoff;
-	monster[v8]._mmode = MM_WALK2;
-	monster[v8]._mVar3 = EndDir;
-	monster[v8]._mdir = EndDir;
-	NewMonsterAnim(ia, &v14->Anims[1], EndDir);
-	monster[v8]._mVar8 = 0;
-	monster[v8]._mVar6 = 16 * xoff;
-	monster[v8]._mVar7 = 16 * yoff;
-	M_CheckEFlag(ia);
-}
-
-void __fastcall M_StartWalk3(int i, int xvel, int yvel, int xoff, int yoff, int xadd, int yadd, int mapx, int mapy, int EndDir)
-{
-	int v10; // esi
-	int v11; // ebx
-	int v12; // edi
-	int v13; // edi
-	int v14; // ebx
-	int v15; // ecx
-	CMonster *v16; // edx
-	int v17; // [esp+Ch] [ebp-8h]
-	int ia; // [esp+10h] [ebp-4h]
-	int a6a; // [esp+28h] [ebp+14h]
-	int a7a; // [esp+2Ch] [ebp+18h]
-
-	ia = i;
-	v10 = i;
-	v11 = monster[i]._my;
-	v12 = monster[i]._mx;
-	v17 = xvel;
-	a6a = v12 + xadd;
-	a7a = v11 + yadd;
-	v13 = mapx + v12;
-	v14 = mapy + v11;
-	if ( monster[i]._uniqtype )
-		ChangeLightXY((unsigned char)monster[v10].mlid, v13, v14);
-	v15 = monster[v10]._my + 112 * monster[v10]._mx;
-	monster[v10]._mVar4 = v13;
-	dMonster[0][v15] = -1 - ia;
-	monster[v10]._mVar5 = v14;
-	dMonster[0][a7a + 112 * a6a] = -1 - ia;
-	monster[v10]._moldx = monster[v10]._mx;
-	monster[v10]._moldy = monster[v10]._my;
-	monster[v10]._mfutx = a6a;
-	monster[v10]._mxvel = v17;
-	dFlags[v13][v14] |= 0x10u;
-	v16 = monster[v10].MType;
-	monster[v10]._myvel = yvel;
-	monster[v10]._mfuty = a7a;
-	monster[v10]._mVar1 = a6a;
-	monster[v10]._mVar2 = a7a;
-	monster[v10]._mxoff = xoff;
-	monster[v10]._myoff = yoff;
-	monster[v10]._mmode = MM_WALK3;
-	monster[v10]._mVar3 = EndDir;
-	monster[v10]._mdir = EndDir;
-	NewMonsterAnim(ia, &v16->Anims[1], EndDir);
-	monster[v10]._mVar8 = 0;
-	monster[v10]._mVar6 = 16 * xoff;
-	monster[v10]._mVar7 = 16 * yoff;
-	M_CheckEFlag(ia);
-}
-
-void __fastcall M_StartAttack(int i)
-{
-	int v1; // edi
-	int v2; // ebx
-	int v3; // esi
-	int v4; // ecx
-	int v5; // eax
-
-	v1 = i;
-	v2 = M_GetDir(i);
-	v3 = v1;
-	NewMonsterAnim(v1, &monster[v1].MType->Anims[2], v2);
-	v4 = monster[v1]._my;
-	v5 = monster[v1]._mx;
-	monster[v3]._mxoff = 0;
-	monster[v3]._myoff = 0;
-	monster[v3]._mfuty = v4;
-	monster[v3]._moldy = v4;
-	monster[v3]._mmode = MM_ATTACK;
-	monster[v3]._mfutx = v5;
-	monster[v3]._moldx = v5;
-	monster[v3]._mdir = v2;
-	M_CheckEFlag(v1);
-}
-
-void __fastcall M_StartRAttack(int i, int missile_type, int dam)
-{
-	int v3; // ebp
-	int v4; // edi
-	int v5; // ebx
-	int v6; // esi
-	int v7; // ecx
-	int v8; // eax
-
-	v3 = missile_type;
-	v4 = i;
-	v5 = M_GetDir(i);
-	v6 = v4;
-	NewMonsterAnim(v4, &monster[v4].MType->Anims[2], v5);
-	v7 = monster[v4]._my;
-	monster[v6]._mxoff = 0;
-	monster[v6]._myoff = 0;
-	monster[v6]._mVar2 = dam;
-	v8 = monster[v4]._mx;
-	monster[v6]._mfuty = v7;
-	monster[v6]._moldy = v7;
-	monster[v6]._mmode = MM_RATTACK;
-	monster[v6]._mVar1 = v3;
-	monster[v6]._mfutx = v8;
-	monster[v6]._moldx = v8;
-	monster[v6]._mdir = v5;
-	M_CheckEFlag(v4);
-}
-
-void __fastcall M_StartRSpAttack(int i, int missile_type, int dam)
-{
-	int v3; // ebp
-	int v4; // edi
-	int v5; // ebx
-	int v6; // esi
-	int v7; // ecx
-	int v8; // eax
-
-	v3 = missile_type;
-	v4 = i;
-	v5 = M_GetDir(i);
-	v6 = v4;
-	NewMonsterAnim(v4, &monster[v4].MType->Anims[5], v5);
-	monster[v6]._mmode = MM_RSPATTACK;
-	monster[v6]._mVar2 = 0;
-	monster[v6]._mVar3 = dam;
-	v7 = monster[v4]._my;
-	monster[v6]._mxoff = 0;
-	monster[v6]._myoff = 0;
-	v8 = monster[v4]._mx;
-	monster[v6]._mfuty = v7;
-	monster[v6]._moldy = v7;
-	monster[v6]._mVar1 = v3;
-	monster[v6]._mfutx = v8;
-	monster[v6]._moldx = v8;
-	monster[v6]._mdir = v5;
-	M_CheckEFlag(v4);
-}
-
-void __fastcall M_StartSpAttack(int i)
-{
-	int v1; // edi
-	int v2; // ebx
-	int v3; // esi
-	int v4; // ecx
-	int v5; // eax
-
-	v1 = i;
-	v2 = M_GetDir(i);
-	v3 = v1;
-	NewMonsterAnim(v1, &monster[v1].MType->Anims[5], v2);
-	v4 = monster[v1]._my;
-	v5 = monster[v1]._mx;
-	monster[v3]._mxoff = 0;
-	monster[v3]._myoff = 0;
-	monster[v3]._mfuty = v4;
-	monster[v3]._moldy = v4;
-	monster[v3]._mmode = MM_SATTACK;
-	monster[v3]._mfutx = v5;
-	monster[v3]._moldx = v5;
-	monster[v3]._mdir = v2;
-	M_CheckEFlag(v1);
-}
-
-void __fastcall M_StartEat(int i)
-{
-	int v1; // edi
-	int v2; // esi
-	int v3; // ecx
-	int v4; // eax
-
-	v1 = i;
-	v2 = i;
-	NewMonsterAnim(i, &monster[i].MType->Anims[5], monster[i]._mdir);
-	v3 = monster[v2]._my;
-	v4 = monster[v2]._mx;
-	monster[v2]._mxoff = 0;
-	monster[v2]._myoff = 0;
-	monster[v2]._mfuty = v3;
-	monster[v2]._moldy = v3;
-	monster[v2]._mmode = MM_SATTACK;
-	monster[v2]._mfutx = v4;
-	monster[v2]._moldx = v4;
-	M_CheckEFlag(v1);
-}
-
-void __fastcall M_ClearSquares(int i)
-{
-	int v1; // edx
-	int v2; // eax
-	int v3; // esi
-	int v4; // ecx
-	int v5; // edi
-	int v6; // [esp+8h] [ebp-Ch]
-	_DWORD *v7; // [esp+Ch] [ebp-8h]
-	int v8; // [esp+10h] [ebp-4h]
-
-	v1 = monster[i]._moldx;
-	v2 = monster[i]._moldy;
-	v3 = -1 - i;
-	v6 = i + 1;
-	v4 = v2 - 1;
-	v5 = v2 + 1;
-	if ( (unsigned char)(__OFSUB__(v2 - 1, v2 + 1) ^ 1) | (v2 - 1 == v2 + 1) )
-	{
-		do
-		{
-			if ( v4 >= 0 && v4 < 112 )
-			{
-				v8 = v1 - 1;
-				if ( (unsigned char)(__OFSUB__(v1 - 1, v1 + 1) ^ 1) | (v1 - 1 == v1 + 1) )
-				{
-					v7 = (_DWORD *)((char *)dMonster + 4 * (v4 + 112 * (v1 - 1)));
-					do
-					{
-						if ( v8 >= 0 && v8 < 112 && (*v7 == v3 || *v7 == v6) )
-							*v7 = 0;
-						++v8;
-						v7 += 112;
-					}
-					while ( v8 <= v1 + 1 );
-				}
-			}
-			++v4;
-			v5 = v2 + 1;
-		}
-		while ( v4 <= v2 + 1 );
-	}
-	if ( v1 + 1 < 112 )
-		dFlags[v1 + 1][v2] &= 0xEFu;
-	if ( v5 < 112 )
-		dFlags[v1][v2 + 1] &= 0xEFu;
-}
-
-void __fastcall M_GetKnockback(int i)
-{
-	int v1; // edi
-	int v2; // esi
-	int v3; // ebx
-	//int v4; // eax
-	int v5; // ST00_4
-	AnimStruct *v6; // edx
-	int v7; // eax
-	int v8; // ecx
-	int v9; // eax
-
-	v1 = i;
-	v2 = i;
-	v3 = ((unsigned char)monster[i]._mdir - 4) & 7;
-	//_LOBYTE(v4) = DirOK(i, v3);
-	if ( DirOK(i, v3) )
-	{
-		M_ClearSquares(v1);
-		v5 = monster[v2]._mdir;
-		v6 = &monster[v2].MType->Anims[3];
-		v7 = offset_y[v3];
-		monster[v2]._moldx += offset_x[v3];
-		monster[v2]._moldy += v7;
-		NewMonsterAnim(v1, v6, v5);
-		v8 = monster[v2]._moldy;
-		v9 = monster[v2]._moldx;
-		monster[v2]._mxoff = 0;
-		monster[v2]._myoff = 0;
-		monster[v2]._my = v8;
-		monster[v2]._mfuty = v8;
-		monster[v2]._mmode = MM_GOTHIT;
-		monster[v2]._mx = v9;
-		monster[v2]._mfutx = v9;
-		M_CheckEFlag(v1);
-		M_ClearSquares(v1);
-		dMonster[0][monster[v2]._my + 112 * monster[v2]._mx] = v1 + 1;
-	}
-}
-
-void __fastcall M_StartHit(int i, int pnum, int dam)
-{
-	int v3; // ebx
-	int v4; // edi
-	int v5; // esi
-	unsigned char v6; // al
-	char v7; // al
-	unsigned char v8; // al
-	int v9; // ecx
-	int v10; // eax
-
-	v3 = pnum;
-	v4 = i;
-	if ( pnum >= 0 )
-		monster[i].mWhoHit |= 1 << pnum;
-	if ( pnum == myplr )
-	{
-		delta_monster_hp(i, monster[i]._mhitpoints, currlevel);
-		NetSendCmdParam2(0, CMD_MONSTDAMAGE, v4, dam);
-	}
-	PlayEffect(v4, 1);
-	v5 = v4;
-	v6 = monster[v4].MType->mtype;
-	if ( v6 >= MT_SNEAK && v6 <= MT_ILLWEAV || dam >> 6 >= SLOBYTE(monster[v5].mLevel) + 3 )
-	{
-		if ( v3 >= 0 )
-		{
-			monster[v5]._mFlags &= 0xFFFFFFEF;
-			monster[v5]._menemy = v3;
-			v7 = plr[v3]._py;
-			monster[v5]._menemyx = plr[v3]._px;
-			monster[v5]._menemyy = v7;
-			monster[v5]._mdir = M_GetDir(v4);
-		}
-		v8 = monster[v5].MType->mtype;
-		if ( v8 == MT_BLINK )
-		{
-			M_Teleport(v4);
-		}
-		else if ( v8 >= MT_NSCAV && v8 <= MT_YSCAV )
-		{
-			_LOBYTE(monster[v5]._mgoal) = 1;
-		}
-		if ( monster[v5]._mmode != MM_STONE )
-		{
-			NewMonsterAnim(v4, &monster[v5].MType->Anims[3], monster[v5]._mdir);
-			v9 = monster[v5]._moldy;
-			v10 = monster[v5]._moldx;
-			monster[v5]._mxoff = 0;
-			monster[v5]._myoff = 0;
-			monster[v5]._my = v9;
-			monster[v5]._mfuty = v9;
-			monster[v5]._mmode = MM_GOTHIT;
-			monster[v5]._mx = v10;
-			monster[v5]._mfutx = v10;
-			M_CheckEFlag(v4);
-			M_ClearSquares(v4);
-			dMonster[0][monster[v5]._my + 112 * monster[v5]._mx] = v4 + 1;
-		}
-	}
-}
-
-void __fastcall M_DiabloDeath(int i, unsigned char sendmsg)
-{
-	int v2; // esi
-	int v3; // edi
-	int v4; // eax
-	int v5; // ebx
-	int v6; // esi
-	int v7; // ecx
-	int v8; // eax
-	int v9; // esi
-	int v10; // eax
-	double v11; // st7
-	int v12; // eax
-	int v13; // ecx
-	int v14; // esi
-	int v15; // [esp+8h] [ebp-8h]
-	int j; // [esp+Ch] [ebp-4h]
-	int v17; // [esp+Ch] [ebp-4h]
-
-	v15 = i;
-	v2 = sendmsg;
-	v3 = i;
-	PlaySFX(USFX_DIABLOD);
-	quests[5]._qactive = 3;
-	if ( v2 )
-		NetSendCmdQuest(1u, 5u);
-	gbProcessPlayers = 0;
-	_LOBYTE(sgbSaveSoundOn) = gbSoundOn;
-	v4 = 0;
-	for ( j = 0; j < nummonsters; ++j )
-	{
-		v5 = monstactive[v4];
-		if ( v5 != v15 && monster[v3]._msquelch )
-		{
-			v6 = v5;
-			NewMonsterAnim(monstactive[v4], &monster[v5].MType->Anims[4], monster[v5]._mdir);
-			v7 = monster[v5]._moldy;
-			monster[v6]._mxoff = 0;
-			monster[v6]._myoff = 0;
-			monster[v6]._mVar1 = 0;
-			v8 = monster[v5]._moldx;
-			monster[v6]._my = v7;
-			monster[v6]._mfuty = v7;
-			monster[v6]._mmode = MM_DEATH;
-			monster[v6]._mx = v8;
-			monster[v6]._mfutx = v8;
-			M_CheckEFlag(v5);
-			M_ClearSquares(v5);
-			dMonster[0][monster[v6]._my + 112 * monster[v6]._mx] = v5 + 1;
-		}
-		v4 = j + 1;
-	}
-	AddLight(monster[v3]._mx, monster[v3]._my, 8);
-	DoVision(monster[v3]._mx, monster[v3]._my, 8, 0, 1);
-	v9 = abs(ViewY - monster[v3]._my);
-	if ( abs(ViewX - monster[v3]._mx) <= v9 )
-		v10 = ViewY - monster[v3]._my;
-	else
-		v10 = ViewX - monster[v3]._mx;
-	v17 = abs(v10);
-	if ( v17 > 20 )
-		v17 = 20;
-	v11 = (double)v17;
-	v12 = ViewX << 16;
-	v13 = monster[v3]._mx << 16;
-	monster[v3]._mVar3 = ViewX << 16;
-	v14 = ViewY << 16;
-	monster[v3]._mVar4 = ViewY << 16;
-	monster[v3]._mVar5 = (signed __int64)((double)(v12 - v13) / v11);
-	monster[v3]._mVar6 = (signed __int64)((double)(v14 - (monster[v3]._my << 16)) / v11);
-}
-// 4A22D5: using guessed type char gbSoundOn;
-// 5256A0: using guessed type int gbProcessPlayers;
-// 64D32C: using guessed type int sgbSaveSoundOn;
-
-void __fastcall M2MStartHit(int mid, int i, int dam)
-{
-	int v3; // edi
-	int v4; // ebx
-	int v5; // esi
-	CMonster *v6; // eax
-	char v7; // al
-	CMonster *v8; // eax
-	int v9; // ecx
-	int v10; // eax
-	int v11; // [esp+Ch] [ebp-4h]
-
-	v3 = mid;
-	v4 = i;
-	v11 = i;
-	if ( (unsigned int)mid >= MAXMONSTERS )
-		TermMsg("Invalid monster %d getting hit by monster", mid);
-	v5 = v3;
-	if ( !monster[v3].MType )
-		TermMsg("Monster %d \"%s\" getting hit by monster: MType NULL", v3, monster[v5].mName);
-	if ( v4 >= 0 )
-		monster[v4].mWhoHit |= 1 << v4;
-	delta_monster_hp(v3, monster[v5]._mhitpoints, currlevel);
-	NetSendCmdParam2(0, CMD_MONSTDAMAGE, v3, dam);
-	PlayEffect(v3, 1);
-	v6 = monster[v5].MType;
-	if ( v6->mtype >= MT_SNEAK && v6->mtype <= MT_ILLWEAV || dam >> 6 >= SLOBYTE(monster[v5].mLevel) + 3 )
-	{
-		if ( v11 >= 0 )
-			monster[v5]._mdir = ((unsigned char)monster[v11]._mdir - 4) & 7;
-		v7 = v6->mtype;
-		if ( v7 == 39 )
-		{
-			M_Teleport(v3);
-		}
-		else if ( v7 >= MT_NSCAV && v7 <= MT_YSCAV )
-		{
-			_LOBYTE(monster[v5]._mgoal) = 1;
-		}
-		if ( monster[v5]._mmode != MM_STONE )
-		{
-			v8 = monster[v5].MType;
-			if ( v8->mtype != MT_GOLEM )
-			{
-				NewMonsterAnim(v3, &v8->Anims[3], monster[v5]._mdir);
-				monster[v5]._mmode = MM_GOTHIT;
-			}
-			v9 = monster[v5]._moldy;
-			v10 = monster[v5]._moldx;
-			monster[v5]._mxoff = 0;
-			monster[v5]._myoff = 0;
-			monster[v5]._my = v9;
-			monster[v5]._mfuty = v9;
-			monster[v5]._mx = v10;
-			monster[v5]._mfutx = v10;
-			M_CheckEFlag(v3);
-			M_ClearSquares(v3);
-			dMonster[0][monster[v5]._my + 112 * monster[v5]._mx] = v3 + 1;
-		}
-	}
-}
-
-void __fastcall MonstStartKill(int i, int pnum, unsigned char sendmsg)
-{
-	signed int v3; // edi
-	int v4; // ebx
-	signed int v5; // esi
-	int v6; // ecx
-	int v7; // eax
-	//int v8; // eax
-	int v9; // eax
-	AnimStruct *v10; // edx
-	int v11; // ecx
-	int v12; // eax
-	unsigned char v13; // al
-
-	v3 = i;
-	v4 = pnum;
-	if ( (unsigned int)i >= MAXMONSTERS )
-		TermMsg("MonstStartKill: Invalid monster %d", i);
-	v5 = v3;
-	if ( !monster[v3].MType )
-		TermMsg("MonstStartKill: Monster %d \"%s\" MType NULL", v3, monster[v5].mName);
-	if ( v4 >= 0 )
-		monster[v5].mWhoHit |= 1 << v4;
-	if ( v4 < 4 && v3 > 4 )
-		AddPlrMonstExper(SLOBYTE(monster[v5].mLevel), (unsigned short)monster[v5].mExp, monster[v5].mWhoHit);
-	v6 = monster[v5]._mRndSeed;
-	v7 = monster[v5].MType->mtype;
-	monster[v5]._mhitpoints = 0;
-	++monstkills[v7];
-	SetRndSeed(v6);
-	//_LOBYTE(v8) = QuestStatus(2);
-	if ( QuestStatus(2) && monster[v5].mName == UniqMonst[0].mName )
-	{
-		CreateTypeItem(monster[v5]._mx + 1, monster[v5]._my + 1, 1u, 4, 0, 1, 0);
-	}
-	else if ( v3 > 3 )
-	{
-		SpawnItem(v3, monster[v5]._mx, monster[v5]._my, sendmsg);
-	}
-	if ( monster[v5].MType->mtype == MT_DIABLO )
-		M_DiabloDeath(v3, 1u);
-	else
-		PlayEffect(v3, 2);
-	if ( v4 < 0 )
-		v9 = monster[v5]._mdir;
-	else
-		v9 = M_GetDir(v3);
-	v10 = &monster[v5].MType->Anims[4];
-	monster[v5]._mdir = v9;
-	NewMonsterAnim(v3, v10, v9);
-	v11 = monster[v5]._moldy;
-	v12 = monster[v5]._moldx;
-	monster[v5]._my = v11;
-	monster[v5]._mfuty = v11;
-	monster[v5]._mmode = MM_DEATH;
-	monster[v5]._mxoff = 0;
-	monster[v5]._myoff = 0;
-	monster[v5]._mVar1 = 0;
-	monster[v5]._mx = v12;
-	monster[v5]._mfutx = v12;
-	M_CheckEFlag(v3);
-	M_ClearSquares(v3);
-	dMonster[0][monster[v5]._my + 112 * monster[v5]._mx] = v3 + 1;
-	CheckQuestKill(v3, sendmsg);
-	M_FallenFear(monster[v5]._mx, monster[v5]._my);
-	v13 = monster[v5].MType->mtype;
-	if ( v13 >= MT_NACID && v13 <= MT_XACID )
-		AddMissile(monster[v5]._mx, monster[v5]._my, 0, 0, 0, 59, 1, v3, (unsigned char)monster[v5]._mint + 1, 0);
-}
-
-void __fastcall M2MStartKill(int i, int mid)
-{
-	signed int v2; // ebx
-	signed int v3; // edi
-	signed int v4; // esi
-	int v5; // ecx
-	int v6; // eax
-	CMonster *v7; // ecx
-	int v8; // eax
-	int v9; // ecx
-	int v10; // eax
-	unsigned char v11; // al
-
-	v2 = i;
-	v3 = mid;
-	if ( (unsigned int)i >= MAXMONSTERS )
-	{
-		TermMsg("M2MStartKill: Invalid monster (attacker) %d", i);
-		TermMsg("M2MStartKill: Invalid monster (killed) %d", v3);
-	}
-	if ( !monster[v2].MType )
-		TermMsg("M2MStartKill: Monster %d \"%s\" MType NULL", v3, monster[v3].mName);
-	v4 = v3;
-	delta_kill_monster(v3, monster[v3]._mx, monster[v3]._my, currlevel);
-	NetSendCmdLocParam1(0, CMD_MONSTDEATH, monster[v4]._mx, monster[v4]._my, v3);
-	monster[v4].mWhoHit |= 1 << v2;
-	if ( v2 < 4 )
-		AddPlrMonstExper(SLOBYTE(monster[v4].mLevel), (unsigned short)monster[v4].mExp, monster[v3].mWhoHit);
-	v5 = monster[v4]._mRndSeed;
-	v6 = monster[v4].MType->mtype;
-	monster[v4]._mhitpoints = 0;
-	++monstkills[v6];
-	SetRndSeed(v5);
-	if ( v3 >= 4 )
-		SpawnItem(v3, monster[v4]._mx, monster[v4]._my, 1u);
-	if ( monster[v4].MType->mtype == MT_DIABLO )
-		M_DiabloDeath(v3, 1u);
-	else
-		PlayEffect(v2, 2);
-	PlayEffect(v3, 2);
-	v7 = monster[v4].MType;
-	v8 = ((unsigned char)monster[v2]._mdir - 4) & 7;
-	if ( v7->mtype == MT_GOLEM )
-		v8 = 0;
-	monster[v4]._mdir = v8;
-	NewMonsterAnim(v3, &v7->Anims[4], v8);
-	v9 = monster[v4]._moldy;
-	v10 = monster[v4]._moldx;
-	monster[v4]._my = v9;
-	monster[v4]._mfuty = v9;
-	monster[v4]._mmode = MM_DEATH;
-	monster[v4]._mxoff = 0;
-	monster[v4]._myoff = 0;
-	monster[v4]._mx = v10;
-	monster[v4]._mfutx = v10;
-	M_CheckEFlag(v3);
-	M_ClearSquares(v3);
-	dMonster[0][monster[v4]._my + 112 * monster[v4]._mx] = v3 + 1;
-	CheckQuestKill(v3, 1u);
-	M_FallenFear(monster[v4]._mx, monster[v4]._my);
-	v11 = monster[v4].MType->mtype;
-	if ( v11 >= MT_NACID && v11 <= MT_XACID )
-		AddMissile(monster[v4]._mx, monster[v4]._my, 0, 0, 0, 59, 1, v3, (unsigned char)monster[v4]._mint + 1, 0);
-}
-
-void __fastcall M_StartKill(int i, int pnum)
-{
-	int v2; // edi
-	int v3; // ebx
-	int v4; // esi
-	int v5; // eax
-
-	v2 = i;
-	v3 = pnum;
-	if ( (unsigned int)i >= MAXMONSTERS )
-		TermMsg("M_StartKill: Invalid monster %d", i);
-	if ( myplr == v3 )
-	{
-		v4 = v2;
-		delta_kill_monster(v2, monster[v2]._mx, monster[v2]._my, currlevel);
-		if ( v2 == v3 )
-		{
-			_LOWORD(v5) = currlevel;
-			NetSendCmdLocParam1(0, CMD_KILLGOLEM, monster[v4]._mx, monster[v4]._my, v5);
-		}
-		else
-		{
-			NetSendCmdLocParam1(0, CMD_MONSTDEATH, monster[v4]._mx, monster[v4]._my, v2);
-		}
-	}
-	MonstStartKill(v2, v3, 1u);
-}
-
-void __fastcall M_SyncStartKill(int i, int x, int y, int pnum)
-{
-	int v4; // esi
-	int v5; // ebx
-	int v6; // esi
-	int arglist; // [esp+Ch] [ebp-4h]
-
-	v4 = i;
-	v5 = x;
-	arglist = i;
-	if ( (unsigned int)i >= MAXMONSTERS )
-		TermMsg("M_SyncStartKill: Invalid monster %d", i);
-	v6 = v4;
-	if ( monster[v6]._mhitpoints && monster[v6]._mmode != MM_DEATH )
-	{
-		if ( !dMonster[0][y + 112 * v5] )
-		{
-			M_ClearSquares(arglist);
-			monster[v6]._mx = v5;
-			monster[v6]._my = y;
-			monster[v6]._moldx = v5;
-			monster[v6]._moldy = y;
-		}
-		if ( monster[v6]._mmode == MM_STONE )
-		{
-			MonstStartKill(arglist, pnum, 0);
-			monster[v6]._mmode = MM_STONE;
-		}
-		else
-		{
-			MonstStartKill(arglist, pnum, 0);
-		}
-	}
-}
-
-void __fastcall M_StartFadein(int i, int md, unsigned char backwards)
-{
-	int v3; // esi
-	int v4; // ebx
-	int v5; // esi
-	int v6; // ecx
-	int v7; // eax
-	int *v8; // eax
-	int arglist; // [esp+Ch] [ebp-4h]
-
-	v3 = i;
-	v4 = md;
-	arglist = i;
-	if ( (unsigned int)i >= MAXMONSTERS )
-		TermMsg("M_StartFadein: Invalid monster %d", i);
-	v5 = v3;
-	if ( !monster[v5].MType )
-		TermMsg("M_StartFadein: Monster %d \"%s\" MType NULL", arglist, monster[v5].mName);
-	NewMonsterAnim(arglist, &monster[v5].MType->Anims[5], v4);
-	v6 = monster[v5]._my;
-	v7 = monster[v5]._mx;
-	monster[v5]._mfuty = v6;
-	monster[v5]._moldy = v6;
-	monster[v5]._mmode = MM_FADEIN;
-	monster[v5]._mxoff = 0;
-	monster[v5]._myoff = 0;
-	monster[v5]._mfutx = v7;
-	monster[v5]._moldx = v7;
-	M_CheckEFlag(arglist);
-	v8 = &monster[v5]._mFlags;
-	monster[v5]._mdir = v4;
-	*v8 &= 0xFFFFFFFE;
-	if ( backwards )
-	{
-		*v8 = monster[v5]._mFlags | 2;
-		monster[v5]._mAnimFrame = monster[v5]._mAnimLen;
-	}
-}
-
-void __fastcall M_StartFadeout(int i, int md, unsigned char backwards)
-{
-	int v3; // ebx
-	int v4; // esi
-	CMonster **v5; // edi
-	int v6; // ecx
-	int v7; // eax
-	int v8; // eax
-	int mda; // [esp+Ch] [ebp-4h]
-
-	v3 = i;
-	mda = md;
-	if ( (unsigned int)i >= MAXMONSTERS )
-		TermMsg("M_StartFadeout: Invalid monster %d", i);
-	v4 = v3;
-	v5 = &monster[v3].MType;
-	if ( !*v5 )
-		TermMsg("M_StartFadeout: Monster %d \"%s\" MType NULL", v3, monster[v4].mName);
-	NewMonsterAnim(v3, &(*v5)->Anims[5], mda);
-	v6 = monster[v4]._my;
-	v7 = monster[v4]._mx;
-	monster[v4]._mfuty = v6;
-	monster[v4]._moldy = v6;
-	monster[v4]._mmode = MM_FADEOUT;
-	monster[v4]._mxoff = 0;
-	monster[v4]._myoff = 0;
-	monster[v4]._mfutx = v7;
-	monster[v4]._moldx = v7;
-	M_CheckEFlag(v3);
-	monster[v4]._mdir = mda;
-	if ( backwards )
-	{
-		v8 = monster[v4]._mAnimLen;
-		monster[v4]._mFlags |= 2u;
-		monster[v4]._mAnimFrame = v8;
-	}
-}
-
-void __fastcall M_StartHeal(int i)
-{
-	int v1; // edi
-	int v2; // esi
-	CMonster *v3; // eax
-	unsigned char *v4; // ecx
-	int v5; // eax
-
-	v1 = i;
-	if ( (unsigned int)i >= MAXMONSTERS )
-		TermMsg("M_StartHeal: Invalid monster %d", i);
-	v2 = v1;
-	if ( !monster[v1].MType )
-		TermMsg("M_StartHeal: Monster %d \"%s\" MType NULL", v1, monster[v2].mName);
-	v3 = monster[v2].MType;
-<<<<<<< HEAD
-	v4 = (int)v3->Anims[5].Frames[monster[v2]._mdir];
-	monster[v2]._mAFNum = v4;
-=======
-	v4 = v3->Anims[5].Frames[monster[v2]._mdir];
-	monster[v2]._mAnimData = v4;
->>>>>>> d49bdeaa
-	v5 = v3->Anims[5].Rate;
-	monster[v2]._mFlags |= 2u;
-	monster[v2]._mAnimFrame = v5;
-	monster[v2]._mmode = MM_HEAL;
-	monster[v2]._mVar1 = monster[v2]._mmaxhp / (16 * (random(97, 5) + 4));
-}
-
-void __fastcall M_ChangeLightOffset(int monst)
-{
-	int v1; // esi
-	int v2; // ecx
-	int v3; // eax
-	int v4; // esi
-	int v5; // edx
-	int v6; // eax
-	signed int v7; // esi
-	int v8; // edx
-	signed int v9; // esi
-
-	v1 = monst;
-	if ( (unsigned int)monst >= MAXMONSTERS )
-		TermMsg("M_ChangeLightOffset: Invalid monster %d", monst);
-	v2 = v1;
-	v3 = monster[v1]._myoff;
-	v4 = monster[v1]._mxoff;
-	v3 *= 2;
-	v5 = v4 + v3;
-	v6 = v3 - v4;
-	if ( v5 >= 0 )
-	{
-		v7 = 1;
-	}
-	else
-	{
-		v7 = -1;
-		v5 = -v5;
-	}
-	v8 = v7 * (v5 >> 3);
-	if ( v6 >= 0 )
-	{
-		v9 = 1;
-	}
-	else
-	{
-		v9 = -1;
-		v6 = -v6;
-	}
-	ChangeLightOff((unsigned char)monster[v2].mlid, v8, v9 * (v6 >> 3));
-}
-
-int __fastcall M_DoStand(int i)
-{
-	int v1; // edi
-	int v2; // esi
-	CMonster *v3; // eax
-	int v4; // ecx
-	unsigned char *v5; // eax
-
-	v1 = i;
-	if ( (unsigned int)i >= MAXMONSTERS )
-		TermMsg("M_DoStand: Invalid monster %d", i);
-	v2 = v1;
-	if ( !monster[v1].MType )
-		TermMsg("M_DoStand: Monster %d \"%s\" MType NULL", v1, monster[v2].mName);
-	v3 = monster[v2].MType;
-	v4 = monster[v2]._mdir;
-	if ( v3->mtype == MT_GOLEM )
-		v5 = (int)v3->Anims[1].Frames[v4];
-	else
-<<<<<<< HEAD
-		v5 = (int)v3->Anims[0].Frames[v4];
-	monster[v2]._mAFNum = v5;
-=======
-		v5 = v3->Anims[0].Frames[v4];
-	monster[v2]._mAnimData = v5;
->>>>>>> d49bdeaa
-	if ( monster[v2]._mAnimFrame == monster[v2]._mAnimLen )
-		M_Enemy(v1);
-	++monster[v2]._mVar2;
-	return 0;
-}
-
-int __fastcall M_DoWalk(int i)
-{
-	int v1; // ebx
-	int v2; // esi
-	int v3; // edi
-	int v4; // eax
-	int v5; // edi
-	int v6; // ecx
-	int v7; // edx
-	int v8; // eax
-	bool v9; // zf
-	int v10; // ecx
-	int v11; // edx
-	int v12; // eax
-	int v13; // ecx
-
-	v1 = i;
-	if ( (unsigned int)i >= MAXMONSTERS )
-		TermMsg("M_DoWalk: Invalid monster %d", i);
-	v2 = v1;
-	v3 = 0;
-	if ( !monster[v1].MType )
-		TermMsg("M_DoWalk: Monster %d \"%s\" MType NULL", v1, monster[v2].mName);
-	v4 = monster[v2]._mVar8;
-	if ( v4 == monster[v2].MType->Anims[1].Rate )
-	{
-		v5 = monster[v2]._my;
-		v6 = monster[v2]._mx;
-		dMonster[0][v5 + 112 * monster[v2]._mx] = 0;
-		v7 = v6 + monster[v2]._mVar1;
-		monster[v2]._mx = v7;
-		v8 = v5 + monster[v2]._mVar2;
-		v9 = monster[v2]._uniqtype == 0;
-		monster[v2]._my = v8;
-		dMonster[0][v8 + 112 * v7] = v1 + 1;
-		if ( !v9 )
-			ChangeLightXY((unsigned char)monster[v2].mlid, v7, v8);
-		M_StartStand(v1, monster[v2]._mdir);
-		v3 = 1;
-	}
-	else if ( !monster[v2]._mAnimCnt )
-	{
-		v10 = monster[v2]._mxvel;
-		v11 = monster[v2]._myvel;
-		monster[v2]._mVar8 = v4 + 1;
-		monster[v2]._mVar6 += v10;
-		v12 = monster[v2]._mVar6 >> 4;
-		monster[v2]._mVar7 += v11;
-		v13 = monster[v2]._mVar7 >> 4;
-		monster[v2]._mxoff = v12;
-		monster[v2]._myoff = v13;
-	}
-	if ( monster[v2]._uniqtype )
-		M_ChangeLightOffset(v1);
-	return v3;
-}
-
-int __fastcall M_DoWalk2(int i)
-{
-	int v1; // ebp
-	int v2; // esi
-	int v3; // eax
-	bool v4; // zf
-	int v5; // edi
-	int v6; // ecx
-	int v7; // edx
-	int v8; // eax
-	int v9; // ecx
-
-	v1 = i;
-	if ( (unsigned int)i >= MAXMONSTERS )
-		TermMsg("M_DoWalk2: Invalid monster %d", i);
-	v2 = v1;
-	if ( !monster[v1].MType )
-		TermMsg("M_DoWalk2: Monster %d \"%s\" MType NULL", v1, monster[v2].mName);
-	v3 = monster[v2]._mVar8;
-	if ( v3 == monster[v2].MType->Anims[1].Rate )
-	{
-		v4 = monster[v2]._uniqtype == 0;
-		dMonster[0][monster[v2]._mVar2 + 112 * monster[v2]._mVar1] = 0;
-		if ( !v4 )
-			ChangeLightXY((unsigned char)monster[v2].mlid, monster[v2]._mx, monster[v2]._my);
-		M_StartStand(v1, monster[v2]._mdir);
-		v5 = 1;
-	}
-	else
-	{
-		if ( !monster[v2]._mAnimCnt )
-		{
-			v6 = monster[v2]._mxvel;
-			v7 = monster[v2]._myvel;
-			monster[v2]._mVar8 = v3 + 1;
-			monster[v2]._mVar6 += v6;
-			v8 = monster[v2]._mVar6 >> 4;
-			monster[v2]._mVar7 += v7;
-			v9 = monster[v2]._mVar7 >> 4;
-			monster[v2]._mxoff = v8;
-			monster[v2]._myoff = v9;
-		}
-		v5 = 0;
-	}
-	if ( monster[v2]._uniqtype )
-		M_ChangeLightOffset(v1);
-	return v5;
-}
-
-int __fastcall M_DoWalk3(int i)
-{
-	int v1; // ebp
-	int v2; // esi
-	int v3; // eax
-	int v4; // edi
-	int v5; // edx
-	int v6; // ecx
-	int v7; // edx
-	char *v8; // eax
-	bool v9; // zf
-	int v10; // edi
-	int v11; // ecx
-	int v12; // edx
-	int v13; // eax
-	int v14; // ecx
-
-	v1 = i;
-	if ( (unsigned int)i >= MAXMONSTERS )
-		TermMsg("M_DoWalk3: Invalid monster %d", i);
-	v2 = v1;
-	if ( !monster[v1].MType )
-		TermMsg("M_DoWalk3: Monster %d \"%s\" MType NULL", v1, monster[v2].mName);
-	v3 = monster[v2]._mVar8;
-	if ( v3 == monster[v2].MType->Anims[1].Rate )
-	{
-		v4 = monster[v2]._mVar2;
-		v5 = monster[v2]._my + 112 * monster[v2]._mx;
-		monster[v2]._my = v4;
-		v6 = monster[v2]._mVar5;
-		dMonster[0][v5] = 0;
-		v7 = monster[v2]._mVar1;
-		monster[v2]._mx = v7;
-		v8 = &dFlags[monster[v2]._mVar4][v6];
-		*v8 &= 0xEFu;
-		v9 = monster[v2]._uniqtype == 0;
-		dMonster[0][v4 + 112 * v7] = v1 + 1;
-		if ( !v9 )
-			ChangeLightXY((unsigned char)monster[v2].mlid, v7, v4);
-		M_StartStand(v1, monster[v2]._mdir);
-		v10 = 1;
-	}
-	else
-	{
-		if ( !monster[v2]._mAnimCnt )
-		{
-			v11 = monster[v2]._mxvel;
-			v12 = monster[v2]._myvel;
-			monster[v2]._mVar8 = v3 + 1;
-			monster[v2]._mVar6 += v11;
-			v13 = monster[v2]._mVar6 >> 4;
-			monster[v2]._mVar7 += v12;
-			v14 = monster[v2]._mVar7 >> 4;
-			monster[v2]._mxoff = v13;
-			monster[v2]._myoff = v14;
-		}
-		v10 = 0;
-	}
-	if ( monster[v2]._uniqtype )
-		M_ChangeLightOffset(v1);
-	return v10;
-}
-
-void __fastcall M_TryM2MHit(int i, int mid, int hper, int mind, int maxd)
-{
-	int v5; // edi
-	//int v6; // ST08_4
-	int v7; // esi
-	int v8; // ebx
-	//int v9; // eax
-	int v11; // eax
-	bool ret; // [esp+Ch] [ebp-Ch]
-	char v13[4]; // [esp+10h] [ebp-8h]
-	char arglist[4]; // [esp+14h] [ebp-4h]
-
-	v5 = mid;
-	*(_DWORD *)arglist = mid;
-	*(_DWORD *)v13 = i;
-	if ( (unsigned int)mid >= MAXMONSTERS )
-	{
-		TermMsg("M_TryM2MHit: Invalid monster %d", mid);
-		//i = v6;
-	}
-	v7 = v5;
-	if ( !monster[v5].MType )
-		TermMsg("M_TryM2MHit: Monster %d \"%s\" MType NULL", v5, monster[v7].mName);
-	if ( (signed int)(monster[v7]._mhitpoints & 0xFFFFFFC0) > 0
-		&& (monster[v7].MType->mtype != MT_ILLWEAV || _LOBYTE(monster[v7]._mgoal) != 2) )
-	{
-		v8 = random(4, 100);
-		if ( monster[v7]._mmode == MM_STONE )
-			v8 = 0;
-		//_LOBYTE(v9) = CheckMonsterHit(*(int *)arglist, &ret);
-		if ( !CheckMonsterHit(*(int *)arglist, &ret) && v8 < hper )
-		{
-			v11 = (mind + random(5, maxd - mind + 1)) << 6;
-			monster[v7]._mhitpoints -= v11;
-			if ( (signed int)(monster[v7]._mhitpoints & 0xFFFFFFC0) > 0 )
-			{
-				if ( monster[v7]._mmode == MM_STONE )
-				{
-					M2MStartHit(*(int *)arglist, *(int *)v13, v11);
-					goto LABEL_15;
-				}
-				M2MStartHit(*(int *)arglist, *(int *)v13, v11);
-			}
-			else
-			{
-				if ( monster[v7]._mmode == MM_STONE )
-				{
-					M2MStartKill(*(int *)v13, *(int *)arglist);
-				LABEL_15:
-					monster[v7]._mmode = MM_STONE;
-					return;
-				}
-				M2MStartKill(*(int *)v13, *(int *)arglist);
-			}
-		}
-	}
-}
-
-void __fastcall M_TryH2HHit(int i, int pnum, int Hit, int MinDam, int MaxDam)
-{
-	int v5; // esi
-	int v6; // ebx
-	int v7; // esi
-	int v8; // edi
-	int v9; // eax
-	//int v10; // ST08_4
-	int v12; // ecx
-	int v13; // edi
-	int v14; // eax
-	int v15; // eax
-	int *v16; // ecx
-	int v17; // eax
-	int v18; // edi
-	int v19; // edx
-	int v20; // eax
-	int v21; // eax
-	int v22; // edx
-	int v23; // eax
-	bool v24; // zf
-	bool v25; // sf
-	unsigned char v26; // of
-	int v27; // eax
-	int v29; // edi
-	int v30; // eax
-	int v31; // eax
-	int v32; // eax
-	int v33; // edi
-	int v34; // ebx
-	int v35; // edx
-	int v36; // [esp+Ch] [ebp-Ch]
-	int arglist; // [esp+10h] [ebp-8h]
-	int plr_num; // [esp+14h] [ebp-4h]
-	int hper; // [esp+20h] [ebp+8h]
-
-	v5 = i;
-	plr_num = pnum;
-	arglist = i;
-	if ( (unsigned int)i >= MAXMONSTERS )
-		TermMsg("M_TryH2HHit: Invalid monster %d", i);
-	v6 = v5;
-	if ( !monster[v5].MType )
-		TermMsg("M_TryH2HHit: Monster %d \"%s\" MType NULL", v5, monster[v6].mName);
-	if ( monster[v6]._mFlags & 0x10 )
-	{
-		M_TryM2MHit(v5, plr_num, Hit, MinDam, MaxDam);
-		return;
-	}
-	v7 = plr_num;
-	if ( (signed int)(plr[plr_num]._pHitPoints & 0xFFFFFFC0) > 0 && !plr[v7]._pInvincible && !(plr[v7]._pSpellFlags & 1) )
-	{
-		v8 = abs(monster[v6]._mx - plr[v7].WorldX);
-		v9 = abs(monster[v6]._my - plr[v7].WorldY);
-		//v11 = v10;
-		if ( v8 < 2 && v9 < 2 )
-		{
-			v36 = random(98, 100);
-#ifdef _DEBUG
-			if ( debug_mode_dollar_sign || debug_mode_key_inverted_v )
-				v36 = 1000;
-#endif
-			v12 = 5;
-			v13 = Hit
-				+ 2 * (SLOBYTE(monster[v6].mLevel) - plr[v7]._pLevel)
-				+ 30
-				- plr[v7]._pIBonusAC
-				- plr[v7]._pIAC
-				- plr[v7]._pDexterity / 5;
-			if ( v13 < 15 )
-				v13 = 15;
-			if ( currlevel == 14 )
-			{
-				if ( v13 >= 20 )
-					goto LABEL_23;
-				v13 = 20;
-			}
-			if ( currlevel != 15 )
-			{
-			LABEL_20:
-				if ( currlevel == 16 && v13 < 30 )
-					v13 = 30;
-				goto LABEL_23;
-			}
-			if ( v13 < 25 )
-			{
-				v13 = 25;
-				goto LABEL_20;
-			}
-		LABEL_23:
-			v14 = plr[v7]._pmode;
-			if ( v14 && v14 != 4 || !plr[v7]._pBlockFlag )
-			{
-				v15 = 100;
-			}
-			else
-			{
-				v15 = random(98, 100);
-			}
-			v16 = (int *)(plr[v7]._pDexterity
-				+ plr[v7]._pBaseToBlk
-				- 2 * SLOBYTE(monster[v6].mLevel)
-				+ 2 * plr[v7]._pLevel);
-			if ( (signed int)v16 < 0 )
-				v16 = 0;
-			if ( (signed int)v16 > 100 )
-				v16 = (int *)100;
-			if ( v36 < v13 )
-			{
-				if ( v15 >= (signed int)v16 )
-				{
-					if ( monster[v6].MType->mtype == MT_YZOMBIE && plr_num == myplr )
-					{
-						v18 = -1;
-						v19 = 0;
-						for ( hper = -1; v19 < nummissiles; ++v19 )
-						{
-							v20 = missileactive[v19];
-							if ( missile[v20]._mitype == 13 )
-							{
-								if ( missile[v20]._misource == plr_num )
-								{
-									v18 = missileactive[v19];
-									hper = missileactive[v19];
-								}
-								else
-								{
-									v18 = hper;
-								}
-							}
-						}
-						v16 = &plr[v7]._pMaxHP;
-						v21 = plr[v7]._pMaxHP;
-						if ( v21 > 64 )
-						{
-							v22 = plr[v7]._pMaxHPBase;
-							if ( v22 > 64 )
-							{
-								v23 = v21 - 64;
-								v26 = __OFSUB__(plr[v7]._pHitPoints, v23);
-								v24 = plr[v7]._pHitPoints == v23;
-								v25 = plr[v7]._pHitPoints - v23 < 0;
-								*v16 = v23;
-								if ( !((unsigned char)(v25 ^ v26) | v24) )
-								{
-									plr[v7]._pHitPoints = v23;
-									if ( v18 >= 0 )
-										missile[v18]._miVar1 = v23;
-								}
-								v16 = &plr[v7]._pHPBase;
-								v27 = v22 - 64;
-								plr[v7]._pMaxHPBase = v22 - 64;
-								if ( plr[v7]._pHPBase > v22 - 64 )
-								{
-									*v16 = v27;
-									if ( v18 >= 0 )
-										missile[v18]._miVar2 = v27;
-								}
-							}
-						}
-					}
-					v29 = (plr[v7]._pIGetHit << 6) + (MinDam << 6) + random(99, (MaxDam - MinDam + 1) << 6);
-					if ( v29 < 64 )
-						v29 = 64;
-					if ( plr_num == myplr )
-					{
-						plr[v7]._pHitPoints -= v29;
-						plr[v7]._pHPBase -= v29;
-					}
-					if ( plr[v7]._pIFlags & 0x4000000 )
-					{
-						v30 = (random(99, 3) + 1) << 6;
-						monster[v6]._mhitpoints -= v30;
-						if ( (signed int)(monster[v6]._mhitpoints & 0xFFFFFFC0) > 0 )
-							M_StartHit(arglist, plr_num, v30);
-						else
-							M_StartKill(arglist, plr_num);
-					}
-					if ( !(monster[v6]._mFlags & 0x1000) && monster[v6].MType->mtype == MT_SKING && gbMaxPlayers != 1 )
-						monster[v6]._mhitpoints += v29;
-					v31 = plr[v7]._pMaxHP;
-					if ( plr[v7]._pHitPoints > v31 )
-					{
-						plr[v7]._pHitPoints = v31;
-						plr[v7]._pHPBase = plr[v7]._pMaxHPBase;
-					}
-					if ( (signed int)(plr[v7]._pHitPoints & 0xFFFFFFC0) > 0 )
-					{
-						StartPlrHit(plr_num, v29, 0);
-						if ( SLOBYTE(monster[v6]._mFlags) < 0 )
-						{
-							if ( plr[v7]._pmode != PM_GOTHIT )
-								StartPlrHit(plr_num, 0, 1u);
-							v32 = monster[v6]._mdir;
-							v33 = plr[v7].WorldX + offset_x[v32];
-							v34 = plr[v7].WorldY + offset_y[v32];
-							if ( PosOkPlayer(plr_num, v33, v34) )
-							{
-								v35 = plr[v7]._pdir;
-								plr[v7].WorldX = v33;
-								plr[v7].WorldY = v34;
-								FixPlayerLocation(plr_num, v35);
-								FixPlrWalkTags(plr_num);
-								dPlayer[v33][v34] = plr_num + 1;
-								SetPlayerOld(plr_num);
-							}
-						}
-					}
-					else
-					{
-						SyncPlrKill(plr_num, 0);
-					}
-				}
-				else
-				{
-					v17 = GetDirection(plr[v7].WorldX, plr[v7].WorldY, monster[v6]._mx, monster[v6]._my);
-					StartPlrBlock(plr_num, v17);
-				}
-			}
-			return;
-		}
-	}
-}
-// 679660: using guessed type char gbMaxPlayers;
-
-int __fastcall M_DoAttack(int i)
-{
-	int v1; // edi
-	int v2; // esi
-	CMonster **v3; // ebx
-	unsigned char v4; // al
-	unsigned char v5; // al
-
-	v1 = i;
-	if ( (unsigned int)i >= MAXMONSTERS )
-		TermMsg("M_DoAttack: Invalid monster %d", i);
-	v2 = v1;
-	v3 = &monster[v1].MType;
-	if ( !*v3 )
-	{
-		TermMsg("M_DoAttack: Monster %d \"%s\" MType NULL", v1, monster[v2].mName);
-		if ( !*v3 )
-			TermMsg("M_DoAttack: Monster %d \"%s\" MData NULL", v1, monster[v2].mName);
-	}
-	if ( monster[v2]._mAnimFrame == monster[v2].MData->mAFNum )
-	{
-		M_TryH2HHit(
-			v1,
-			monster[v2]._menemy,
-			(unsigned char)monster[v2].mHit,
-			(unsigned char)monster[v2].mMinDamage,
-			(unsigned char)monster[v2].mMaxDamage);
-		if ( monster[v2]._mAi != AI_SNAKE )
-			PlayEffect(v1, 0);
-	}
-	v4 = monster[v2].MType->mtype;
-	if ( v4 >= MT_NMAGMA && v4 <= MT_WMAGMA && monster[v2]._mAnimFrame == 9 )
-	{
-		M_TryH2HHit(
-			v1,
-			monster[v2]._menemy,
-			(unsigned char)monster[v2].mHit + 10,
-			(unsigned char)monster[v2].mMinDamage - 2,
-			(unsigned char)monster[v2].mMaxDamage - 2);
-		PlayEffect(v1, 0);
-	}
-	v5 = monster[v2].MType->mtype;
-	if ( v5 >= MT_STORM && v5 <= MT_MAEL && monster[v2]._mAnimFrame == 13 )
-	{
-		M_TryH2HHit(
-			v1,
-			monster[v2]._menemy,
-			(unsigned char)monster[v2].mHit - 20,
-			(unsigned char)monster[v2].mMinDamage + 4,
-			(unsigned char)monster[v2].mMaxDamage + 4);
-		PlayEffect(v1, 0);
-	}
-	if ( monster[v2]._mAi == AI_SNAKE && monster[v2]._mAnimFrame == 1 )
-		PlayEffect(v1, 0);
-	if ( monster[v2]._mAnimFrame != monster[v2]._mAnimLen )
-		return 0;
-	M_StartStand(v1, monster[v2]._mdir);
-	return 1;
-}
-
-int __fastcall M_DoRAttack(int i)
-{
-	int v1; // ebx
-	int v2; // esi
-	CMonster **v3; // edi
-	int v4; // eax
-	int v5; // eax
-	int v6; // edi
-
-	v1 = i;
-	if ( (unsigned int)i >= MAXMONSTERS )
-		TermMsg("M_DoRAttack: Invalid monster %d", i);
-	v2 = v1;
-	v3 = &monster[v1].MType;
-	if ( !*v3 )
-	{
-		TermMsg("M_DoRAttack: Monster %d \"%s\" MType NULL", v1, monster[v2].mName);
-		if ( !*v3 )
-			TermMsg("M_DoRAttack: Monster %d \"%s\" MData NULL", v1, monster[v2].mName);
-	}
-	if ( monster[v2]._mAnimFrame == monster[v2].MData->mAFNum )
-	{
-		v4 = monster[v2]._mVar1;
-		if ( v4 != -1 )
-		{
-			v5 = 2 * (v4 == 52) + 1;
-			if ( v5 > 0 )
-			{
-				v6 = v5;
-				do
-				{
-					AddMissile(
-						monster[v2]._mx,
-						monster[v2]._my,
-						(unsigned char)monster[v2]._menemyx,
-						(unsigned char)monster[v2]._menemyy,
-						monster[v2]._mdir,
-						monster[v2]._mVar1,
-						1,
-						v1,
-						monster[v2]._mVar2,
-						0);
-					--v6;
-				}
-				while ( v6 );
-			}
-		}
-		PlayEffect(v1, 0);
-	}
-	if ( monster[v2]._mAnimFrame != monster[v2]._mAnimLen )
-		return 0;
-	M_StartStand(v1, monster[v2]._mdir);
-	return 1;
-}
-
-int __fastcall M_DoRSpAttack(int i)
-{
-	int v1; // ebx
-	int v2; // esi
-	CMonster **v3; // edi
-	bool v4; // zf
-	int v5; // ecx
-
-	v1 = i;
-	if ( (unsigned int)i >= MAXMONSTERS )
-		TermMsg("M_DoRSpAttack: Invalid monster %d", i);
-	v2 = v1;
-	v3 = &monster[v1].MType;
-	v4 = *v3 == 0;
-	if ( !*v3 )
-	{
-		TermMsg("M_DoRSpAttack: Monster %d \"%s\" MType NULL", v1, monster[v2].mName);
-		v4 = *v3 == 0;
-	}
-	if ( v4 )
-		TermMsg("M_DoRSpAttack: Monster %d \"%s\" MData NULL", v1, monster[v2].mName);
-	if ( monster[v2]._mAnimFrame == monster[v2].MData->mAFNum2 && !monster[v2]._mAnimCnt )
-	{
-		AddMissile(
-			monster[v2]._mx,
-			monster[v2]._my,
-			(unsigned char)monster[v2]._menemyx,
-			(unsigned char)monster[v2]._menemyy,
-			monster[v2]._mdir,
-			monster[v2]._mVar1,
-			1,
-			v1,
-			monster[v2]._mVar3,
-			0);
-		PlayEffect(v1, 3);
-	}
-	if ( monster[v2]._mAi == AI_MEGA && monster[v2]._mAnimFrame == 3 )
-	{
-		v5 = monster[v2]._mVar2;
-		monster[v2]._mVar2 = v5 + 1;
-		if ( v5 )
-		{
-			if ( v5 == 14 )
-				monster[v2]._mFlags &= 0xFFFFFFFB;
-		}
-		else
-		{
-			monster[v2]._mFlags |= 4u;
-		}
-	}
-	if ( monster[v2]._mAnimFrame != monster[v2]._mAnimLen )
-		return 0;
-	M_StartStand(v1, monster[v2]._mdir);
-	return 1;
-}
-
-int __fastcall M_DoSAttack(int i)
-{
-	int v1; // ebx
-	int v2; // esi
-	CMonster **v3; // edi
-	bool v4; // zf
-
-	v1 = i;
-	if ( (unsigned int)i >= MAXMONSTERS )
-		TermMsg("M_DoSAttack: Invalid monster %d", i);
-	v2 = v1;
-	v3 = &monster[v1].MType;
-	v4 = *v3 == 0;
-	if ( !*v3 )
-	{
-		TermMsg("M_DoSAttack: Monster %d \"%s\" MType NULL", v1, monster[v2].mName);
-		v4 = *v3 == 0;
-	}
-	if ( v4 )
-		TermMsg("M_DoSAttack: Monster %d \"%s\" MData NULL", v1, monster[v2].mName);
-	if ( monster[v2]._mAnimFrame == monster[v2].MData->mAFNum2 )
-		M_TryH2HHit(
-			v1,
-			monster[v2]._menemy,
-			(unsigned char)monster[v2].mHit2,
-			(unsigned char)monster[v2].mMinDamage2,
-			(unsigned char)monster[v2].mMaxDamage2);
-	if ( monster[v2]._mAnimFrame != monster[v2]._mAnimLen )
-		return 0;
-	M_StartStand(v1, monster[v2]._mdir);
-	return 1;
-}
-
-int __fastcall M_DoFadein(int i)
-{
-	int v1; // edi
-	int v2; // esi
-
-	v1 = i;
-	if ( (unsigned int)i >= MAXMONSTERS )
-		TermMsg("M_DoFadein: Invalid monster %d", i);
-	v2 = v1;
-	if ( (!(monster[v1]._mFlags & 2) || monster[v2]._mAnimFrame != 1)
-		&& (monster[v1]._mFlags & 2 || monster[v2]._mAnimFrame != monster[v2]._mAnimLen) )
-	{
-		return 0;
-	}
-	M_StartStand(v1, monster[v2]._mdir);
-	monster[v2]._mFlags &= 0xFFFFFFFD;
-	return 1;
-}
-
-int __fastcall M_DoFadeout(int i)
-{
-	int v1; // esi
-	int v2; // eax
-	int v3; // ecx
-	signed int v4; // edx
-	int v5; // ecx
-	int v6; // edx
-
-	v1 = i;
-	if ( (unsigned int)i >= MAXMONSTERS )
-		TermMsg("M_DoFadeout: Invalid monster %d", i);
-	v2 = v1;
-	v3 = monster[v1]._mFlags;
-	if ( (!(monster[v1]._mFlags & 2) || monster[v2]._mAnimFrame != 1)
-		&& (monster[v1]._mFlags & 2 || monster[v2]._mAnimFrame != monster[v2]._mAnimLen) )
-	{
-		return 0;
-	}
-	v4 = monster[v2].MType->mtype;
-	if ( v4 < MT_INCIN || v4 > MT_HELLBURN )
-		v5 = v3 & 0xFFFFFFFD | 1;
-	else
-		v5 = v3 & 0xFFFFFFFD;
-	v6 = monster[v2]._mdir;
-	monster[v2]._mFlags = v5;
-	M_StartStand(v1, v6);
-	return 1;
-}
-
-int __fastcall M_DoHeal(int i)
-{
-	int v1; // esi
-	int v2; // eax
-	int v3; // esi
-	int *v4; // edx
-	int v5; // ecx
-	int v6; // edi
-	int v7; // edi
-	int v8; // esi
-
-	v1 = i;
-	if ( (unsigned int)i >= MAXMONSTERS )
-		TermMsg("M_DoHeal: Invalid monster %d", i);
-	v2 = v1;
-	if ( monster[v1]._mFlags & 8 )
-	{
-		monster[v2]._mFlags &= 0xFFFFFFFB;
-		monster[v2]._mmode = MM_SATTACK;
-	}
-	else if ( monster[v2]._mAnimFrame == 1 )
-	{
-		v3 = monster[v2]._mVar1;
-		v4 = &monster[v2]._mhitpoints;
-		v5 = monster[v2]._mFlags & 0xFFFFFFFD | 4;
-		v6 = monster[v2]._mhitpoints;
-		monster[v2]._mFlags = v5;
-		v7 = v3 + v6;
-		v8 = monster[v2]._mmaxhp;
-		if ( v7 >= v8 )
-		{
-			*v4 = v8;
-			monster[v2]._mFlags = v5 & 0xFFFFFFFB;
-			monster[v2]._mmode = MM_SATTACK;
-		}
-		else
-		{
-			*v4 = v7;
-		}
-	}
-	return 0;
-}
-
-int __fastcall M_DoTalk(int i)
-{
-	int v1; // edi
-	int v2; // esi
-	//int v3; // eax
-	int v4; // eax
-	int v5; // edx
-	int v6; // ecx
-	char v7; // bl
-	int v8; // eax
-	char *v9; // eax
-
-	v1 = i;
-	if ( (unsigned int)i >= MAXMONSTERS )
-		TermMsg("M_DoTalk: Invalid monster %d", i);
-	v2 = v1;
-	M_StartStand(v1, monster[v1]._mdir);
-	_LOBYTE(monster[v1]._mgoal) = 7;
-	//_LOBYTE(v3) = effect_is_playing(alltext[monster[v1].mtalkmsg].sfxnr);
-	if ( !effect_is_playing(alltext[monster[v1].mtalkmsg].sfxnr) )
-	{
-		InitQTextMsg(monster[v2].mtalkmsg);
-		if ( monster[v2].mName == UniqMonst[0].mName )
-		{
-			v4 = monster[v2].mtalkmsg;
-			if ( v4 == QUEST_GARBUD1 )
-				quests[2]._qactive = 2;
-			quests[2]._qlog = 1;
-			if ( v4 == QUEST_GARBUD2 && !(monster[v2]._mFlags & 0x40) )
-			{
-				SpawnItem(v1, monster[v2]._mx + 1, monster[v2]._my + 1, 1u);
-				monster[v2]._mFlags |= 0x40u;
-			}
-		}
-		if ( monster[v2].mName == UniqMonst[2].mName
-			&& monster[v2].mtalkmsg == QUEST_ZHAR1
-			&& !(monster[v2]._mFlags & 0x40) )
-		{
-			v5 = monster[v2]._my + 1;
-			v6 = monster[v2]._mx + 1;
-			quests[3]._qactive = 2;
-			quests[3]._qlog = 1;
-			CreateTypeItem(v6, v5, 0, 0, 24, 1, 0);
-			monster[v2]._mFlags |= 0x40u;
-		}
-		if ( monster[v2].mName == UniqMonst[3].mName )
-		{
-			if ( monster[v2].mtalkmsg == QUEST_BANNER10 && !(monster[v2]._mFlags & 0x40) )
-			{
-				ObjChangeMap(setpc_x, setpc_y, (setpc_w >> 1) + setpc_x + 2, (setpc_h >> 1) + setpc_y - 2);
-				v7 = TransVal;
-				TransVal = 9;
-				DRLG_MRectTrans(setpc_x, setpc_y, (setpc_w >> 1) + setpc_x + 4, setpc_y + (setpc_h >> 1));
-				TransVal = v7;
-				quests[7]._qvar1 = 2;
-				if ( quests[7]._qactive == 1 )
-					quests[7]._qactive = 2;
-				monster[v2]._mFlags |= 0x40u;
-			}
-			if ( quests[7]._qvar1 < 2u )
-			{
-				sprintf(tempstr, "SS Talk = %i, Flags = %i", monster[v2].mtalkmsg, monster[v2]._mFlags);
-				TermMsg(tempstr);
-			}
-		}
-		if ( monster[v2].mName == UniqMonst[7].mName )
-		{
-			v8 = monster[v2].mtalkmsg;
-			if ( v8 == QUEST_VEIL9 )
-			{
-				quests[4]._qactive = 2;
-				quests[4]._qlog = 1;
-			}
-			if ( v8 == QUEST_VEIL11 && !(monster[v2]._mFlags & 0x40) )
-			{
-				SpawnUnique(UITEM_STEELVEIL, monster[v2]._mx + 1, monster[v2]._my + 1);
-				monster[v2]._mFlags |= 0x40u;
-			}
-		}
-		v9 = monster[v2].mName;
-		if ( v9 == UniqMonst[8].mName )
-			quests[11]._qvar1 = 2;
-		if ( v9 == UniqMonst[4].mName && gbMaxPlayers != 1 )
-		{
-			monster[v2]._msquelch = -1;
-			monster[v2].mtalkmsg = 0;
-			quests[15]._qvar1 = 6;
-			_LOBYTE(monster[v2]._mgoal) = 1;
-		}
-	}
-	return 0;
-}
-// 4351F5: could not find valid save-restore pair for ebp
-// 5A5590: using guessed type char TransVal;
-// 5CF330: using guessed type int setpc_h;
-// 5CF334: using guessed type int setpc_w;
-// 679660: using guessed type char gbMaxPlayers;
-
-void __fastcall M_Teleport(int i)
-{
-	int v1; // ebx
-	//int v2; // ST04_4
-	MonsterStruct *v3; // esi
-	int v4; // eax
-	int v6; // edi
-	int v7; // ebx
-	int v8; // eax
-	int v9; // [esp+Ch] [ebp-24h]
-	int v10; // [esp+10h] [ebp-20h]
-	int v11; // [esp+14h] [ebp-1Ch]
-	int v12; // [esp+18h] [ebp-18h]
-	int v13; // [esp+1Ch] [ebp-14h]
-	int a1; // [esp+20h] [ebp-10h]
-	signed int v15; // [esp+24h] [ebp-Ch]
-	signed int v16; // [esp+28h] [ebp-8h]
-	signed int v17; // [esp+2Ch] [ebp-4h]
-
-	v1 = i;
-	a1 = i;
-	if ( (unsigned int)i >= MAXMONSTERS )
-	{
-		TermMsg("M_Teleport: Invalid monster %d", i);
-		//i = v2;
-	}
-	v15 = 0;
-	v3 = &monster[v1];
-	if ( v3->_mmode != 15 )
-	{
-		v10 = (unsigned char)v3->_menemyx;
-		v12 = (unsigned char)v3->_menemyy;
-		v4 = random(100, 2);
-		v11 = 2 * v4 - 1;
-		v17 = -1;
-		v6 = 0; /* v9 */
-		v13 = 2 * random(100, 2) - 1;
-		while ( !v15 )
-		{
-			v16 = -1;
-			v7 = v12 - v13;
-			do
-			{
-				if ( v15 )
-					break;
-				if ( v17 || v16 )
-				{
-					v9 = v7;
-					v6 = v10 + v11 * v17;
-					if ( v7 >= 0 && v7 < 112 && v6 >= 0 && v6 < 112 && v6 != v3->_mx && v7 != v3->_my )
-					{
-						if ( PosOkMonst(a1, v10 + v11 * v17, v7) )
-							v15 = 1;
-					}
-				}
-				++v16;
-				v7 += v13;
-			}
-			while ( v16 < 1 );
-			if ( ++v17 > 1 )
-			{
-				if ( !v15 )
-					return;
-				v1 = a1;
-				break;
-			}
-			v1 = a1;
-		}
-		M_ClearSquares(v1);
-		v8 = v3->_my + 112 * v3->_mx;
-		v3->_moldx = v6;
-		dMonster[0][v8] = 0;
-		v3->_moldy = v9;
-		dMonster[0][v9 + 112 * v6] = v1 + 1;
-		v3->_mdir = M_GetDir(v1);
-		M_CheckEFlag(v1);
-	}
-}
-
-int __fastcall M_DoGotHit(int i)
-{
-	int v1; // edi
-	int v2; // esi
-
-	v1 = i;
-	if ( (unsigned int)i >= MAXMONSTERS )
-		TermMsg("M_DoGotHit: Invalid monster %d", i);
-	v2 = v1;
-	if ( !monster[v1].MType )
-		TermMsg("M_DoGotHit: Monster %d \"%s\" MType NULL", v1, monster[v2].mName);
-	if ( monster[v2]._mAnimFrame != monster[v2]._mAnimLen )
-		return 0;
-	M_StartStand(v1, monster[v2]._mdir);
-	return 1;
-}
-
-void __fastcall M_UpdateLeader(int i)
-{
-	int v1; // edi
-	int v2; // esi
-	int j; // edx
-	int v4; // eax
-	unsigned char *v5; // eax
-
-	v1 = i;
-	if ( (unsigned int)i >= MAXMONSTERS )
-		TermMsg("M_UpdateLeader: Invalid monster %d", i);
-	v2 = nummonsters;
-	for ( j = 0; j < v2; ++j )
-	{
-		v4 = monstactive[j];
-		if ( monster[v4].leaderflag == 1 && (unsigned char)monster[v4].leader == v1 )
-			monster[v4].leaderflag = 0;
-	}
-	if ( monster[v1].leaderflag == 1 )
-	{
-		v5 = &monster[(unsigned char)monster[v1].leader].unpackfilesize;
-		--*v5;
-	}
-}
-
-void __cdecl DoEnding()
-{
-	char v0; // al
-	char *v1; // ecx
-	char bMusicOn; // bl
-	int v3; // esi
-
-	if ( (unsigned char)gbMaxPlayers > 1u )
-		SNetLeaveGame(0x40000004);
-	music_stop();
-	if ( (unsigned char)gbMaxPlayers > 1u )
-		Sleep(1000);
-	v0 = plr[myplr]._pClass;
-	if ( v0 )
-	{
-		v1 = "gendata\\DiabVic1.smk";
-		if ( v0 != 2 )
-			v1 = "gendata\\DiabVic3.smk";
-	}
-	else
-	{
-		v1 = "gendata\\DiabVic2.smk";
-	}
-	play_movie(v1, 0);
-	play_movie("gendata\\Diabend.smk", 0);
-	bMusicOn = gbMusicOn;
-	gbMusicOn = 1;
-	v3 = sound_get_or_set_music_volume(1);
-	sound_get_or_set_music_volume(0);
-	music_start(2);
-	loop_movie = 1;
-	play_movie("gendata\\loopdend.smk", 1);
-	loop_movie = 0;
-	music_stop();
-	sound_get_or_set_music_volume(v3);
-	gbMusicOn = bMusicOn;
-}
-// 4A22D4: using guessed type char gbMusicOn;
-// 659AFC: using guessed type int loop_movie;
-// 679660: using guessed type char gbMaxPlayers;
-
-void __cdecl PrepDoEnding()
-{
-	int *v0; // eax
-	int v1; // ecx
-	int *v2; // eax
-	bool v3; // cf
-	bool v4; // zf
-
-	gbSoundOn = sgbSaveSoundOn;
-	gbRunGame = 0;
-	deathflag = 0;
-	v0 = &plr[myplr].pDiabloKillLevel;
-	v1 = gnDifficulty + 1;
-	cineflag = 1;
-	if ( *v0 > (unsigned int)(gnDifficulty + 1) )
-		v1 = *v0;
-	*v0 = v1;
-	v2 = &plr[0]._pHitPoints;
-	do
-	{
-		v3 = (unsigned char)gbMaxPlayers < 1u;
-		v4 = gbMaxPlayers == 1;
-		*(v2 - 102) = 11;
-		*((_BYTE *)v2 - 91) = 1;
-		if ( !v3 && !v4 )
-		{
-			if ( !(*v2 & 0xFFFFFFC0) )
-				*v2 = 64;
-			if ( !(v2[5] & 0xFFFFFFC0) )
-				v2[5] = 64;
-		}
-		v2 += 5430;
-	}
-	while ( (signed int)v2 < (signed int)&plr[4]._pHitPoints );
-}
-// 4A22D5: using guessed type char gbSoundOn;
-// 525650: using guessed type int gbRunGame;
-// 525718: using guessed type char cineflag;
-// 64D32C: using guessed type int sgbSaveSoundOn;
-// 679660: using guessed type char gbMaxPlayers;
-
-int __fastcall M_DoDeath(int i)
-{
-	int v1; // edi
-	int v2; // esi
-	CMonster *v3; // ecx
-	int v4; // eax
-	int v5; // ecx
-	signed int v6; // ecx
-	int v7; // esi
-	int v8; // esi
-	signed int v9; // ecx
-	char v10; // al
-	int v11; // eax
-
-	v1 = i;
-	if ( (unsigned int)i >= MAXMONSTERS )
-		TermMsg("M_DoDeath: Invalid monster %d", i);
-	v2 = v1;
-	if ( !monster[v1].MType )
-		TermMsg("M_DoDeath: Monster %d \"%s\" MType NULL", v1, monster[v2].mName);
-	v3 = monster[v2].MType;
-	v4 = ++monster[v2]._mVar1;
-	if ( v3->mtype == MT_DIABLO )
-	{
-		v5 = monster[v2]._mx - ViewX;
-		if ( v5 >= 0 )
-			v6 = v5 > 0;
-		else
-			v6 = -1;
-		v7 = monster[v2]._my;
-		ViewX += v6;
-		v8 = v7 - ViewY;
-		if ( v8 >= 0 )
-		{
-			v9 = v8 < 0;
-			_LOBYTE(v9) = v8 > 0;
-		}
-		else
-		{
-			v9 = -1;
-		}
-		ViewY += v9;
-		if ( v4 == 140 )
-			PrepDoEnding();
-	}
-	else if ( monster[v2]._mAnimFrame == monster[v2]._mAnimLen )
-	{
-		if ( monster[v2]._uniqtype )
-			v10 = monster[v2]._udeadval;
-		else
-			v10 = v3->mdeadval;
-		AddDead(monster[v2]._mx, monster[v2]._my, v10, (direction)monster[v2]._mdir);
-		v11 = monster[v2]._my + 112 * monster[v2]._mx;
-		monster[v2]._mDelFlag = 1;
-		dMonster[0][v11] = 0;
-		M_UpdateLeader(v1);
-	}
-	return 0;
-}
-
-int __fastcall M_DoSpStand(int i)
-{
-	int v1; // ebx
-	int v2; // esi
-
-	v1 = i;
-	if ( (unsigned int)i >= MAXMONSTERS )
-		TermMsg("M_DoSpStand: Invalid monster %d", i);
-	v2 = v1;
-	if ( !monster[v1].MType )
-		TermMsg("M_DoSpStand: Monster %d \"%s\" MType NULL", v1, monster[v2].mName);
-	if ( monster[v2]._mAnimFrame == monster[v2].MData->mAFNum2 )
-		PlayEffect(v1, 3);
-	if ( monster[v2]._mAnimFrame != monster[v2]._mAnimLen )
-		return 0;
-	M_StartStand(v1, monster[v2]._mdir);
-	return 1;
-}
-
-int __fastcall M_DoDelay(int i)
-{
-	int v1; // ebp
-	int v2; // esi
-	int v3; // eax
-	bool v4; // zf
-	int v5; // ecx
-	int v6; // ecx
-	int v7; // ebx
-
-	v1 = i;
-	if ( (unsigned int)i >= MAXMONSTERS )
-		TermMsg("M_DoDelay: Invalid monster %d", i);
-	v2 = v1;
-	if ( !monster[v1].MType )
-		TermMsg("M_DoDelay: Monster %d \"%s\" MType NULL", v1, monster[v2].mName);
-	v3 = M_GetDir(v1);
-	v4 = monster[v2]._mAi == AI_LAZURUS;
-<<<<<<< HEAD
-	monster[v2]._mAFNum = (int)monster[v2].MType->Anims[0].Frames[v3];
-=======
-	monster[v2]._mAnimData = monster[v2].MType->Anims[0].Frames[v3];
->>>>>>> d49bdeaa
-	if ( v4 )
-	{
-		v5 = monster[v2]._mVar2;
-		if ( v5 > 8 || v5 < 0 )
-			monster[v2]._mVar2 = 8;
-	}
-	v6 = monster[v2]._mVar2;
-	monster[v2]._mVar2 = v6 - 1;
-	if ( v6 )
-		return 0;
-	v7 = monster[v2]._mAnimFrame;
-	M_StartStand(v1, monster[v2]._mdir);
-	monster[v2]._mAnimFrame = v7;
-	return 1;
-}
-
-int __fastcall M_DoStone(int i)
-{
-	int v1; // esi
-	int v2; // eax
-	int v3; // ecx
-
-	v1 = i;
-	if ( (unsigned int)i >= MAXMONSTERS )
-		TermMsg("M_DoStone: Invalid monster %d", i);
-	v2 = v1;
-	if ( !monster[v1]._mhitpoints )
-	{
-		v3 = monster[v2]._mx;
-		monster[v2]._mDelFlag = 1;
-		dMonster[0][monster[v2]._my + 112 * v3] = 0;
-	}
-	return 0;
-}
-
-void __fastcall M_WalkDir(int i, int md)
-{
-	int v2; // esi
-	int v3; // edi
-	int v4; // eax
-	int v5; // eax
-	int v6; // edx
-	int v7; // ecx
-	int v8; // eax
-	int v9; // edx
-	int v10; // eax
-	int v11; // [esp-14h] [ebp-1Ch]
-	int v12; // [esp-Ch] [ebp-14h]
-	int v13; // [esp-Ch] [ebp-14h]
-	int v14; // [esp-8h] [ebp-10h]
-	int v15; // [esp-8h] [ebp-10h]
-	int v16; // [esp-4h] [ebp-Ch]
-	int v17; // [esp-4h] [ebp-Ch]
-
-	v2 = i;
-	v3 = md;
-	if ( (unsigned int)i >= MAXMONSTERS )
-		TermMsg("M_WalkDir: Invalid monster %d", i);
-	v4 = monster[v2].MType->Anims[1].Rate - 1;
-	switch ( v3 )
-	{
-	case DIR_S:
-		M_StartWalk2(v2, 0, MWVel[v4][1], 0, -32, 1, 1, 0);
-		return;
-	case DIR_SW:
-		v17 = 1;
-		v8 = v4;
-		v15 = 1;
-		v13 = 0;
-		v11 = 32;
-		v9 = -MWVel[v8][1];
-		goto LABEL_10;
-	case DIR_W:
-		M_StartWalk3(v2, -MWVel[v4][2], 0, 32, -16, -1, 1, 0, 1, 2);
-		return;
-	case DIR_NW:
-		v16 = 3;
-		v10 = v4;
-		v14 = 0;
-		v12 = -1;
-		v7 = -MWVel[v10][0];
-		v6 = -MWVel[v10][1];
-		goto LABEL_15;
-	case DIR_N:
-		M_StartWalk(v2, 0, -MWVel[v4][1], -1, -1, 4);
-		break;
-	case DIR_NE:
-		v16 = 5;
-		v5 = v4;
-		v14 = -1;
-		v12 = 0;
-		v6 = MWVel[v5][1];
-		v7 = -MWVel[v5][0];
-	LABEL_15:
-		M_StartWalk(v2, v6, v7, v12, v14, v16);
-		break;
-	case DIR_E:
-		M_StartWalk3(v2, MWVel[v4][2], 0, -32, -16, 1, -1, 1, 0, 6);
-		break;
-	case DIR_SE:
-		v17 = 7;
-		v8 = v4;
-		v15 = 0;
-		v13 = 1;
-		v9 = MWVel[v8][1];
-		v11 = -32;
-	LABEL_10:
-		M_StartWalk2(v2, v9, MWVel[v8][0], v11, -16, v13, v15, v17);
-		break;
-	default:
-		return;
-	}
-}
-
-void __fastcall GroupUnity(int i)
-{
-	int v1; // ebx
-	int v2; // esi
-	int v3; // ebp
-	int v4; // edi
-	bool v5; // eax
-	int v6; // eax
-	int v7; // ecx
-	unsigned char v8; // al
-	int v9; // ebp
-	int j; // edi
-	int v11; // eax
-	int v12; // ecx
-	//int v13; // [esp+10h] [ebp-4h]
-
-	v1 = i;
-	if ( (unsigned int)i >= MAXMONSTERS )
-		TermMsg("GroupUnity: Invalid monster %d", i);
-	v2 = v1;
-	if ( monster[v1].leaderflag )
-	{
-		v3 = (unsigned char)monster[v2].leader;
-		v4 = v3;
-		v5 = LineClearF(
-			CheckNoSolid,
-			monster[v2]._mx,
-			monster[v2]._my,
-			monster[v4]._mfutx,
-			monster[v4]._mfuty);
-		if ( v5 )
-		{
-			if ( monster[v2].leaderflag == 2
-				&& abs(monster[v2]._mx - monster[v4]._mfutx) < 4
-				&& abs(monster[v2]._my - monster[v4]._mfuty) < 4 )
-			{
-				++monster[v4].unpackfilesize;
-				monster[v2].leaderflag = 1;
-			}
-		}
-		else
-		{
-			if ( monster[v2].leaderflag != 1 )
-				goto LABEL_18;
-			--monster[v4].unpackfilesize;
-			monster[v2].leaderflag = 2;
-		}
-	}
-	else
-	{
-		v3 = 0; /* v13 */
-	}
-	if ( monster[v2].leaderflag == 1 )
-	{
-		v6 = v3;
-		if ( monster[v2]._msquelch > monster[v3]._msquelch )
-		{
-			monster[v6]._lastx = monster[v2]._mx;
-			monster[v6]._lasty = monster[v2]._my;
-			monster[v6]._msquelch = monster[v2]._msquelch - 1;
-		}
-		if ( monster[v6]._mAi == AI_GARG )
-		{
-			v7 = monster[v6]._mFlags;
-			if ( v7 & 4 )
-			{
-				monster[v6]._mmode = MM_SATTACK;
-				monster[v6]._mFlags = v7 & 0xFFFFFFFB;
-			}
-		}
-		return;
-	}
-LABEL_18:
-	v8 = monster[v2]._uniqtype;
-	if ( v8 )
-	{
-		if ( UniqMonst[v8 - 1].mUnqAttr & 2 )
-		{
-			v9 = nummonsters;
-			for ( j = 0; j < v9; ++j )
-			{
-				v11 = monstactive[j];
-				if ( monster[v11].leaderflag == 1 && (unsigned char)monster[v11].leader == v1 )
-				{
-					if ( monster[v2]._msquelch > monster[v11]._msquelch )
-					{
-						monster[v11]._lastx = monster[v2]._mx;
-						monster[v11]._lasty = monster[v2]._my;
-						monster[v11]._msquelch = monster[v2]._msquelch - 1;
-					}
-					if ( monster[v11]._mAi == AI_GARG )
-					{
-						v12 = monster[v11]._mFlags;
-						if ( v12 & 4 )
-						{
-							monster[v11]._mmode = MM_SATTACK;
-							monster[v11]._mFlags = v12 & 0xFFFFFFFB;
-						}
-					}
-				}
-			}
-		}
-	}
-}
-
-bool __fastcall M_CallWalk(int i, int md)
-{
-	int v2; // esi
-	int v3; // edi
-	int v4; // ebp
-	//int v5; // eax
-	bool v7; // ebx
-	int v9; // ebx
-	//int v10; // eax
-	int v11; // ebx
-	//int v12; // eax
-	//int v13; // eax
-	signed int v14; // ebx
-	//int v15; // eax
-	//int v16; // eax
-	//int v17; // eax
-	unsigned char v18; // bl
-
-	v2 = md;
-	v3 = i;
-	v4 = md;
-	//_LOBYTE(v5) = DirOK(i, md);
-	v7 = DirOK(i, md);
-	if ( random(101, 2) )
-	{
-		if ( v7 )
-			goto LABEL_10;
-		v9 = v2;
-		v2 = left[v2];
-		//_LOBYTE(v10) = DirOK(v3, v2);
-		if ( DirOK(v3, v2) )
-			goto LABEL_10;
-		v2 = right[v9];
-	}
-	else
-	{
-		if ( v7 )
-			goto LABEL_10;
-		v11 = v2;
-		v2 = right[v2];
-		//_LOBYTE(v12) = DirOK(v3, v2);
-		if ( DirOK(v3, v2) )
-			goto LABEL_10;
-		v2 = left[v11];
-	}
-	//_LOBYTE(v13) = DirOK(v3, v2);
-	if ( !DirOK(v3, v2) )
-	{
-		v14 = 0;
-		goto LABEL_11;
-	}
-LABEL_10:
-	v14 = 1;
-LABEL_11:
-	if ( random(102, 2) )
-	{
-		if ( v14 )
-			goto LABEL_20;
-		v2 = right[right[v4]];
-		//_LOBYTE(v15) = DirOK(v3, v2);
-		if ( DirOK(v3, v2) )
-			goto LABEL_20;
-		v2 = left[left[v4]];
-	}
-	else
-	{
-		if ( v14 )
-			goto LABEL_20;
-		v2 = left[left[v4]];
-		//_LOBYTE(v16) = DirOK(v3, v2);
-		if ( DirOK(v3, v2) )
-			goto LABEL_20;
-		v2 = right[right[v4]];
-	}
-	//_LOBYTE(v17) = DirOK(v3, v2);
-	if ( DirOK(v3, v2) )
-	{
-	LABEL_20:
-		v18 = 1;
-		M_WalkDir(v3, v2);
-		return v18;
-	}
-	return 0;
-}
-
-bool __fastcall M_PathWalk(int i)
-{
-	int v1; // esi
-	BOOL(__fastcall *Check)(int, int, int); // ecx
-	char path[25]; // [esp+4h] [ebp-1Ch]
-
-	v1 = i;
-	if ( (unsigned int)i >= MAXMONSTERS )
-		TermMsg("M_PathWalk: Invalid monster %d", i);
-	Check = PosOkMonst3;
-	if ( !(monster[v1]._mFlags & 0x200) )
-		Check = PosOkMonst;
-	if ( !FindPath(
-		Check,
-		v1,
-		monster[v1]._mx,
-		monster[v1]._my,
-		(unsigned char)monster[v1]._menemyx,
-		(unsigned char)monster[v1]._menemyy,
-		path) )
-		return 0;
-	M_CallWalk(v1, (char)plr2monst[path[0]]); /* plr2monst is local */
-	return 1;
-}
-
-bool __fastcall M_CallWalk2(int i, int md)
-{
-	int v2; // esi
-	int v3; // ebx
-	//int v4; // eax
-	bool v6; // edi
-	int v7; // edi
-	//int v8; // eax
-	int v9; // edi
-	//int v10; // eax
-	//int v11; // eax
-	bool v12; // di
-
-	v2 = md;
-	v3 = i;
-	//_LOBYTE(v4) = DirOK(i, md);
-	v6 = DirOK(i, md);
-	if ( random(101, 2) )
-	{
-		if ( v6 )
-			goto LABEL_10;
-		v7 = v2;
-		v2 = left[v2];
-		//_LOBYTE(v8) = DirOK(v3, v2);
-		if ( DirOK(v3, v2) )
-			goto LABEL_10;
-		v2 = right[v7];
-	}
-	else
-	{
-		if ( v6 )
-			goto LABEL_10;
-		v9 = v2;
-		v2 = right[v2];
-		//_LOBYTE(v10) = DirOK(v3, v2);
-		if ( DirOK(v3, v2) )
-			goto LABEL_10;
-		v2 = left[v9];
-	}
-	//_LOBYTE(v11) = DirOK(v3, v2);
-	if ( DirOK(v3, v2) )
-	{
-	LABEL_10:
-		v12 = 1;
-		M_WalkDir(v3, v2);
-		return v12;
-	}
-	return 0;
-}
-
-bool __fastcall M_DumbWalk(int i, int md)
-{
-	int v2; // esi
-	int v3; // edi
-	//int v4; // eax
-	bool v5; // bl
-
-	v2 = md;
-	v3 = i;
-	//_LOBYTE(v4) = DirOK(i, md);
-	v5 = DirOK(i, md);
-	if ( v5 )
-		M_WalkDir(v3, v2);
-	return v5;
-}
-
-bool __fastcall M_RoundWalk(int i, int md, int *dir)
-{
-	int *v3; // ebp
-	int v4; // ebx
-	int v5; // esi
-	//int v6; // eax
-	bool v7; // di
-	int v8; // edi
-	//int v9; // eax
-	//int v10; // eax
-	int *v11; // ebp
-	//int v12; // eax
-	//int v13; // eax
-
-	v3 = dir;
-	v4 = i;
-	if ( *dir )
-		v5 = left[left[md]];
-	else
-		v5 = right[right[md]];
-	//_LOBYTE(v6) = DirOK(i, v5);
-	v7 = DirOK(i, v5);
-	if ( v7 )
-		goto LABEL_12;
-	v8 = v5;
-	if ( !*dir )
-	{
-		v11 = &left[v8];
-		v5 = left[v8];
-		//_LOBYTE(v12) = DirOK(v4, left[v8]);
-		if ( DirOK(v4, left[v8]) )
-			goto LABEL_11;
-		v5 = left[*v11];
-		//_LOBYTE(v13) = DirOK(v4, left[*v11]);
-		if ( DirOK(v4, left[*v11]) )
-			goto LABEL_11;
-		v3 = dir;
-	LABEL_14:
-		*v3 = *v3 == 0;
-		return M_CallWalk(v4, opposite[v8]);
-	}
-	v5 = right[v8];
-	//_LOBYTE(v9) = DirOK(v4, right[v8]);
-	if ( !DirOK(v4, right[v8]) )
-	{
-		v5 = right[right[v8]];
-		//_LOBYTE(v10) = DirOK(v4, v5);
-		if ( !DirOK(v4, v5) )
-			goto LABEL_14;
-	}
-LABEL_11:
-	v7 = 1;
-LABEL_12:
-	M_WalkDir(v4, v5);
-	return v7;
-}
-
-void __fastcall MAI_Zombie(int i)
-{
-	int v1; // esi
-	//int v2; // ST04_4
-	MonsterStruct *v3; // esi
-	int v4; // edi
-	int v5; // ebx
-	int v6; // edi
-	int v7; // eax
-	int v8; // ecx
-	int v9; // eax
-	int v10; // eax
-	int v11; // eax
-	int v12; // ecx
-	int md; // [esp+Ch] [ebp-Ch]
-	int v14; // [esp+10h] [ebp-8h]
-	int arglist; // [esp+14h] [ebp-4h]
-
-	v1 = i;
-	arglist = i;
-	if ( (unsigned int)i >= MAXMONSTERS )
-	{
-		TermMsg("MAI_Zombie: Invalid monster %d", i);
-		//i = v2;
-	}
-	v3 = &monster[v1];
-	if ( v3->_mmode == MM_STAND )
-	{
-		v4 = v3->_my;
-		if ( dFlags[v3->_mx][v4] & 2 )
-		{
-			v5 = v3->_mx - (unsigned char)v3->_menemyx;
-			v6 = v4 - (unsigned char)v3->_menemyy;
-			md = v3->_mdir;
-			v14 = random(103, 100);
-			if ( abs(v5) >= 2 || abs(v6) >= 2 )
-			{
-				if ( v14 < 2 * (unsigned char)v3->_mint + 10 )
-				{
-					v7 = abs(v5);
-					v8 = 2 * (unsigned char)v3->_mint + 4;
-					if ( v7 >= v8 || (v9 = abs(v6), v8 = 2 * (unsigned char)v3->_mint + 4, v9 >= v8) )
-					{
-						v11 = random(104, 100);
-						v12 = 2 * (unsigned char)v3->_mint + 20;
-						if ( v11 < v12 )
-						{
-							md = random(104, 8);
-						}
-						M_DumbWalk(arglist, md);
-					}
-					else
-					{
-						v10 = M_GetDir(arglist);
-						M_CallWalk(arglist, v10);
-					}
-				}
-			}
-			else if ( v14 < 2 * (unsigned char)v3->_mint + 10 )
-			{
-				M_StartAttack(arglist);
-			}
-			if ( v3->_mmode == MM_STAND )
-<<<<<<< HEAD
-				v3->_mAFNum = (int)v3->MType->Anims[0].Frames[v3->_mdir];
-=======
-				v3->_mAnimData = v3->MType->Anims[0].Frames[v3->_mdir];
->>>>>>> d49bdeaa
-		}
-	}
-}
-
-void __fastcall MAI_SkelSd(int i)
-{
-	int v1; // esi
-	MonsterStruct *v2; // esi
-	int v3; // ecx
-	int v4; // edx
-	int v5; // edi
-	int v6; // ebp
-	int v7; // ebx
-	int v8; // eax
-	//int v9; // ST04_4
-	int v11; // eax
-	//int v12; // ST04_4
-	int v13; // eax
-	int v14; // ecx
-	int v15; // edx
-	int v16; // eax
-	int v17; // ecx
-	int arglist; // [esp+8h] [ebp-4h]
-
-	v1 = i;
-	arglist = i;
-	if ( (unsigned int)i >= MAXMONSTERS )
-		TermMsg("MAI_SkelSd: Invalid monster %d", i);
-	v2 = &monster[v1];
-	if ( v2->_mmode == MM_STAND && v2->_msquelch )
-	{
-		v3 = v2->_mx;
-		v4 = v2->_my;
-		v5 = v3 - (unsigned char)v2->_menemyx;
-		v6 = v4 - (unsigned char)v2->_menemyy;
-		v7 = GetDirection(v3, v4, v2->_lastx, v2->_lasty);
-		v2->_mdir = v7;
-		v8 = abs(v5);
-		//v10 = v9;
-		if ( v8 >= 2 || (v11 = abs(v6), v11 >= 2) ) /* v10 = v12,  */
-		{
-			if ( v2->_mVar1 != 13 )
-			{
-				v16 = random(106, 100);
-				v17 = 4 * (unsigned char)v2->_mint;
-				if ( v16 < 35 - v17 )
-				{
-					v15 = 15 - 2 * (unsigned char)v2->_mint + random(106, 10);
-					goto LABEL_10;
-				}
-			}
-			M_CallWalk(arglist, v7);
-		}
-		else
-		{
-			if ( v2->_mVar1 != 13 )
-			{
-				v13 = random(105, 100);
-				v14 = 2 * (unsigned char)v2->_mint + 20;
-				if ( v13 >= v14 )
-				{
-					v15 = random(105, 10) + 2 * (5 - (unsigned char)v2->_mint);
-				LABEL_10:
-					M_StartDelay(arglist, v15);
-					goto LABEL_16;
-				}
-			}
-			M_StartAttack(arglist);
-		}
-	LABEL_16:
-		if ( v2->_mmode == MM_STAND )
-<<<<<<< HEAD
-			v2->_mAFNum = (int)v2->MType->Anims[0].Frames[v7];
-=======
-			v2->_mAnimData = v2->MType->Anims[0].Frames[v7];
->>>>>>> d49bdeaa
-	}
-}
-
-bool __fastcall MAI_Path(int i)
-{
-	int v1; // edi
-	MonsterStruct *v2; // esi
-	char v3; // al
-	bool v4; // eax
-	unsigned char v5; // al
-
-	v1 = i;
-	if ( (unsigned int)i >= MAXMONSTERS )
-		TermMsg("MAI_Path: Invalid monster %d", i);
-	v2 = &monster[v1];
-	if ( v2->MType->mtype != MT_GOLEM )
-	{
-		if ( !v2->_msquelch )
-			return 0;
-		if ( v2->_mmode )
-			return 0;
-		v3 = v2->_mgoal;
-		if ( v3 != 1 && v3 != 4 && v3 != 5 )
-			return 0;
-		if ( v2->_mx == 1 && !v2->_my )
-			return 0;
-	}
-	v4 = LineClearF1(
-		PosOkMonst2,
-		v1,
-		v2->_mx,
-		v2->_my,
-		(unsigned char)v2->_menemyx,
-		(unsigned char)v2->_menemyy);
-	if ( !v4 || (v5 = v2->_pathcount, v5 >= 5u) && v5 < 8u )
-	{
-		if ( v2->_mFlags & 0x200 )
-			MonstCheckDoors(v1);
-		if ( ++_LOBYTE(v2->_pathcount) < 5u )
-			return 0;
-		if ( M_PathWalk(v1) )
-			return 1;
-	}
-	if ( v2->MType->mtype != MT_GOLEM )
-		_LOBYTE(v2->_pathcount) = 0;
-	return 0;
-}
-
-void __fastcall MAI_Snake(int i)
-{
-	int esi1; // esi
-	MonsterStruct *esi3; // esi
-	bool v3; // zf
-	int v4; // ecx
-	int v5; // eax
-	int v6; // ST1C_4
-	int v7; // edi
-	int v8; // edx
-	int v9; // ST18_4
-	int v10; // ebx
-	int v11; // eax
-	//int v12; // ST1C_4
-	int v14; // eax
-	int v15; // eax
-	int v16; // ecx
-	int v17; // edx
-	int v18; // ecx
-	int v19; // eax
-	//int v20; // ST1C_4
-	int v22; // eax
-	//int v23; // ST1C_4
-	int v24; // ebx
-	int v26; // ecx
-	int v27; // eax
-	int v28; // ecx
-	int v29; // ecx
-	int v30; // eax
-	int v31; // edx
-	int v32; // eax
-	int v33; // ecx
-	int v34; // ecx
-	int v35; // eax
-	char pattern[6]; // [esp+4h] [ebp-1Ch]
-	int micaster; // [esp+Ch] [ebp-14h]
-	int midir; // [esp+10h] [ebp-10h]
-	int v1; // [esp+14h] [ebp-Ch]
-	int v2; // [esp+18h] [ebp-8h]
-	int arglist; // [esp+1Ch] [ebp-4h]
-
-	esi1 = i;
-	arglist = i;
-	if ( (unsigned int)i >= MAXMONSTERS )
-		TermMsg("MAI_Snake: Invalid monster %d", i);
-	pattern[2] = 0;
-	pattern[3] = -1;
-	pattern[4] = -1;
-	pattern[5] = 0;
-	esi3 = &monster[esi1];
-	pattern[0] = 1;
-	pattern[1] = 1;
-	v3 = esi3->_mmode == 0;
-	micaster = esi3->_menemy;
-	if ( v3 && esi3->_msquelch )
-	{
-		v4 = esi3->_mx;
-		v5 = (unsigned char)esi3->_menemyy;
-		v6 = esi3->_lasty;
-		v1 = (unsigned char)esi3->_menemyx;
-		v7 = v4 - v1;
-		v8 = esi3->_my;
-		v9 = esi3->_lastx;
-		v2 = v5;
-		v10 = v8 - v5;
-		midir = GetDirection(v4, v8, v9, v6);
-		esi3->_mdir = midir;
-		if ( abs(v7) < 2 )
-		{
-			v11 = abs(v10);
-			//v13 = v12;
-			if ( v11 < 2 )
-			{
-				v14 = esi3->_mVar1;
-				if ( v14 == 13
-					|| v14 == 14
-					|| (v15 = random(105, 100), v16 = (unsigned char)esi3->_mint + 20, v15 < v16) )
-				{
-					M_StartAttack(arglist);
-				LABEL_49:
-					if ( esi3->_mmode == MM_STAND )
-<<<<<<< HEAD
-						esi3->_mAFNum = (int)esi3->MType->Anims[0].Frames[esi3->_mdir];
-=======
-						esi3->_mAnimData = esi3->MType->Anims[0].Frames[esi3->_mdir];
->>>>>>> d49bdeaa
-					return;
-				}
-				v17 = 10 - (unsigned char)esi3->_mint + random(105, 10);
-				v18 = arglist;
-			LABEL_11:
-				M_StartDelay(v18, v17);
-				goto LABEL_49;
-			}
-		}
-		v19 = abs(v7);
-		//v21 = v20;
-		if ( v19 >= 3 || (v22 = abs(v10), v22 >= 3) ) /* v21 = v23,  */
-		{
-			v24 = arglist;
-		}
-		else
-		{
-			v24 = arglist;
-			if ( LineClearF1(PosOkMonst, arglist, esi3->_mx, esi3->_my, v1, v2) && esi3->_mVar1 != 14 )
-			{
-				if ( AddMissile(esi3->_mx, esi3->_my, v1, v2, midir, 20, micaster, arglist, 0, 0) != -1 )
-				{
-					PlayEffect(arglist, 0);
-					v26 = esi3->_my + 112 * esi3->_mx;
-					esi3->_mmode = 14;
-					dMonster[0][v26] = -1 - v24;
-				}
-				goto LABEL_49;
-			}
-		}
-		if ( esi3->_mVar1 != 13 )
-		{
-			v27 = random(106, 100);
-			v28 = 2 * (unsigned char)esi3->_mint;
-			if ( v27 < 35 - v28 )
-			{
-				v17 = 15 - (unsigned char)esi3->_mint + random(106, 10);
-				v18 = v24;
-				goto LABEL_11;
-			}
-		}
-		v29 = esi3->_mgoalvar1;
-		v30 = midir + pattern[v29];
-		if ( v30 >= 0 )
-		{
-			v31 = v30 - 8;
-			if ( v30 < 8 )
-				v31 = midir + pattern[v29];
-		}
-		else
-		{
-			v31 = v30 + 8;
-		}
-		esi3->_mgoalvar1 = v29 + 1;
-		if ( v29 + 1 > 5 )
-			esi3->_mgoalvar1 = 0;
-		v32 = esi3->_mgoalvar2;
-		v33 = v31 - v32;
-		if ( v31 - v32 >= 0 )
-		{
-			if ( v33 >= 8 )
-				v33 -= 8;
-		}
-		else
-		{
-			v33 += 8;
-		}
-		if ( v33 <= 0 )
-		{
-		LABEL_47:
-			if ( !M_DumbWalk(v24, esi3->_mgoalvar2) )
-				M_CallWalk2(v24, esi3->_mdir);
-			goto LABEL_49;
-		}
-		if ( v33 >= 4 )
-		{
-			if ( v33 == 4 )
-			{
-				esi3->_mgoalvar2 = v31;
-				goto LABEL_47;
-			}
-			v34 = v32 - 1;
-			if ( v32 - 1 < 0 )
-			{
-				v35 = v32 + 7;
-				goto LABEL_46;
-			}
-			if ( v34 >= 8 )
-			{
-				v35 = v32 - 9;
-				goto LABEL_46;
-			}
-		}
-		else
-		{
-			v34 = v32 + 1;
-			if ( v32 + 1 < 0 )
-			{
-				v35 = v32 + 9;
-			LABEL_46:
-				esi3->_mgoalvar2 = v35;
-				goto LABEL_47;
-			}
-			if ( v34 >= 8 )
-			{
-				v35 = v32 - 7;
-				goto LABEL_46;
-			}
-		}
-		v35 = v34;
-		goto LABEL_46;
-	}
-}
-
-void __fastcall MAI_Bat(int i)
-{
-	int esi1; // esi
-	MonsterStruct *esi3; // esi
-	int v3; // ecx
-	int v4; // edx
-	int v5; // edi
-	int v6; // ebx
-	int v7; // eax
-	int v10; // edx
-	bool v11; // eax
-	int v12; // ecx
-	CMonster *v14; // eax
-	int v15; // edi
-	int v16; // eax
-	signed int v17; // ecx
-	int v18; // eax
-	int micaster; // [esp+Ch] [ebp-18h]
-	int v1; // [esp+10h] [ebp-14h]
-	int v2; // [esp+14h] [ebp-10h]
-	int v22; // [esp+18h] [ebp-Ch]
-	int midir; // [esp+1Ch] [ebp-8h]
-	int arglist; // [esp+20h] [ebp-4h]
-
-	esi1 = i;
-	arglist = i;
-	if ( (unsigned int)i >= MAXMONSTERS )
-		TermMsg("MAI_Bat: Invalid monster %d", i);
-	esi3 = &monster[esi1];
-	micaster = esi3->_menemy;
-	if ( esi3->_mmode == MM_STAND && esi3->_msquelch )
-	{
-		v3 = esi3->_mx;
-		v4 = esi3->_my;
-		v5 = v3 - (unsigned char)esi3->_menemyx;
-		v6 = v4 - (unsigned char)esi3->_menemyy;
-		v7 = GetDirection(v3, v4, esi3->_lastx, esi3->_lasty);
-		midir = v7;
-		esi3->_mdir = v7;
-		v22 = random(107, 100);
-		if ( _LOBYTE(esi3->_mgoal) == 2 )
-		{
-			if ( esi3->_mgoalvar1 )
-			{
-				if ( random(108, 2) )
-					v10 = left[midir];
-				else
-					v10 = right[midir];
-				M_CallWalk(arglist, v10);
-				_LOBYTE(esi3->_mgoal) = 1;
-			}
-			else
-			{
-				M_CallWalk(arglist, opposite[midir]);
-				++esi3->_mgoalvar1;
-			}
-		}
-		else
-		{
-			v1 = (unsigned char)esi3->_menemyx;
-			v2 = (unsigned char)esi3->_menemyy;
-			if ( esi3->MType->mtype == MT_GLOOM
-				&& (abs(v5) >= 5 || abs(v6) >= 5)
-				&& v22 < 4 * (unsigned char)esi3->_mint + 33
-				&& (v11 = LineClearF1(
-					PosOkMonst,
-					arglist,
-					esi3->_mx,
-					esi3->_my,
-					v1,
-					v2),
-					v11) )
-			{
-				if ( AddMissile(esi3->_mx, esi3->_my, v1, v2, midir, 20, micaster, arglist, 0, 0) != -1 )
-				{
-					v12 = esi3->_my + 112 * esi3->_mx;
-					esi3->_mmode = 14;
-					dMonster[0][v12] = -1 - arglist;
-				}
-			}
-			else if ( abs(v5) >= 2 || abs(v6) >= 2 )
-			{
-				v17 = esi3->_mVar2;
-				if ( v17 > 20 && v22 < (unsigned char)esi3->_mint + 13
-					|| ((v18 = esi3->_mVar1, v18 == 1) || v18 == 2 || v18 == 3)
-					&& !v17
-					&& v22 < (unsigned char)esi3->_mint + 63 )
-				{
-					M_CallWalk(arglist, midir);
-				}
-			}
-			else if ( v22 < 4 * (unsigned char)esi3->_mint + 8 )
-			{
-				M_StartAttack(arglist);
-				v14 = esi3->MType;
-				esi3->_mgoalvar1 = 0;
-				_LOBYTE(esi3->_mgoal) = 2;
-				if ( v14->mtype == 41 )
-				{
-					v15 = (unsigned char)esi3->_menemyx;
-					v16 = random(109, 10);
-					AddMissile(v15, (unsigned char)esi3->_menemyy, v15 + 1, 0, -1, 8, 1, arglist, v16 + 1, 0);
-				}
-			}
-			if ( esi3->_mmode == MM_STAND )
-<<<<<<< HEAD
-				esi3->_mAFNum = (int)esi3->MType->Anims[0].Frames[midir];
-=======
-				esi3->_mAnimData = esi3->MType->Anims[0].Frames[midir];
->>>>>>> d49bdeaa
-		}
-	}
-}
-
-void __fastcall MAI_SkelBow(int i)
-{
-	int v1; // esi
-	MonsterStruct *v2; // esi
-	int v3; // edi
-	int v4; // ebx
-	int v5; // eax
-	int v7; // eax
-	//int v8; // ST04_4
-	int v9; // ecx
-	int v10; // eax
-	//int v11; // ST04_4
-	int v12; // eax
-	//int v13; // eax
-	int v14; // edi
-	int v15; // ebx
-	//int v16; // eax
-	int v17; // [esp+4h] [ebp-10h]
-	bool v18; // [esp+8h] [ebp-Ch]
-	int v19; // [esp+Ch] [ebp-8h]
-	int arglist; // [esp+10h] [ebp-4h]
-
-	v18 = 0;
-	v1 = i;
-	arglist = i;
-	if ( (unsigned int)i >= MAXMONSTERS )
-		TermMsg("MAI_SkelBow: Invalid monster %d", i);
-	v2 = &monster[v1];
-	if ( v2->_mmode == MM_STAND && v2->_msquelch )
-	{
-		v3 = v2->_mx - (unsigned char)v2->_menemyx;
-		v4 = v2->_my - (unsigned char)v2->_menemyy;
-		v5 = M_GetDir(arglist);
-		v17 = v5;
-		v2->_mdir = v5;
-		v19 = random(110, 100);
-		v7 = abs(v3);
-		//v9 = v8;
-		if ( v7 < 4 )
-		{
-			v10 = abs(v4);
-			//v9 = v11;
-			if ( v10 < 4 )
-			{
-				if ( (v9 = v2->_mVar2, v9 > 20) && v19 < 2 * (unsigned char)v2->_mint + 13
-					|| ((v12 = v2->_mVar1, v12 == 1) || v12 == 2 || v12 == 3)
-					&& !v9
-					&& v19 < 2 * (unsigned char)v2->_mint + 63 )
-				{
-					//_LOBYTE(v13) = M_DumbWalk(arglist, opposite[v17]);
-					v18 = M_DumbWalk(arglist, opposite[v17]);
-				}
-			}
-		}
-		v14 = (unsigned char)v2->_menemyx;
-		v15 = (unsigned char)v2->_menemyy;
-		if ( !v18 )
-		{
-			if ( random(110, 100) < 2 * (unsigned char)v2->_mint + 3 )
-			{
-				//_LOBYTE(v16) = LineClear(v2->_mx, v2->_my, v14, v15);
-				if ( LineClear(v2->_mx, v2->_my, v14, v15) )
-					M_StartRAttack(arglist, 0, 4);
-			}
-		}
-		if ( v2->_mmode == MM_STAND )
-<<<<<<< HEAD
-			v2->_mAFNum = (int)v2->MType->Anims[0].Frames[v17];
-=======
-			v2->_mAnimData = v2->MType->Anims[0].Frames[v17];
->>>>>>> d49bdeaa
-	}
-}
-
-void __fastcall MAI_Fat(int i)
-{
-	int v1; // esi
-	MonsterStruct *v2; // esi
-	int v3; // edi
-	int v4; // ebx
-	int v5; // eax
-	int v7; // eax
-	signed int v8; // ecx
-	int v9; // eax
-	int md; // [esp+4h] [ebp-Ch]
-	int arglist; // [esp+8h] [ebp-8h]
-	int v12; // [esp+Ch] [ebp-4h]
-
-	v1 = i;
-	arglist = i;
-	if ( (unsigned int)i >= MAXMONSTERS )
-		TermMsg("MAI_Fat: Invalid monster %d", i);
-	v2 = &monster[v1];
-	if ( v2->_mmode == MM_STAND && v2->_msquelch )
-	{
-		v3 = v2->_mx - (unsigned char)v2->_menemyx;
-		v4 = v2->_my - (unsigned char)v2->_menemyy;
-		v5 = M_GetDir(arglist);
-		md = v5;
-		v2->_mdir = v5;
-		v12 = random(111, 100);
-		if ( abs(v3) >= 2 || abs(v4) >= 2 )
-		{
-			v8 = v2->_mVar2;
-			if ( v8 > 20 && v12 < 4 * (unsigned char)v2->_mint + 20
-				|| ((v9 = v2->_mVar1, v9 == 1) || v9 == 2 || v9 == 3) && !v8 && v12 < 4 * (unsigned char)v2->_mint + 70 )
-			{
-				M_CallWalk(arglist, md);
-			}
-		}
-		else
-		{
-			v7 = (unsigned char)v2->_mint;
-			if ( v12 >= 4 * v7 + 15 )
-			{
-				if ( v12 < 4 * v7 + 20 )
-					M_StartSpAttack(arglist);
-			}
-			else
-			{
-				M_StartAttack(arglist);
-			}
-		}
-		if ( v2->_mmode == MM_STAND )
-<<<<<<< HEAD
-			v2->_mAFNum = (int)v2->MType->Anims[0].Frames[md];
-=======
-			v2->_mAnimData = v2->MType->Anims[0].Frames[md];
->>>>>>> d49bdeaa
-	}
-}
-
-void __fastcall MAI_Sneak(int i)
-{
-	int v1; // edi
-	MonsterStruct *v2; // esi
-	int v3; // ebx
-	int v4; // ebx
-	int v6; // edi
-	int v7; // eax
-	//int v8; // ST04_4
-	int v9; // eax
-	//int v10; // ST04_4
-	int v11; // eax
-	int v12; // edi
-	signed int v13; // ecx
-	int v14; // eax
-	int v15; // [esp+Ch] [ebp-10h]
-	int arglist; // [esp+10h] [ebp-Ch]
-	int v17; // [esp+14h] [ebp-8h]
-	int md; // [esp+18h] [ebp-4h]
-
-	v1 = i;
-	arglist = i;
-	if ( (unsigned int)i >= MAXMONSTERS )
-		TermMsg("MAI_Sneak: Invalid monster %d", i);
-	v2 = &monster[v1];
-	if ( v2->_mmode == MM_STAND )
-	{
-		v3 = v2->_my;
-		if ( dTransVal[v2->_mx][v3] != lightmax )
-		{
-			v17 = v2->_mx - (unsigned char)v2->_menemyx;
-			v4 = v3 - (unsigned char)v2->_menemyy;
-			md = M_GetDir(v1);
-			v6 = 5 - (unsigned char)v2->_mint;
-			if ( v2->_mVar1 == 5 )
-			{
-				v2->_mgoalvar1 = 0;
-				_LOBYTE(v2->_mgoal) = 2;
-			}
-			else
-			{
-				v7 = abs(v17);
-				//v5 = v8;
-				if ( v7 >= v6 + 3 || (v9 = abs(v4), v9 >= v6 + 3) || v2->_mgoalvar1 > 8 ) /* v5 = v10,  */
-				{
-					v2->_mgoalvar1 = 0;
-					_LOBYTE(v2->_mgoal) = 1;
-				}
-			}
-			if ( _LOBYTE(v2->_mgoal) == 2 )
-			{
-				if ( v2->_mFlags & 0x10 )
-					md = GetDirection(v2->_mx, v2->_my, plr[v2->_menemy]._pownerx, plr[v2->_menemy]._pownery);
-				md = opposite[md];
-				if ( v2->MType->mtype == MT_UNSEEN )
-				{
-					if ( random(112, 2) )
-						v11 = left[md];
-					else
-						v11 = right[md];
-					md = v11;
-				}
-			}
-			v2->_mdir = md;
-			v15 = random(112, 100);
-			if ( abs(v17) < v6 && abs(v4) < v6 && v2->_mFlags & 1 )
-			{
-				M_StartFadein(arglist, md, 0);
-			}
-			else
-			{
-				v12 = v6 + 1;
-				if ( abs(v17) < v12 && abs(v4) < v12 || v2->_mFlags & 1 )
-				{
-					if ( _LOBYTE(v2->_mgoal) == 2
-						|| (abs(v17) >= 2 || abs(v4) >= 2)
-						&& ((v13 = v2->_mVar2, v13 > 20) && v15 < 4 * (unsigned char)v2->_mint + 14
-							|| ((v14 = v2->_mVar1, v14 == 1) || v14 == 2 || v14 == 3)
-							&& !v13
-							&& v15 < 4 * (unsigned char)v2->_mint + 64) )
-					{
-						++v2->_mgoalvar1;
-						M_CallWalk(arglist, md);
-					}
-				}
-				else
-				{
-					M_StartFadeout(arglist, md, 1u);
-				}
-			}
-			if ( v2->_mmode == MM_STAND )
-			{
-				if ( abs(v17) >= 2 || abs(v4) >= 2 || v15 >= 4 * (unsigned char)v2->_mint + 10 )
-<<<<<<< HEAD
-					v2->_mAFNum = (int)v2->MType->Anims[0].Frames[md];
-=======
-					v2->_mAnimData = v2->MType->Anims[0].Frames[md];
->>>>>>> d49bdeaa
-				else
-					M_StartAttack(arglist);
-			}
-		}
-	}
-}
-// 642A14: using guessed type char lightmax;
-
-void __fastcall MAI_Fireman(int i)
-{
-	int esi1; // esi
-	int esi3; // esi
-	int v3; // ecx
-	int v4; // eax
-	int v5; // ebx
-	int v6; // edi
-	int v7; // edx
-	char v9; // al
-	//int v10; // eax
-	//int v11; // eax
-	int v13; // eax
-	//int v14; // eax
-	int v15; // edx
-	//int v16; // eax
-	int v17; // eax
-	int micaster; // [esp+Ch] [ebp-14h]
-	int v1; // [esp+10h] [ebp-10h]
-	int v2; // [esp+14h] [ebp-Ch]
-	int midir; // [esp+18h] [ebp-8h]
-	int arglist; // [esp+1Ch] [ebp-4h]
-
-	esi1 = i;
-	arglist = i;
-	if ( (unsigned int)i >= MAXMONSTERS )
-		TermMsg("MAI_Fireman: Invalid monster %d", i);
-	esi3 = esi1;
-	if ( monster[esi3]._mmode || !monster[esi3]._msquelch )
-		return;
-	v3 = (unsigned char)monster[esi3]._menemyy;
-	micaster = monster[esi3]._menemy;
-	v4 = (unsigned char)monster[esi3]._menemyx;
-	v2 = v3;
-	v5 = monster[esi3]._my - v3;
-	v1 = v4;
-	v6 = monster[esi3]._mx - v4;
-	v7 = M_GetDir(arglist);
-	v9 = monster[esi3]._mgoal;
-	midir = v7;
-	switch ( v9 )
-	{
-	case 1:
-		//_LOBYTE(v10) = LineClear(monster[esi3]._mx, monster[esi3]._my, v1, v2);
-		if ( !LineClear(monster[esi3]._mx, monster[esi3]._my, v1, v2)
-			|| AddMissile(monster[esi3]._mx, monster[esi3]._my, v1, v2, midir, 50, micaster, arglist, 0, 0) == -1 )
-		{
-			break;
-		}
-		monster[esi3]._mgoalvar1 = 0;
-		monster[esi3]._mmode = MM_CHARGE;
-		goto LABEL_18;
-	case 5:
-		if ( monster[esi3]._mgoalvar1 == 3 )
-		{
-			_LOBYTE(monster[esi3]._mgoal) = 1;
-			M_StartFadeout(arglist, v7, 1u);
-		}
-		else
-		{
-			//_LOBYTE(v11) = LineClear(monster[esi3]._mx, monster[esi3]._my, v1, v2);
-			if ( LineClear(monster[esi3]._mx, monster[esi3]._my, v1, v2) )
-			{
-				M_StartRAttack(arglist, 51, 4);
-			}
-			else
-			{
-				//_LOBYTE(v11) = LineClear(monster[esi3]._mx, monster[esi3]._my, v1, v2);
-				if ( LineClear(monster[esi3]._mx, monster[esi3]._my, v1, v2) )
-				{
-					M_StartRAttack(arglist, 51, 4);
-				}
-				else
-				{
-					v13 = random(112, 10);
-					M_StartDelay(arglist, v13 + 5);
-				}
-				++monster[esi3]._mgoalvar1;
-			}
-			++monster[esi3]._mgoalvar1;
-		}
-		break;
-	case 2:
-		M_StartFadein(arglist, v7, 0);
-	LABEL_18:
-		_LOBYTE(monster[esi3]._mgoal) = 5;
-		break;
-	}
-	monster[esi3]._mdir = midir;
-	random(112, 100);
-	if ( monster[esi3]._mmode )
-		return;
-	if ( abs(v6) < 2 && abs(v5) < 2 && _LOBYTE(monster[esi3]._mgoal) == 1 )
-	{
-		M_TryH2HHit(
-			arglist,
-			monster[esi3]._menemy,
-			(unsigned char)monster[esi3].mHit,
-			(unsigned char)monster[esi3].mMinDamage,
-			(unsigned char)monster[esi3].mMaxDamage);
-		_LOBYTE(monster[esi3]._mgoal) = 2;
-		//_LOBYTE(v14) = M_CallWalk(arglist, opposite[midir]);
-		if ( M_CallWalk(arglist, opposite[midir]) )
-			return;
-		v15 = midir;
-		goto LABEL_29;
-	}
-	//_LOBYTE(v16) = M_CallWalk(arglist, midir);
-	if ( !M_CallWalk(arglist, midir) )
-	{
-		v17 = _LOBYTE(monster[esi3]._mgoal);
-		if ( (_BYTE)v17 == 1 || (_BYTE)v17 == 2 )
-		{
-			v15 = midir;
-		LABEL_29:
-			M_StartFadein(arglist, v15, 0);
-			_LOBYTE(monster[esi3]._mgoal) = 5;
-			return;
-		}
-	}
-}
-
-void __fastcall MAI_Fallen(int i)
-{
-	int v1; // edi
-	//int v2; // ST04_4
-	int v3; // esi
-	int v4; // eax
-	int v5; // ecx
-	int *v6; // eax
-	int v7; // edx
-	int v8; // edx
-	int j; // edi
-	int k; // ecx
-	int v11; // eax
-	int v12; // eax
-	char v13; // al
-	int v14; // edx
-	int v15; // eax
-	int v16; // esi
-
-	v1 = i;
-	if ( (unsigned int)i >= MAXMONSTERS )
-	{
-		TermMsg("MAI_Fallen: Invalid monster %d", i);
-		//i = v2;
-	}
-	v3 = v1;
-	if ( _LOBYTE(monster[v1]._mgoal) == 5 )
-	{
-		i = monster[v3]._mgoalvar1;
-		if ( i )
-			monster[v3]._mgoalvar1 = --i;
-		else
-			_LOBYTE(monster[v3]._mgoal) = 1;
-	}
-	if ( monster[v3]._mmode == MM_STAND && monster[v3]._msquelch )
-	{
-		if ( _LOBYTE(monster[v3]._mgoal) == 2 )
-		{
-			i = monster[v3]._mgoalvar1;
-			monster[v3]._mgoalvar1 = i - 1;
-			if ( !i )
-			{
-				v4 = monster[v3]._mdir;
-				_LOBYTE(monster[v3]._mgoal) = 1;
-				M_StartStand(v1, opposite[v4]);
-			}
-		}
-		if ( monster[v3]._mAnimFrame != monster[v3]._mAnimLen )
-		{
-			v13 = monster[v3]._mgoal;
-			if ( v13 == 2 )
-			{
-				v14 = monster[v3]._mdir;
-			}
-			else
-			{
-				if ( v13 != 5 )
-				{
-					MAI_SkelSd(v1);
-					return;
-				}
-				v15 = monster[v3]._mx - (unsigned char)monster[v3]._menemyx;
-				v16 = monster[v3]._my - (unsigned char)monster[v3]._menemyy;
-				if ( abs(v15) < 2 && abs(v16) < 2 )
-				{
-					M_StartAttack(v1);
-					return;
-				}
-				v14 = M_GetDir(v1);
-			}
-			M_CallWalk(v1, v14);
-			return;
-		}
-		if ( !random(113, 4) )
-		{
-			if ( !(monster[v3]._mFlags & 8) )
-			{
-				M_StartSpStand(v1, monster[v3]._mdir);
-				v5 = 2 * (unsigned char)monster[v3]._mint + 2;
-				v6 = &monster[v3]._mhitpoints;
-				v7 = monster[v3]._mhitpoints;
-				if ( monster[v3]._mmaxhp - v5 < v7 )
-					*v6 = monster[v3]._mmaxhp;
-				else
-					*v6 = v5 + v7;
-			}
-			v8 = 2 * (unsigned char)monster[v3]._mint + 4;
-			for ( j = -v8; j <= v8; ++j )
-			{
-				for ( k = -v8; k <= v8; ++k )
-				{
-					if ( j >= 0 && j < 112 && k >= 0 && k < 112 )
-					{
-						v11 = dMonster[0][j + monster[v3]._my + 112 * (k + monster[v3]._mx)];
-						if ( v11 > 0 )
-						{
-							v12 = v11 - 1;
-							if ( monster[v12]._mAi == AI_FALLEN )
-							{
-								_LOBYTE(monster[v12]._mgoal) = 5;
-								monster[v12]._mgoalvar1 = 30 * (unsigned char)monster[v3]._mint + 105;
-							}
-						}
-					}
-				}
-			}
-		}
-	}
-}
-
-void __fastcall MAI_Cleaver(int i)
-{
-	int v1; // esi
-	MonsterStruct *v2; // esi
-	int v3; // ecx
-	int v4; // edx
-	int v5; // edi
-	int v6; // ebp
-	int v7; // ebx
-	int arglist; // [esp+8h] [ebp-4h]
-
-	v1 = i;
-	arglist = i;
-	if ( (unsigned int)i >= MAXMONSTERS )
-		TermMsg("MAI_Cleaver: Invalid monster %d", i);
-	v2 = &monster[v1];
-	if ( v2->_mmode == MM_STAND && v2->_msquelch )
-	{
-		v3 = v2->_mx;
-		v4 = v2->_my;
-		v5 = v3 - (unsigned char)v2->_menemyx;
-		v6 = v4 - (unsigned char)v2->_menemyy;
-		v7 = GetDirection(v3, v4, v2->_lastx, v2->_lasty);
-		v2->_mdir = v7;
-		if ( abs(v5) >= 2 || abs(v6) >= 2 )
-			M_CallWalk(arglist, v7);
-		else
-			M_StartAttack(arglist);
-		if ( v2->_mmode == MM_STAND )
-<<<<<<< HEAD
-			v2->_mAFNum = (int)v2->MType->Anims[0].Frames[v7];
-=======
-			v2->_mAnimData = v2->MType->Anims[0].Frames[v7];
->>>>>>> d49bdeaa
-	}
-}
-
-void __fastcall MAI_Round(int i, unsigned char special)
-{
-	int v2; // esi
-	MonsterStruct *v3; // esi
-	int v4; // edx
-	int v5; // ecx
-	int v6; // edi
-	int v7; // ebx
-	int v9; // eax
-	//int v10; // ST04_4
-	int v12; // eax
-	//int v13; // ST04_4
-	int v15; // edi
-	int v16; // eax
-	int v17; // ecx
-	bool v18; // eax
-	//int v19; // eax
-	int v21; // eax
-	int v22; // eax
-	//int v23; // ST04_4
-	signed int v25; // ecx
-	int v26; // eax
-	int v27; // [esp+4h] [ebp-18h]
-	int v28; // [esp+8h] [ebp-14h]
-	char *v29; // [esp+8h] [ebp-14h]
-	int v30; // [esp+Ch] [ebp-10h]
-	int md; // [esp+10h] [ebp-Ch]
-	int v32; // [esp+14h] [ebp-8h]
-	int arglist; // [esp+18h] [ebp-4h]
-
-	v2 = i;
-	v27 = special;
-	arglist = i;
-	if ( (unsigned int)i >= MAXMONSTERS )
-		TermMsg("MAI_Round: Invalid monster %d", i);
-	v3 = &monster[v2];
-	if ( v3->_mmode == MM_STAND && v3->_msquelch )
-	{
-		v4 = v3->_my;
-		v5 = v3->_mx;
-		v28 = (unsigned char)v3->_menemyy;
-		v6 = (unsigned char)v3->_menemyx;
-		v7 = v5 - v6;
-		v32 = v4 - v28;
-		md = GetDirection(v5, v4, v3->_lastx, v3->_lasty);
-		if ( v3->_msquelch < 0xFFu ) /* check sign */
-			MonstCheckDoors(arglist);
-		v30 = random(114, 100);
-		if ( (abs(v7) >= 2 || abs(v32) >= 2) && v3->_msquelch == -1 )
-		{
-			v29 = &dung_map[v6][v28];
-			if ( dung_map[v3->_mx][v3->_my] == *v29 )
-			{
-				if ( _LOBYTE(v3->_mgoal) != 4 )
-				{
-					v9 = abs(v7);
-					//v11 = v10;
-					if ( v9 < 4 )
-					{
-						v12 = abs(v32);
-						//v11 = v13;
-						if ( v12 < 4 )
-							goto LABEL_26;
-					}
-					if ( random(115, 4) )
-						goto LABEL_26;
-					if ( _LOBYTE(v3->_mgoal) != 4 )
-					{
-						v3->_mgoalvar1 = 0;
-						v3->_mgoalvar2 = random(116, 2);
-					}
-				}
-				_LOBYTE(v3->_mgoal) = 4;
-				v15 = abs(v32);
-				if ( abs(v7) <= v15 )
-					v16 = abs(v32);
-				else
-					v16 = abs(v7);
-				v17 = v3->_mgoalvar1;
-				v3->_mgoalvar1 = v17 + 1;
-				if ( v17 < 2 * v16 || (v18 = DirOK(arglist, md), !v18) )
-				{
-					if ( dung_map[v3->_mx][v3->_my] == *v29 )
-					{
-						//_LOBYTE(v19) = M_RoundWalk(arglist, md, &v3->_mgoalvar2);
-						if ( !M_RoundWalk(arglist, md, &v3->_mgoalvar2) )
-						{
-							v21 = random(125, 10);
-							M_StartDelay(arglist, v21 + 10);
-						}
-						goto LABEL_26;
-					}
-				}
-			}
-		}
-		_LOBYTE(v3->_mgoal) = 1;
-	LABEL_26:
-		if ( _LOBYTE(v3->_mgoal) == 1 )
-		{
-			if ( abs(v7) >= 2 || (v22 = abs(v32), v22 >= 2) ) /* v24 = v23,  */
-			{
-				v25 = v3->_mVar2;
-				if ( v25 > 20 && v30 < 2 * (unsigned char)v3->_mint + 28
-					|| ((v26 = v3->_mVar1, v26 == 1) || v26 == 2 || v26 == 3)
-					&& !v25
-					&& v30 < 2 * (unsigned char)v3->_mint + 78 )
-				{
-					M_CallWalk(arglist, md);
-				}
-			}
-			else if ( v30 < 2 * (unsigned char)v3->_mint + 23 )
-			{
-				v3->_mdir = md;
-				if ( v27 && v3->_mhitpoints < v3->_mmaxhp >> 1 && random(117, 2) )
-					M_StartSpAttack(arglist);
-				else
-					M_StartAttack(arglist);
-			}
-		}
-		if ( v3->_mmode == MM_STAND )
-<<<<<<< HEAD
-			v3->_mAFNum = (int)v3->MType->Anims[0].Frames[md];
-=======
-			v3->_mAnimData = v3->MType->Anims[0].Frames[md];
->>>>>>> d49bdeaa
-	}
-}
-
-void __fastcall MAI_GoatMc(int i)
-{
-	MAI_Round(i, 1u);
-}
-
-void __fastcall MAI_Ranged(int i, int missile_type, unsigned char special)
-{
-	int v3; // edi
-	int v4; // esi
-	char v5; // al
-	int v6; // eax
-	int v7; // ecx
-	int v8; // ebx
-	int v9; // edi
-	bool v11; // zf
-	int v12; // eax
-	int v13; // eax
-	//int v14; // ST00_4
-	//int v16; // eax
-	int x2; // [esp+8h] [ebp-14h]
-	int y2; // [esp+Ch] [ebp-10h]
-	int missile_typea; // [esp+10h] [ebp-Ch]
-	int v20; // [esp+14h] [ebp-8h]
-	int arglist; // [esp+18h] [ebp-4h]
-
-	v3 = i;
-	missile_typea = missile_type;
-	arglist = i;
-	if ( (unsigned int)i >= MAXMONSTERS )
-		TermMsg("MAI_Ranged: Invalid monster %d", i);
-	v4 = v3;
-	if ( monster[v3]._mmode == MM_STAND )
-	{
-		v5 = monster[v4]._msquelch;
-		if ( v5 == -1 || monster[v4]._mFlags & 0x10 )
-		{
-			v7 = (unsigned char)monster[v4]._menemyy;
-			y2 = v7;
-			v8 = monster[v4]._my - v7;
-			x2 = (unsigned char)monster[v4]._menemyx;
-			v9 = monster[v4]._mx - x2;
-			v20 = M_GetDir(arglist);
-			if ( monster[v4]._msquelch < 0xFFu ) /* check sign */
-				MonstCheckDoors(arglist);
-			v11 = monster[v4]._mVar1 == 10;
-			monster[v4]._mdir = v20;
-			if ( v11 )
-			{
-				v12 = random(118, 20);
-				M_StartDelay(arglist, v12);
-			}
-			else if ( abs(v9) < 4 )
-			{
-				v13 = abs(v8);
-				//v15 = v14;
-				if ( v13 < 4 )
-				{
-					if ( random(119, 100) < 10 * ((unsigned char)monster[v4]._mint + 7) )
-						M_CallWalk(arglist, opposite[v20]);
-				}
-			}
-			if ( monster[v4]._mmode == MM_STAND )
-			{
-				//_LOBYTE(v16) = LineClear(monster[v4]._mx, monster[v4]._my, x2, y2);
-				if ( LineClear(monster[v4]._mx, monster[v4]._my, x2, y2) )
-				{
-					if ( special )
-						M_StartRSpAttack(arglist, missile_typea, 4);
-					else
-						M_StartRAttack(arglist, missile_typea, 4);
-				}
-				else
-				{
-<<<<<<< HEAD
-					monster[v4]._mAFNum = (int)monster[v4].MType->Anims[0].Frames[v20];
-=======
-					monster[v4]._mAnimData = monster[v4].MType->Anims[0].Frames[v20];
->>>>>>> d49bdeaa
-				}
-			}
-		}
-		else if ( v5 )
-		{
-			v6 = GetDirection(monster[v4]._mx, monster[v4]._my, monster[v4]._lastx, monster[v4]._lasty);
-			M_CallWalk(v3, v6);
-		}
-	}
-}
-
-void __fastcall MAI_GoatBow(int i)
-{
-	MAI_Ranged(i, 0, 0);
-}
-
-void __fastcall MAI_Succ(int i)
-{
-	MAI_Ranged(i, 24, 0);
-}
-
-void __fastcall MAI_AcidUniq(int i)
-{
-	MAI_Ranged(i, 57, 1u);
-}
-
-void __fastcall MAI_Scav(int i)
-{
-	int v1; // edi
-	int v2; // esi
-	unsigned char *v3; // eax
-	int v4; // ecx
-	int v5; // ecx
-	signed int v6; // ebx
-	signed int v7; // edi
-	int v8; // edx
-	int v9; // eax
-	bool v10; // eax
-	int v11; // ebx
-	int v12; // edi
-	signed int v13; // edi
-	int v14; // edx
-	int v15; // eax
-	bool v16; // eax
-	int v17; // eax
-	int v18; // eax
-	int arglist; // [esp+Ch] [ebp-8h]
-	BOOL v20; // [esp+10h] [ebp-4h]
-
-	v1 = i;
-	arglist = i;
-	if ( (unsigned int)i >= MAXMONSTERS )
-		TermMsg("MAI_Scav: Invalid monster %d", i);
-	v2 = v1;
-	v20 = 0;
-	if ( monster[v1]._mmode == MM_STAND )
-	{
-		if ( monster[v2]._mhitpoints < monster[v2]._mmaxhp >> 1 )
-		{
-			if ( _LOBYTE(monster[v2]._mgoal) == 3 )
-				goto LABEL_10;
-			if ( monster[v2].leaderflag )
-			{
-				v3 = &monster[(unsigned char)monster[v2].leader].unpackfilesize;
-				--*v3;
-				monster[v2].leaderflag = 0;
-			}
-			_LOBYTE(monster[v2]._mgoal) = 3;
-			monster[v2]._mgoalvar3 = 10;
-		}
-		if ( _LOBYTE(monster[v2]._mgoal) != 3 )
-		{
-		LABEL_52:
-			if ( monster[v2]._mmode == MM_STAND )
-				MAI_SkelSd(arglist);
-			return;
-		}
-	LABEL_10:
-		v4 = monster[v2]._mgoalvar3;
-		if ( v4 )
-		{
-			monster[v2]._mgoalvar3 = v4 - 1;
-			v5 = monster[v2]._my;
-			if ( dDead[monster[v2]._mx][v5] )
-			{
-				M_StartEat(v1);
-				if ( !(monster[v2]._mFlags & 8) )
-					monster[v2]._mhitpoints += 64;
-				if ( monster[v2]._mhitpoints >= (monster[v2]._mmaxhp >> 1) + (monster[v2]._mmaxhp >> 2) )
-				{
-					_LOBYTE(monster[v2]._mgoal) = 1;
-					monster[v2]._mgoalvar1 = 0;
-					monster[v2]._mgoalvar2 = 0;
-				}
-			}
-			else
-			{
-				if ( !monster[v2]._mgoalvar1 )
-				{
-					v6 = arglist;
-					if ( random(120, 2) )
-					{
-						v7 = -4;
-						do
-						{
-							if ( v20 )
-								break;
-							v6 = -4;
-							do
-							{
-								if ( v20 )
-									break;
-								if ( v7 >= 0 && v7 < 112 && v6 >= 0 && v6 < 112 )
-								{
-									v8 = monster[v2]._mx;
-									v9 = monster[v2]._my;
-									v20 = dDead[v8 + v6][v9 + v7]
-										&& (v10 = LineClearF(
-											CheckNoSolid,
-											v8,
-											v9,
-											v8 + v6,
-											v9 + v7),
-											v10);
-								}
-								++v6;
-							}
-							while ( v6 <= 4 );
-							++v7;
-						}
-						while ( v7 <= 4 );
-						v11 = v6 - 1;
-						v12 = v7 - 1;
-					}
-					else
-					{
-						v13 = 4;
-						do
-						{
-							if ( v20 )
-								break;
-							v6 = 4;
-							do
-							{
-								if ( v20 )
-									break;
-								if ( v13 >= 0 && v13 < 112 && v6 >= 0 && v6 < 112 )
-								{
-									v14 = monster[v2]._mx;
-									v15 = monster[v2]._my;
-									v20 = dDead[v14 + v6][v15 + v13]
-										&& (v16 = LineClearF(
-											CheckNoSolid,
-											v14,
-											v15,
-											v14 + v6,
-											v15 + v13),
-											v16);
-								}
-								--v6;
-							}
-							while ( v6 >= -4 );
-							--v13;
-						}
-						while ( v13 >= -4 );
-						v11 = v6 + 1;
-						v12 = v13 + 1;
-					}
-					if ( v20 )
-					{
-						monster[v2]._mgoalvar1 = monster[v2]._mx + v11 + 1;
-						monster[v2]._mgoalvar2 = monster[v2]._my + v12 + 1;
-					}
-				}
-				v17 = monster[v2]._mgoalvar1;
-				if ( v17 )
-				{
-					v18 = GetDirection(monster[v2]._mx, monster[v2]._my, v17 - 1, monster[v2]._mgoalvar2 - 1);
-					monster[v2]._mdir = v18;
-					M_CallWalk(arglist, v18);
-				}
-			}
-		}
-		goto LABEL_52;
-	}
-}
-
-void __fastcall MAI_Garg(int i)
-{
-	int v1; // ebp
-	MonsterStruct *v2; // esi
-	int v3; // edi
-	int v4; // ebx
-	char v5; // al
-	int v6; // edi
-	//int v7; // eax
-	int v8; // [esp+10h] [ebp-4h]
-
-	v1 = i;
-	if ( (unsigned int)i >= MAXMONSTERS )
-		TermMsg("MAI_Garg: Invalid monster %d", i);
-	v2 = &monster[v1];
-	v3 = v2->_mx - v2->_lastx;
-	v4 = v2->_my - v2->_lasty;
-	v8 = M_GetDir(v1);
-	v5 = v2->_msquelch;
-	if ( v5 && v2->_mFlags & 4 )
-	{
-		M_Enemy(v1);
-		v6 = v2->_my - (unsigned char)v2->_menemyy;
-		if ( abs(v2->_mx - (unsigned char)v2->_menemyx) < (unsigned char)v2->_mint + 2
-			&& abs(v6) < (unsigned char)v2->_mint + 2 )
-		{
-			v2->_mFlags &= 0xFFFFFFFB;
-		}
-	}
-	else if ( v2->_mmode == MM_STAND && v5 )
-	{
-		if ( v2->_mhitpoints < v2->_mmaxhp >> 1 && !(v2->_mFlags & 8) )
-			_LOBYTE(v2->_mgoal) = 2;
-		if ( _LOBYTE(v2->_mgoal) == 2 )
-		{
-			if ( abs(v3) >= (unsigned char)v2->_mint + 2 || abs(v4) >= (unsigned char)v2->_mint + 2 )
-			{
-				_LOBYTE(v2->_mgoal) = 1;
-				M_StartHeal(v1);
-			}
-			else
-			{
-				//_LOBYTE(v7) = M_CallWalk(v1, opposite[v8]);
-				if ( !M_CallWalk(v1, opposite[v8]) )
-					_LOBYTE(v2->_mgoal) = 1;
-			}
-		}
-		MAI_Round(v1, 0);
-	}
-}
-
-void __fastcall MAI_RoundRanged(int i, int missile_type, unsigned char checkdoors, int dam, int lessmissiles)
-{
-	int v5; // esi
-	MonsterStruct *v6; // esi
-	int v7; // edx
-	int v8; // ebx
-	int v9; // edi
-	int v11; // eax
-	//int v12; // ST04_4
-	int v13; // ecx
-	int v14; // eax
-	//int v15; // ST04_4
-	int v16; // eax
-	//int v17; // ST04_4
-	int v18; // ecx
-	int v19; // ebx
-	int v20; // eax
-	int v21; // ecx
-	bool v22; // eax
-	bool v23; // eax
-	bool v24; // eax
-	int v25; // eax
-	//int v26; // ST04_4
-	int v27; // eax
-	//int v28; // ST04_4
-	int v29; // eax
-	int v30; // edx
-	int v31; // eax
-	int missile_typea; // [esp+4h] [ebp-18h]
-	int v33; // [esp+8h] [ebp-14h]
-	int x2; // [esp+Ch] [ebp-10h]
-	int md; // [esp+10h] [ebp-Ch]
-	int y2; // [esp+14h] [ebp-8h]
-	int arglist; // [esp+18h] [ebp-4h]
-	int checkdoorsa; // [esp+24h] [ebp+8h]
-
-	v5 = i;
-	missile_typea = missile_type;
-	arglist = i;
-	if ( (unsigned int)i >= MAXMONSTERS )
-		TermMsg("MAI_RoundRanged: Invalid monster %d", i);
-	v6 = &monster[v5];
-	if ( v6->_mmode == MM_STAND && v6->_msquelch )
-	{
-		v7 = v6->_my;
-		y2 = (unsigned char)v6->_menemyy;
-		v8 = v7 - y2;
-		x2 = (unsigned char)v6->_menemyx;
-		v9 = v6->_mx - x2;
-		v33 = v7 - y2;
-		md = GetDirection(v6->_mx, v7, v6->_lastx, v6->_lasty);
-		if ( checkdoors && v6->_msquelch < 0xFFu ) /* check sign */
-			MonstCheckDoors(arglist);
-		checkdoorsa = random(121, 10000);
-		v11 = abs(v9);
-		//v13 = v12;
-		if ( v11 < 2 )
-		{
-			v14 = abs(v8);
-			//v13 = v15;
-			if ( v14 < 2 )
-				goto LABEL_50;
-		}
-		if ( v6->_msquelch != -1 )
-			goto LABEL_50;
-		//v13 = y2;
-		if ( dung_map[v6->_mx][v6->_my] != dung_map[x2][y2] )
-			goto LABEL_50;
-		if ( _LOBYTE(v6->_mgoal) != 4 )
-		{
-			if ( abs(v9) < 3 )
-			{
-				v16 = abs(v8);
-				//v13 = v17;
-				if ( v16 < 3 )
-					goto LABEL_28;
-			}
-			v18 = lessmissiles;
-			if ( random(122, 4 << lessmissiles) )
-				goto LABEL_28;
-			if ( _LOBYTE(v6->_mgoal) != 4 )
-			{
-				v6->_mgoalvar1 = 0;
-				v6->_mgoalvar2 = random(123, 2);
-			}
-		}
-		_LOBYTE(v6->_mgoal) = 4;
-		v19 = abs(v8);
-		if ( abs(v9) <= v19 )
-		{
-			v8 = v33;
-			v20 = abs(v33);
-		}
-		else
-		{
-			v20 = abs(v9);
-			v8 = v33;
-		}
-		v21 = v6->_mgoalvar1;
-		v6->_mgoalvar1 = v21 + 1;
-		if ( v21 >= 2 * v20 && (v22 = DirOK(arglist, md), v22) )
-		{
-		LABEL_50:
-			_LOBYTE(v6->_mgoal) = 1;
-		}
-		else if ( checkdoorsa < 500 * ((unsigned char)v6->_mint + 1) >> lessmissiles
-			&& (v23 = LineClear(v6->_mx, v6->_my, x2, y2), v23) )
-		{
-			M_StartRSpAttack(arglist, missile_typea, dam);
-		}
-		else
-		{
-			M_RoundWalk(arglist, md, &v6->_mgoalvar2);
-		}
-	LABEL_28:
-		if ( _LOBYTE(v6->_mgoal) == 1 )
-		{
-			if ( ((abs(v9) >= 3 || abs(v8) >= 3) && checkdoorsa < 500 * ((unsigned char)v6->_mint + 2) >> lessmissiles
-				|| checkdoorsa < 500 * ((unsigned char)v6->_mint + 1) >> lessmissiles)
-				&& (v24 = LineClear(v6->_mx, v6->_my, x2, y2), v24) )
-			{
-				M_StartRSpAttack(arglist, missile_typea, dam);
-			}
-			else
-			{
-				v25 = abs(v9);
-				//v13 = v26;
-				if ( v25 >= 2 || (v27 = abs(v8), v27 >= 2) ) /* v13 = v28,  */
-				{
-					v29 = random(124, 100);
-					v30 = (unsigned char)v6->_mint;
-					if ( v29 < 1000 * (v30 + 5)
-						|| ((v13 = v6->_mVar1, v13 == 1) || v13 == 2 || v13 == 3) && !v6->_mVar2 && v29 < 1000 * (v30 + 8) )
-					{
-						M_CallWalk(arglist, md);
-					}
-				}
-				else if ( checkdoorsa < 1000 * ((unsigned char)v6->_mint + 6) )
-				{
-					v6->_mdir = md;
-					M_StartAttack(arglist);
-				}
-			}
-		}
-		if ( v6->_mmode == MM_STAND )
-		{
-			v31 = random(125, 10);
-			M_StartDelay(arglist, v31 + 5);
-		}
-	}
-}
-
-void __fastcall MAI_Magma(int i)
-{
-	MAI_RoundRanged(i, 21, 1u, 4, 0);
-}
-
-void __fastcall MAI_Storm(int i)
-{
-	MAI_RoundRanged(i, 22, 1u, 4, 0);
-}
-
-void __fastcall MAI_Acid(int i)
-{
-	MAI_RoundRanged(i, 57, 0, 4, 1);
-}
-
-void __fastcall MAI_Diablo(int i)
-{
-	MAI_RoundRanged(i, 67, 0, 40, 0);
-}
-
-void __fastcall MAI_RR2(int i, int mistype, int dam)
-{
-	int v3; // ebx
-	MonsterStruct *v4; // esi
-	int v5; // edi
-	int v6; // edx
-	int v7; // ebx
-	int v8; // edi
-	int v10; // eax
-	//int v11; // ST04_4
-	int v12; // ecx
-	int v13; // eax
-	//int v14; // ST04_4
-	int v15; // eax
-	//int v16; // ST04_4
-	int v17; // eax
-	//int v18; // ST04_4
-	int v19; // ebx
-	int v20; // eax
-	bool v21; // eax
-	bool v22; // eax
-	int v23; // ecx
-	int v24; // eax
-	//int v25; // ST04_4
-	int v27; // eax
-	//int v28; // ST04_4
-	int v29; // eax
-	int v30; // eax
-	int v31; // eax
-	int v32; // edx
-	int v33; // eax
-	int missile_type; // [esp+Ch] [ebp-1Ch]
-	int x2; // [esp+10h] [ebp-18h]
-	int v36; // [esp+14h] [ebp-14h]
-	int y2; // [esp+18h] [ebp-10h]
-	int v38; // [esp+1Ch] [ebp-Ch]
-	int md; // [esp+20h] [ebp-8h]
-	int arglist; // [esp+24h] [ebp-4h]
-
-	v3 = i;
-	missile_type = mistype;
-	arglist = i;
-	if ( (unsigned int)i >= MAXMONSTERS )
-		TermMsg("MAI_RR2: Invalid monster %d", i);
-	v4 = &monster[v3];
-	v5 = v4->_my - (unsigned char)v4->_menemyy;
-	if ( abs(v4->_mx - (unsigned char)v4->_menemyx) >= 5 || abs(v5) >= 5 )
-	{
-		MAI_SkelSd(v3);
-		return;
-	}
-	if ( v4->_mmode == MM_STAND && v4->_msquelch )
-	{
-		v6 = v4->_my;
-		y2 = (unsigned char)v4->_menemyy;
-		v7 = v6 - y2;
-		x2 = (unsigned char)v4->_menemyx;
-		v8 = v4->_mx - x2;
-		v36 = v6 - y2;
-		md = GetDirection(v4->_mx, v6, v4->_lastx, v4->_lasty);
-		if ( v4->_msquelch < 0xFFu ) /* check sign */
-			MonstCheckDoors(arglist);
-		v38 = random(121, 100);
-		v10 = abs(v8);
-		//v12 = v11;
-		if ( v10 >= 2 || (v13 = abs(v7), v13 >= 2) ) /* v12 = v14,  */
-		{
-			if ( v4->_msquelch == -1 )
-			{
-				//v12 = y2;
-				if ( dung_map[v4->_mx][v4->_my] == dung_map[x2][y2] )
-				{
-					if ( _LOBYTE(v4->_mgoal) != 4 )
-					{
-						v15 = abs(v8);
-						//v12 = v16;
-						if ( v15 < 3 )
-						{
-							v17 = abs(v7);
-							//v12 = v18;
-							if ( v17 < 3 )
-								goto LABEL_26;
-						}
-						if ( _LOBYTE(v4->_mgoal) != 4 )
-						{
-							v4->_mgoalvar1 = 0;
-							v4->_mgoalvar2 = random(123, 2);
-						}
-					}
-					_LOBYTE(v4->_mgoal) = 4;
-					v4->_mgoalvar3 = 4;
-					v19 = abs(v7);
-					if ( abs(v8) <= v19 )
-					{
-						v7 = v36;
-						v20 = abs(v36);
-					}
-					else
-					{
-						v20 = abs(v8);
-						v7 = v36;
-					}
-					v12 = v4->_mgoalvar1;
-					v4->_mgoalvar1 = v12 + 1;
-					if ( v12 < 2 * v20 || (v21 = DirOK(arglist, md), !v21) )
-					{
-						if ( v38 < 5 * ((unsigned char)v4->_mint + 16) )
-							M_RoundWalk(arglist, md, &v4->_mgoalvar2);
-					LABEL_26:
-						if ( _LOBYTE(v4->_mgoal) != 1 )
-							goto LABEL_48;
-						if ( ((abs(v8) >= 3 || abs(v7) >= 3) && v38 < 5 * ((unsigned char)v4->_mint + 2)
-							|| v38 < 5 * ((unsigned char)v4->_mint + 1)
-							|| v4->_mgoalvar3 == 4)
-							&& (v22 = LineClear(v4->_mx, v4->_my, x2, y2), v22) )
-						{
-							v23 = arglist;
-						}
-						else
-						{
-							v24 = abs(v8);
-							//v26 = v25;
-							if ( v24 >= 2 || (v27 = abs(v7), v27 >= 2) ) /* v26 = v28,  */
-							{
-								v31 = random(124, 100);
-								v12 = (unsigned char)v4->_mint;
-								if ( v31 < 2 * (5 * v12 + 25)
-									|| ((v32 = v4->_mVar1, v32 == 1) || v32 == 2 || v32 == 3)
-									&& !v4->_mVar2
-									&& (v12 = 2 * (5 * v12 + 40), v31 < v12) )
-								{
-									M_CallWalk(arglist, md);
-								}
-								goto LABEL_47;
-							}
-							v29 = random(124, 100);
-							v12 = 10 * ((unsigned char)v4->_mint + 4);
-							if ( v29 >= v12 )
-							{
-							LABEL_47:
-								v4->_mgoalvar3 = 1;
-							LABEL_48:
-								if ( v4->_mmode == MM_STAND )
-								{
-									v33 = random(125, 10);
-									M_StartDelay(arglist, v33 + 5);
-								}
-								return;
-							}
-							v4->_mdir = md;
-							v30 = random(124, 2);
-							v23 = arglist;
-							if ( v30 )
-							{
-								M_StartAttack(arglist);
-								goto LABEL_47;
-							}
-						}
-						M_StartRSpAttack(v23, missile_type, dam);
-						goto LABEL_47;
-					}
-				}
-			}
-		}
-		_LOBYTE(v4->_mgoal) = 1;
-		goto LABEL_26;
-	}
-}
-
-void __fastcall MAI_Mega(int i)
-{
-	MAI_RR2(i, 49, 0);
-}
-
-void __fastcall MAI_Golum(int i)
-{
-	int v1; // edi
-	int v2; // esi
-	int v3; // eax
-	int v4; // eax
-	int v5; // edx
-	int v6; // edi
-	int v7; // ebx
-	int v8; // eax
-	char v9; // cl
-	//char v10; // eax
-	signed int v11; // edx
-	signed int v12; // ecx
-	int v13; // eax
-	bool v14; // eax
-	unsigned char *v15; // esi
-	bool v16; // eax
-	int v17; // esi
-	int v18; // edi
-	int v19; // [esp+Ch] [ebp-Ch]
-	unsigned int v20; // [esp+10h] [ebp-8h]
-	int arglist; // [esp+14h] [ebp-4h]
-
-	v1 = i;
-	arglist = i;
-	if ( (unsigned int)i >= MAXMONSTERS )
-		TermMsg("MAI_Golum: Invalid monster %d", i);
-	v2 = v1;
-	if ( monster[v1]._mx != 1 || monster[v2]._my )
-	{
-		v3 = monster[v2]._mmode;
-		if ( v3 != MM_DEATH && v3 != MM_SPSTAND && (v3 < MM_WALK || v3 > MM_WALK3) )
-		{
-			if ( !(monster[v2]._mFlags & 0x10) )
-				M_Enemy(v1);
-			v20 = ((unsigned int)~monster[v2]._mFlags >> 10) & 1;
-			if ( monster[v2]._mmode != MM_ATTACK )
-			{
-				v4 = monster[v2]._menemy;
-				v5 = monster[v2]._my;
-				v6 = monster[v2]._mx - monster[v4]._mfutx;
-				v7 = v5 - monster[v4]._mfuty;
-				v19 = GetDirection(monster[v2]._mx, v5, monster[v4]._mx, monster[v4]._my);
-				monster[v2]._mdir = v19;
-				if ( abs(v6) >= 2 || abs(v7) >= 2 )
-				{
-					if ( v20 )
-					{
-						v14 = MAI_Path(arglist);
-						if ( v14 )
-							return;
-					}
-				}
-				else if ( v20 )
-				{
-					v8 = monster[v2]._menemy;
-					monster[v2]._menemyx = monster[v8]._mx;
-					v9 = monster[v8]._my;
-					monster[v2]._menemyy = v9;
-					if ( !monster[v8]._msquelch )
-					{
-						monster[v8]._msquelch = -1;
-						monster[monster[v2]._menemy]._lastx = monster[v2]._mx;
-						v11 = 0;
-						monster[monster[v2]._menemy]._lasty = monster[v2]._my;
-						do
-						{
-							v12 = 0;
-							do
-							{
-								/* v13 = *(_DWORD *)&nTransTable[4
-															* (monster[v2]._my + v11 + 112 * (v12 + monster[v2]._mx))
-															+ 1148]; check */
-								v13 = dMonster[monster[v2]._mx + v12 - 2][monster[v2]._my + v11 - 2];
-								if ( v13 > 0 )
-									monster[v13]._msquelch = -1;
-								++v12;
-							}
-							while ( v12 < 5 );
-							++v11;
-						}
-						while ( v11 < 5 );
-					}
-					M_StartAttack(arglist);
-					return;
-				}
-				v15 = &monster[v2]._pathcount;
-				if ( ++*(_BYTE *)v15 > 8u )
-					*(_BYTE *)v15 = 5;
-				v16 = M_CallWalk(arglist, plr[arglist]._pdir);
-				if ( !v16 )
-				{
-					v17 = ((_BYTE)v19 - 1) & 7;
-					v18 = 0;
-					while ( !v16 )
-					{
-						v17 = ((_BYTE)v17 + 1) & 7;
-						v16 = DirOK(arglist, v17);
-						if ( ++v18 >= 8 )
-						{
-							if ( !v16 )
-								return;
-							break;
-						}
-					}
-					M_WalkDir(arglist, v17);
-				}
-			}
-		}
-	}
-}
-
-void __fastcall MAI_SkelKing(int i)
-{
-	int v1; // esi
-	MonsterStruct *v2; // esi
-	int v3; // edx
-	int v4; // ebx
-	int v5; // edi
-	int v7; // eax
-	//int v8; // ST04_4
-	int v10; // eax
-	//int v11; // ST04_4
-	int v13; // ebx
-	int v14; // eax
-	int v15; // ecx
-	bool v16; // eax
-	//int v17; // eax
-	int v19; // eax
-	bool v20; // eax
-	int v21; // edi
-	int v22; // ebx
-	int v23; // eax
-	//int v24; // ST04_4
-	int v26; // eax
-	//int v27; // ST04_4
-	int v28; // eax
-	int v29; // ecx
-	int v30; // edx
-	int v31; // eax
-	char *v32; // [esp+4h] [ebp-1Ch]
-	int x2; // [esp+8h] [ebp-18h]
-	int v34; // [esp+Ch] [ebp-14h]
-	int v35; // [esp+10h] [ebp-10h]
-	int y2; // [esp+14h] [ebp-Ch]
-	int md; // [esp+18h] [ebp-8h]
-	int arglist; // [esp+1Ch] [ebp-4h]
-
-	v1 = i;
-	arglist = i;
-	if ( (unsigned int)i >= MAXMONSTERS )
-		TermMsg("MAI_SkelKing: Invalid monster %d", i);
-	v2 = &monster[v1];
-	if ( v2->_mmode == MM_STAND && v2->_msquelch )
-	{
-		v3 = v2->_my;
-		y2 = (unsigned char)v2->_menemyy;
-		v4 = v3 - y2;
-		x2 = (unsigned char)v2->_menemyx;
-		v5 = v2->_mx - x2;
-		v34 = v3 - y2;
-		md = GetDirection(v2->_mx, v3, v2->_lastx, v2->_lasty);
-		if ( v2->_msquelch < 0xFFu ) /* check sign */
-			MonstCheckDoors(arglist);
-		v35 = random(126, 100);
-		if ( (abs(v5) >= 2 || abs(v4) >= 2) && v2->_msquelch == -1 )
-		{
-			v32 = &dung_map[x2][y2];
-			if ( dung_map[v2->_mx][v2->_my] == *v32 )
-			{
-				if ( _LOBYTE(v2->_mgoal) != 4 )
-				{
-					v7 = abs(v5);
-					//v9 = v8;
-					if ( v7 < 3 )
-					{
-						v10 = abs(v4);
-						//v9 = v11;
-						if ( v10 < 3 )
-							goto LABEL_26;
-					}
-					if ( random(127, 4) )
-						goto LABEL_26;
-					if ( _LOBYTE(v2->_mgoal) != 4 )
-					{
-						v2->_mgoalvar1 = 0;
-						v2->_mgoalvar2 = random(128, 2);
-					}
-				}
-				_LOBYTE(v2->_mgoal) = 4;
-				v13 = abs(v4);
-				if ( abs(v5) <= v13 )
-				{
-					v4 = v34;
-					v14 = abs(v34);
-				}
-				else
-				{
-					v14 = abs(v5);
-					v4 = v34;
-				}
-				v15 = v2->_mgoalvar1;
-				v2->_mgoalvar1 = v15 + 1;
-				if ( v15 < 2 * v14 || (v16 = DirOK(arglist, md), !v16) )
-				{
-					if ( dung_map[v2->_mx][v2->_my] == *v32 )
-					{
-						//_LOBYTE(v17) = M_RoundWalk(arglist, md, &v2->_mgoalvar2);
-						if ( !M_RoundWalk(arglist, md, &v2->_mgoalvar2) )
-						{
-							v19 = random(125, 10);
-							M_StartDelay(arglist, v19 + 10);
-						}
-						goto LABEL_26;
-					}
-				}
-			}
-		}
-		_LOBYTE(v2->_mgoal) = 1;
-	LABEL_26:
-		if ( _LOBYTE(v2->_mgoal) == 1 )
-		{
-			if ( gbMaxPlayers == 1
-				&& ((abs(v5) >= 3 || abs(v4) >= 3) && v35 < 4 * (unsigned char)v2->_mint + 35 || v35 < 6)
-				&& (v20 = LineClear(v2->_mx, v2->_my, x2, y2), v20) )
-			{
-				v21 = v2->_mx + offset_x[md];
-				v22 = v2->_my + offset_y[md];
-				if ( PosOkMonst(arglist, v21, v22) && nummonsters < MAXMONSTERS )
-				{
-					M_SpawnSkel(v21, v22, md);
-					M_StartSpStand(arglist, md);
-				}
-			}
-			else
-			{
-				v23 = abs(v5);
-				//v25 = v24;
-				if ( v23 >= 2 || (v26 = abs(v4), v26 >= 2) ) /* v25 = v27,  */
-				{
-					v28 = random(129, 100);
-					v29 = (unsigned char)v2->_mint;
-					if ( v28 >= v29 + 25
-						&& ((v30 = v2->_mVar1, v30 != 1) && v30 != 2 && v30 != 3 || v2->_mVar2 || (v29 += 75, v28 >= v29)) )
-					{
-						v31 = random(130, 10);
-						M_StartDelay(arglist, v31 + 10);
-					}
-					else
-					{
-						M_CallWalk(arglist, md);
-					}
-				}
-				else if ( v35 < (unsigned char)v2->_mint + 20 )
-				{
-					v2->_mdir = md;
-					M_StartAttack(arglist);
-				}
-			}
-		}
-		if ( v2->_mmode == MM_STAND )
-<<<<<<< HEAD
-			v2->_mAFNum = (int)v2->MType->Anims[0].Frames[md];
-=======
-			v2->_mAnimData = v2->MType->Anims[0].Frames[md];
->>>>>>> d49bdeaa
-	}
-}
-// 679660: using guessed type char gbMaxPlayers;
-
-void __fastcall MAI_Rhino(int i)
-{
-	int esi1; // esi
-	MonsterStruct *esi3; // esi
-	int v3; // edx
-	int v4; // ebx
-	int v5; // edi
-	int v7; // eax
-	//int v8; // ST1C_4
-	int v10; // eax
-	//int v11; // ST1C_4
-	int v13; // ebx
-	int v14; // eax
-	int v15; // ecx
-	//int v16; // eax
-	int v18; // eax
-	bool v19; // eax
-	int v20; // ecx
-	int v21; // eax
-	//int v22; // ST1C_4
-	int v24; // eax
-	//int v25; // ST1C_4
-	int v26; // eax
-	int v27; // ecx
-	int v28; // edx
-	int v29; // eax
-	int v30; // [esp+4h] [ebp-18h]
-	int v31; // [esp+8h] [ebp-14h]
-	int v1; // [esp+Ch] [ebp-10h]
-	int midir; // [esp+10h] [ebp-Ch]
-	int v2; // [esp+14h] [ebp-8h]
-	int arglist; // [esp+18h] [ebp-4h]
-
-	esi1 = i;
-	arglist = i;
-	if ( (unsigned int)i >= MAXMONSTERS )
-		TermMsg("MAI_Rhino: Invalid monster %d", i);
-	esi3 = &monster[esi1];
-	if ( esi3->_mmode == MM_STAND && esi3->_msquelch )
-	{
-		v3 = esi3->_my;
-		v2 = (unsigned char)esi3->_menemyy;
-		v4 = v3 - v2;
-		v1 = (unsigned char)esi3->_menemyx;
-		v5 = esi3->_mx - v1;
-		v31 = v3 - v2;
-		midir = GetDirection(esi3->_mx, v3, esi3->_lastx, esi3->_lasty);
-		if ( esi3->_msquelch < 0xFFu ) /* check sign */
-			MonstCheckDoors(arglist);
-		v30 = random(131, 100);
-		if ( abs(v5) >= 2 || abs(v4) >= 2 )
-		{
-			if ( _LOBYTE(esi3->_mgoal) != 4 )
-			{
-				v7 = abs(v5);
-				//v9 = v8;
-				if ( v7 < 5 )
-				{
-					v10 = abs(v4);
-					//v9 = v11;
-					if ( v10 < 5 )
-						goto LABEL_23;
-				}
-				if ( !random(132, 4) )
-					goto LABEL_23;
-				if ( _LOBYTE(esi3->_mgoal) != 4 )
-				{
-					esi3->_mgoalvar1 = 0;
-					esi3->_mgoalvar2 = random(133, 2);
-				}
-			}
-			_LOBYTE(esi3->_mgoal) = 4;
-			v13 = abs(v4);
-			if ( abs(v5) <= v13 )
-			{
-				v4 = v31;
-				v14 = abs(v31);
-			}
-			else
-			{
-				v14 = abs(v5);
-				v4 = v31;
-			}
-			v15 = esi3->_mgoalvar1;
-			esi3->_mgoalvar1 = v15 + 1;
-			if ( v15 < 2 * v14 && dung_map[esi3->_mx][esi3->_my] == dung_map[v1][v2] )
-			{
-				//_LOBYTE(v16) = M_RoundWalk(arglist, midir, &esi3->_mgoalvar2);
-				if ( !M_RoundWalk(arglist, midir, &esi3->_mgoalvar2) )
-				{
-					v18 = random(125, 10);
-					M_StartDelay(arglist, v18 + 10);
-				}
-				goto LABEL_23;
-			}
-		}
-		_LOBYTE(esi3->_mgoal) = 1;
-	LABEL_23:
-		if ( _LOBYTE(esi3->_mgoal) == 1 )
-		{
-			if ( (abs(v5) >= 5 || abs(v4) >= 5)
-				&& v30 < 2 * (unsigned char)esi3->_mint + 43
-				&& (v19 = LineClearF1(
-					PosOkMonst,
-					arglist,
-					esi3->_mx,
-					esi3->_my,
-					v1,
-					v2),
-					v19) )
-			{
-				if ( AddMissile(esi3->_mx, esi3->_my, v1, v2, midir, 20, esi3->_menemy, arglist, 0, 0) != -1 )
-				{
-					if ( esi3->MData->snd_special )
-						PlayEffect(arglist, 3);
-					v20 = esi3->_my + 112 * esi3->_mx;
-					esi3->_mmode = 14;
-					dMonster[0][v20] = -1 - arglist;
-				}
-			}
-			else
-			{
-				v21 = abs(v5);
-				//v23 = v22;
-				if ( v21 >= 2 || (v24 = abs(v4), v24 >= 2) ) /* v23 = v25,  */
-				{
-					v26 = random(134, 100);
-					v27 = 2 * (unsigned char)esi3->_mint;
-					if ( v26 >= v27 + 33
-						&& ((v28 = esi3->_mVar1, v28 != 1) && v28 != 2 && v28 != 3
-							|| esi3->_mVar2
-							|| (v27 += 83, v26 >= v27)) )
-					{
-						v29 = random(135, 10);
-						M_StartDelay(arglist, v29 + 10);
-					}
-					else
-					{
-						M_CallWalk(arglist, midir);
-					}
-				}
-				else if ( v30 < 2 * (unsigned char)esi3->_mint + 28 )
-				{
-					esi3->_mdir = midir;
-					M_StartAttack(arglist);
-				}
-			}
-		}
-		if ( esi3->_mmode == MM_STAND )
-<<<<<<< HEAD
-			esi3->_mAFNum = (int)esi3->MType->Anims[0].Frames[esi3->_mdir];
-=======
-			esi3->_mAnimData = esi3->MType->Anims[0].Frames[esi3->_mdir];
->>>>>>> d49bdeaa
-	}
-}
-
-void __fastcall MAI_Counselor(int i)
-{
-	int v1; // ebx
-	int v2; // esi
-	int v3; // ecx
-	int v4; // edi
-	int v5; // edx
-	int v6; // ebp
-	char v9; // al
-	int v10; // ecx
-	bool v11; // zf
-	bool v12; // sf
-	unsigned char v13; // of
-	int v14; // edx
-	int v15; // ecx
-	int v16; // ebx
-	int v17; // eax
-	int v18; // ebx
-	int v19; // edx
-	int v20; // ecx
-	//int v21; // eax
-	int v22; // eax
-	//int v23; // ST1C_4
-	int v25; // eax
-	//int v26; // ST1C_4
-	int v27; // edx
-	int v28; // eax
-	int v29; // eax
-	int v30; // ecx
-	//int v31; // eax
-	int v32; // eax
-	int v33; // eax
-	int v34; // eax
-	int md; // [esp+8h] [ebp-14h]
-	int arglist; // [esp+Ch] [ebp-10h]
-	int y2; // [esp+10h] [ebp-Ch]
-	int x2; // [esp+14h] [ebp-8h]
-	int v39; // [esp+18h] [ebp-4h]
-
-	v1 = i;
-	arglist = i;
-	if ( (unsigned int)i >= MAXMONSTERS )
-		TermMsg("MAI_Counselor: Invalid monster %d", i);
-	v2 = v1;
-	if ( monster[v1]._mmode == MM_STAND && monster[v2]._msquelch )
-	{
-		v3 = monster[v2]._mx;
-		x2 = (unsigned char)monster[v2]._menemyx;
-		v4 = v3 - x2;
-		v5 = monster[v2]._my;
-		y2 = (unsigned char)monster[v2]._menemyy;
-		v6 = v5 - y2;
-		md = GetDirection(v3, v5, monster[v2]._lastx, monster[v2]._lasty);
-		if ( monster[v2]._msquelch < 0xFFu ) /* check sign */
-			MonstCheckDoors(v1);
-		v39 = random(121, 100);
-		v9 = monster[v2]._mgoal;
-		if ( v9 == 2 )
-		{
-			v10 = monster[v2]._mgoalvar1;
-			v13 = __OFSUB__(v10, 3);
-			v11 = v10 == 3;
-			v12 = v10 - 3 < 0;
-			v14 = v10 + 1;
-			v15 = v1;
-			monster[v2]._mgoalvar1 = v14;
-			if ( (unsigned char)(v12 ^ v13) | v11 )
-			{
-				M_CallWalk(v1, opposite[md]);
-				goto LABEL_39;
-			}
-			goto LABEL_21;
-		}
-		if ( v9 == 4 )
-		{
-			v16 = abs(v6);
-			if ( abs(v4) <= v16 )
-				v17 = abs(v6);
-			else
-				v17 = abs(v4);
-			v18 = v17;
-			if ( abs(v4) < 2 && abs(v6) < 2
-				|| monster[v2]._msquelch != -1
-				|| dung_map[monster[v2]._mx][monster[v2]._my] != dung_map[x2][y2] )
-			{
-				v1 = arglist;
-			LABEL_20:
-				v15 = v1;
-			LABEL_21:
-				_LOBYTE(monster[v2]._mgoal) = 1;
-				M_StartFadein(v15, md, 1u);
-				goto LABEL_39;
-			}
-			v19 = 2 * v18;
-			v1 = arglist;
-			v20 = monster[v2]._mgoalvar1;
-			monster[v2]._mgoalvar1 = v20 + 1;
-			if ( v20 >= v19 )
-			{
-				//_LOBYTE(v21) = DirOK(arglist, md);
-				if ( DirOK(arglist, md) )
-					goto LABEL_20;
-			}
-			M_RoundWalk(arglist, md, &monster[v2]._mgoalvar2);
-		LABEL_39:
-			if ( monster[v2]._mmode == MM_STAND )
-			{
-				v34 = random(125, 10);
-				M_StartDelay(v1, v34 + 5);
-			}
-			return;
-		}
-		if ( v9 != 1 )
-			goto LABEL_39;
-		v22 = abs(v4);
-		//v24 = v23;
-		if ( v22 >= 2 || (v25 = abs(v6), v25 >= 2) ) /* v24 = v26,  */
-		{
-			if ( v39 < 5 * ((unsigned char)monster[v2]._mint + 10) )
-			{
-				//_LOBYTE(v31) = LineClear(monster[v2]._mx, monster[v2]._my, x2, y2);
-				if ( LineClear(monster[v2]._mx, monster[v2]._my, x2, y2) )
-				{
-					v32 = random(
-						77,
-						(unsigned char)monster[v2].mMaxDamage - (unsigned char)monster[v2].mMinDamage + 1);
-					M_StartRAttack(
-						v1,
-						(unsigned char)counsmiss[(unsigned char)monster[v2]._mint], /* counsmiss is local */
-						(unsigned char)monster[v2].mMinDamage + v32);
-					goto LABEL_39;
-				}
-			}
-			if ( random(124, 100) < 30 )
-			{
-				v27 = md;
-				_LOBYTE(monster[v2]._mgoal) = 4;
-				goto LABEL_29;
-			}
-		}
-		else
-		{
-			v27 = md;
-			v28 = monster[v2]._mmaxhp >> 1;
-			v13 = __OFSUB__(monster[v2]._mhitpoints, v28);
-			v12 = monster[v2]._mhitpoints - v28 < 0;
-			monster[v2]._mdir = md;
-			if ( v12 ^ v13 )
-			{
-				_LOBYTE(monster[v2]._mgoal) = 2;
-			LABEL_29:
-				monster[v2]._mgoalvar1 = 0;
-				M_StartFadeout(v1, v27, 0);
-				goto LABEL_39;
-			}
-			if ( monster[v2]._mVar1 == 13
-				|| (v29 = random(105, 100),
-					v30 = 2 * (unsigned char)monster[v2]._mint + 20,
-					v29 < v30) )
-			{
-				M_StartRAttack(v1, -1, 0);
-				AddMissile(monster[v2]._mx, monster[v2]._my, 0, 0, monster[v2]._mdir, 11, 1, v1, 4, 0);
-				AddMissile(monster[v2]._mx, monster[v2]._my, 0, 0, monster[v2]._mdir, 12, 1, v1, 4, 0);
-				goto LABEL_39;
-			}
-		}
-		v33 = random(105, 10);
-		M_StartDelay(v1, v33 + 2 * (5 - (unsigned char)monster[v2]._mint));
-		goto LABEL_39;
-	}
-}
-
-void __fastcall MAI_Garbud(int i)
-{
-	int v1; // esi
-	int v2; // esi
-	int v3; // ebx
-	int v4; // edi
-	int v5; // eax
-	//int v6; // eax
-	char v7; // al
-	int v8; // [esp+4h] [ebp-8h]
-	int arglist; // [esp+8h] [ebp-4h]
-
-	v1 = i;
-	arglist = i;
-	if ( (unsigned int)i >= MAXMONSTERS )
-		TermMsg("MAI_Garbud: Invalid monster %d", i);
-	v2 = v1;
-	if ( monster[v2]._mmode == MM_STAND )
-	{
-		v3 = monster[v2]._my;
-		v4 = monster[v2]._mx;
-		v8 = M_GetDir(arglist);
-		v5 = monster[v2].mtalkmsg;
-		if ( v5 < (signed int)QUEST_GARBUD4
-			&& v5 >(signed int)QUEST_DOOM10
-			&& !(dFlags[v4][v3] & 2)
-			&& _LOBYTE(monster[v2]._mgoal) == 7 )
-		{
-			_LOBYTE(monster[v2]._mgoal) = 6;
-			monster[v2].mtalkmsg = v5 + 1;
-		}
-		if ( dFlags[v4][v3] & 2 )
-		{
-			if ( monster[v2].mtalkmsg == QUEST_GARBUD4 )
-			{
-				//_LOBYTE(v6) = effect_is_playing(USFX_GARBUD4);
-				if ( !effect_is_playing(USFX_GARBUD4) && _LOBYTE(monster[v2]._mgoal) == 7 )
-				{
-					monster[v2]._msquelch = -1;
-					monster[v2].mtalkmsg = 0;
-					_LOBYTE(monster[v2]._mgoal) = 1;
-				}
-			}
-		}
-		v7 = monster[v2]._mgoal;
-		if ( v7 == 1 || v7 == 4 )
-			MAI_Round(arglist, 1u);
-		monster[v2]._mdir = v8;
-		if ( monster[v2]._mmode == MM_STAND )
-<<<<<<< HEAD
-			monster[v2]._mAFNum = (int)monster[v2].MType->Anims[0].Frames[v8];
-=======
-			monster[v2]._mAnimData = monster[v2].MType->Anims[0].Frames[v8];
->>>>>>> d49bdeaa
-	}
-}
-
-void __fastcall MAI_Zhar(int i)
-{
-	int v1; // ebp
-	int v2; // esi
-	int v3; // ebx
-	int v4; // edi
-	int v5; // edi
-	int v6; // ebx
-	int v7; // ebp
-	//int v8; // eax
-	char v9; // al
-	int arglist; // [esp+8h] [ebp-8h]
-	int v11; // [esp+Ch] [ebp-4h]
-
-	v1 = i;
-	arglist = i;
-	if ( (unsigned int)i >= MAXMONSTERS )
-		TermMsg("MAI_Zhar: Invalid monster %d", i);
-	v2 = v1;
-	if ( monster[v1]._mmode == MM_STAND )
-	{
-		v3 = monster[v2]._my;
-		v4 = monster[v2]._mx;
-		v11 = M_GetDir(v1);
-		if ( monster[v2].mtalkmsg == QUEST_ZHAR1 && !(dFlags[v4][v3] & 2) && _LOBYTE(monster[v2]._mgoal) == 7 )
-		{
-			monster[v2].mtalkmsg = QUEST_ZHAR2;
-			_LOBYTE(monster[v2]._mgoal) = 6;
-		}
-		if ( dFlags[v4][v3] & 2 )
-		{
-			v5 = monster[v2]._mx - (unsigned char)monster[v2]._menemyx;
-			v6 = monster[v2]._my - (unsigned char)monster[v2]._menemyy;
-			v7 = abs(v6);
-			if ( abs(v5) <= v7 )
-				abs(v6);
-			else
-				abs(v5);
-			if ( monster[v2].mtalkmsg == QUEST_ZHAR2 )
-			{
-				//_LOBYTE(v8) = effect_is_playing(USFX_ZHAR2);
-				if ( !effect_is_playing(USFX_ZHAR2) && _LOBYTE(monster[v2]._mgoal) == 7 )
-				{
-					monster[v2]._msquelch = -1;
-					monster[v2].mtalkmsg = 0;
-					_LOBYTE(monster[v2]._mgoal) = 1;
-				}
-			}
-		}
-		v9 = monster[v2]._mgoal;
-		if ( v9 == 1 || v9 == 2 || v9 == 4 )
-			MAI_Counselor(arglist);
-		monster[v2]._mdir = v11;
-		if ( monster[v2]._mmode == MM_STAND )
-<<<<<<< HEAD
-			monster[v2]._mAFNum = (int)monster[v2].MType->Anims[0].Frames[v11];
-=======
-			monster[v2]._mAnimData = monster[v2].MType->Anims[0].Frames[v11];
->>>>>>> d49bdeaa
-	}
-}
-
-void __fastcall MAI_SnotSpil(int i)
-{
-	int v1; // ebp
-	int v2; // esi
-	int v3; // ebx
-	int v4; // edi
-	int v5; // ebp
-	//int v6; // eax
-	char v7; // al
-	int arglist; // [esp+8h] [ebp-4h]
-
-	v1 = i;
-	arglist = i;
-	if ( (unsigned int)i >= MAXMONSTERS )
-		TermMsg("MAI_SnotSpil: Invalid monster %d", i);
-	v2 = v1;
-	if ( monster[v1]._mmode == MM_STAND )
-	{
-		v3 = monster[v2]._my;
-		v4 = monster[v2]._mx;
-		v5 = M_GetDir(v1);
-		if ( monster[v2].mtalkmsg == QUEST_BANNER10 && !(dFlags[v4][v3] & 2) && _LOBYTE(monster[v2]._mgoal) == 7 )
-		{
-			monster[v2].mtalkmsg = QUEST_BANNER11;
-			_LOBYTE(monster[v2]._mgoal) = 6;
-		}
-		if ( monster[v2].mtalkmsg == QUEST_BANNER11 && quests[7]._qvar1 == 3 )
-		{
-			monster[v2].mtalkmsg = 0;
-			_LOBYTE(monster[v2]._mgoal) = 1;
-		}
-		if ( dFlags[v4][v3] & 2 )
-		{
-			if ( monster[v2].mtalkmsg == QUEST_BANNER12 )
-			{
-				//_LOBYTE(v6) = effect_is_playing(USFX_SNOT3);
-				if ( !effect_is_playing(USFX_SNOT3) && _LOBYTE(monster[v2]._mgoal) == 7 )
-				{
-					ObjChangeMap(setpc_x, setpc_y, setpc_w + setpc_x + 1, setpc_h + setpc_y + 1);
-					quests[7]._qvar1 = 3;
-					RedoPlayerVision();
-					monster[v2]._msquelch = -1;
-					monster[v2].mtalkmsg = 0;
-					_LOBYTE(monster[v2]._mgoal) = 1;
-				}
-			}
-			if ( quests[7]._qvar1 == 3 )
-			{
-				v7 = monster[v2]._mgoal;
-				if ( v7 == 1 || v7 == 5 )
-					MAI_Fallen(arglist);
-			}
-		}
-		monster[v2]._mdir = v5;
-		if ( monster[v2]._mmode == MM_STAND )
-<<<<<<< HEAD
-			monster[v2]._mAFNum = (int)monster[v2].MType->Anims[0].Frames[v5];
-=======
-			monster[v2]._mAnimData = monster[v2].MType->Anims[0].Frames[v5];
->>>>>>> d49bdeaa
-	}
-}
-// 5CF330: using guessed type int setpc_h;
-// 5CF334: using guessed type int setpc_w;
-
-void __fastcall MAI_Lazurus(int i)
-{
-	int v1; // ebx
-	int v2; // esi
-	int v3; // ebp
-	int v4; // edi
-	int v5; // ebx
-	//int v6; // eax
-	char v7; // al
-	int v8; // eax
-	int arglist; // [esp+8h] [ebp-4h]
-
-	v1 = i;
-	arglist = i;
-	if ( (unsigned int)i >= MAXMONSTERS )
-		TermMsg("MAI_Lazurus: Invalid monster %d", i);
-	v2 = v1;
-	if ( monster[v1]._mmode == MM_STAND )
-	{
-		v3 = monster[v2]._my;
-		v4 = monster[v2]._mx;
-		v5 = M_GetDir(v1);
-		if ( dFlags[v4][v3] & 2 )
-		{
-			if ( gbMaxPlayers != 1 )
-				goto LABEL_29;
-			if ( monster[v2].mtalkmsg == QUEST_VILE13 )
-			{
-				if ( _LOBYTE(monster[v2]._mgoal) == 6 && plr[myplr].WorldX == QUEST_VILE13 && plr[myplr].WorldY == 46 )
-				{
-					PlayInGameMovie("gendata\\fprst3.smk");
-					monster[v2]._mmode = MM_TALK;
-					quests[15]._qvar1 = 5;
-				}
-				if ( monster[v2].mtalkmsg == QUEST_VILE13 )
-				{
-					//_LOBYTE(v6) = effect_is_playing(USFX_LAZ1);
-					if ( !effect_is_playing(USFX_LAZ1) && _LOBYTE(monster[v2]._mgoal) == 7 )
-					{
-						ObjChangeMapResync(1, 18, 20, 24);
-						RedoPlayerVision();
-						monster[v2]._msquelch = -1;
-						monster[v2].mtalkmsg = 0;
-						quests[15]._qvar1 = 6;
-						_LOBYTE(monster[v2]._mgoal) = 1;
-					}
-				}
-			}
-			if ( gbMaxPlayers != 1 )
-			{
-			LABEL_29:
-				if ( monster[v2].mtalkmsg == QUEST_VILE13 && _LOBYTE(monster[v2]._mgoal) == 6 && quests[15]._qvar1 <= 3u )
-					monster[v2]._mmode = MM_TALK;
-			}
-		}
-		v7 = monster[v2]._mgoal;
-		if ( v7 == 1 || v7 == 2 || v7 == 4 )
-		{
-			monster[v2].mtalkmsg = 0;
-			MAI_Counselor(arglist);
-		}
-		monster[v2]._mdir = v5;
-		v8 = monster[v2]._mmode;
-		if ( v8 == MM_STAND || v8 == MM_TALK )
-<<<<<<< HEAD
-			monster[v2]._mAFNum = (int)monster[v2].MType->Anims[0].Frames[v5];
-=======
-			monster[v2]._mAnimData = monster[v2].MType->Anims[0].Frames[v5];
->>>>>>> d49bdeaa
-	}
-}
-// 679660: using guessed type char gbMaxPlayers;
-
-void __fastcall MAI_Lazhelp(int i)
-{
-	int v1; // esi
-	int v2; // esi
-	int v3; // ebx
-	int v4; // edi
-	int v5; // [esp+4h] [ebp-8h]
-	int ia; // [esp+8h] [ebp-4h]
-
-	v1 = i;
-	ia = i;
-	if ( (unsigned int)i >= MAXMONSTERS )
-		TermMsg("MAI_Lazhelp: Invalid monster %d", i);
-	v2 = v1;
-	if ( monster[v2]._mmode == MM_STAND )
-	{
-		v3 = monster[v2]._my;
-		v4 = monster[v2]._mx;
-		v5 = M_GetDir(ia);
-		if ( dFlags[v4][v3] & 2 )
-		{
-			if ( gbMaxPlayers == 1 )
-			{
-				if ( quests[15]._qvar1 <= 5u )
-				{
-					_LOBYTE(monster[v2]._mgoal) = 6;
-					goto LABEL_10;
-				}
-				monster[v2].mtalkmsg = 0;
-			}
-			_LOBYTE(monster[v2]._mgoal) = 1;
-		}
-	LABEL_10:
-		if ( _LOBYTE(monster[v2]._mgoal) == 1 )
-			MAI_Succ(ia);
-		monster[v2]._mdir = v5;
-		if ( monster[v2]._mmode == MM_STAND )
-<<<<<<< HEAD
-			monster[v2]._mAFNum = (int)monster[v2].MType->Anims[0].Frames[v5];
-=======
-			monster[v2]._mAnimData = monster[v2].MType->Anims[0].Frames[v5];
->>>>>>> d49bdeaa
-	}
-}
-// 679660: using guessed type char gbMaxPlayers;
-
-void __fastcall MAI_Lachdanan(int i)
-{
-	int v1; // ebp
-	int v2; // esi
-	int v3; // ebx
-	int v4; // edi
-	//int v5; // eax
-	int v6; // [esp+8h] [ebp-4h]
-
-	v1 = i;
-	if ( (unsigned int)i >= MAXMONSTERS )
-		TermMsg("MAI_Lachdanan: Invalid monster %d", i);
-	v2 = v1;
-	if ( monster[v1]._mmode == MM_STAND )
-	{
-		v3 = monster[v2]._my;
-		v4 = monster[v2]._mx;
-		v6 = M_GetDir(v1);
-		if ( monster[v2].mtalkmsg == QUEST_VEIL9 && !(dFlags[v4][v3] & 2) && _LOBYTE(monster[v2]._mgoal) == 7 )
-		{
-			monster[v2].mtalkmsg = QUEST_VEIL10;
-			_LOBYTE(monster[v2]._mgoal) = 6;
-		}
-		if ( dFlags[v4][v3] & 2 )
-		{
-			if ( monster[v2].mtalkmsg == QUEST_VEIL11 )
-			{
-				//_LOBYTE(v5) = effect_is_playing(USFX_LACH3);
-				if ( !effect_is_playing(USFX_LACH3) && _LOBYTE(monster[v2]._mgoal) == 7 )
-				{
-					monster[v2].mtalkmsg = 0;
-					quests[4]._qactive = 3;
-					M_StartKill(v1, -1);
-				}
-			}
-		}
-		monster[v2]._mdir = v6;
-		if ( monster[v2]._mmode == MM_STAND )
-<<<<<<< HEAD
-			monster[v2]._mAFNum = (int)monster[v2].MType->Anims[0].Frames[v6];
-=======
-			monster[v2]._mAnimData = monster[v2].MType->Anims[0].Frames[v6];
->>>>>>> d49bdeaa
-	}
-}
-
-void __fastcall MAI_Warlord(int i)
-{
-	int v1; // ebp
-	int v2; // esi
-	int v3; // ebx
-	int v4; // edi
-	int v5; // ebp
-	//int v6; // eax
-	int v7; // eax
-	int arglist; // [esp+8h] [ebp-4h]
-
-	v1 = i;
-	arglist = i;
-	if ( (unsigned int)i >= MAXMONSTERS )
-		TermMsg("MAI_Warlord: Invalid monster %d", i);
-	v2 = v1;
-	if ( monster[v1]._mmode == MM_STAND )
-	{
-		v3 = monster[v2]._my;
-		v4 = monster[v2]._mx;
-		v5 = M_GetDir(v1);
-		if ( dFlags[v4][v3] & 2 && monster[v2].mtalkmsg == QUEST_WARLRD9 )
-		{
-			if ( _LOBYTE(monster[v2]._mgoal) == 6 )
-				monster[v2]._mmode = MM_TALK;
-			//_LOBYTE(v6) = effect_is_playing(USFX_WARLRD1);
-			if ( !effect_is_playing(USFX_WARLRD1) && _LOBYTE(monster[v2]._mgoal) == 7 )
-			{
-				monster[v2]._msquelch = -1;
-				monster[v2].mtalkmsg = 0;
-				_LOBYTE(monster[v2]._mgoal) = 1;
-			}
-		}
-		if ( _LOBYTE(monster[v2]._mgoal) == 1 )
-			MAI_SkelSd(arglist);
-		monster[v2]._mdir = v5;
-		v7 = monster[v2]._mmode;
-		if ( v7 == MM_STAND || v7 == MM_TALK )
-<<<<<<< HEAD
-			monster[v2]._mAFNum = (int)monster[v2].MType->Anims[0].Frames[v5];
-=======
-			monster[v2]._mAnimData = monster[v2].MType->Anims[0].Frames[v5];
->>>>>>> d49bdeaa
-	}
-}
-
-void __cdecl DeleteMonsterList()
-{
-	int *v0; // eax
-	signed int v1; // ecx
-
-	v0 = &monster[0]._my;
-	do
-	{
-		if ( v0[18] )
-		{
-			*(v0 - 1) = 1;
-			*v0 = 0;
-			v0[1] = 0;
-			v0[2] = 0;
-			v0[3] = 0;
-			v0[4] = 0;
-			v0[18] = 0;
-		}
-		v0 += 57;
-	}
-	while ( (signed int)v0 < (signed int)&monster[4]._my );
-	v1 = 4;
-	while ( v1 < nummonsters )
-	{
-		if ( monster[monstactive[v1]]._mDelFlag )
-		{
-			DeleteMonster(v1);
-			v1 = 0;
-		}
-		else
-		{
-			++v1;
-		}
-	}
-}
-
-void __cdecl ProcessMonsters()
-{
-	int v0; // edi
-	int v1; // esi
-	int v2; // ecx
-	int v3; // eax
-	char *v4; // ebx
-	unsigned int v5; // eax
-	int v6; // eax
-	int v7; // edx
-	int v8; // eax
-	unsigned int v9; // eax
-	int v10; // eax
-	bool v11; // zf
-	char *v12; // ecx
-	char *v13; // eax
-	int v14; // ecx
-	int v15; // eax
-	char v16; // al
-	int v17; // ecx
-	bool v18; // eax
-	int v19; // eax
-	int v20; // ecx
-	int *v21; // eax
-	int *v22; // eax
-	int v23; // [esp+0h] [ebp-Ch]
-	int v24; // [esp+4h] [ebp-8h]
-	int v25; // [esp+8h] [ebp-4h]
-
-	DeleteMonsterList();
-	v24 = 0;
-	if ( nummonsters <= 0 )
-		goto LABEL_60;
-	do
-	{
-		v25 = 0;
-		v23 = monstactive[v24];
-		v0 = v23;
-		v1 = v23;
-		if ( (unsigned char)gbMaxPlayers > 1u )
-		{
-			SetRndSeed(monster[v1]._mAISeed);
-			monster[v1]._mAISeed = GetRndSeed();
-		}
-		if ( !(monster[v1]._mFlags & 8) )
-		{
-			v2 = monster[v1]._mhitpoints;
-			if ( v2 < monster[v1]._mmaxhp && (signed int)(v2 & 0xFFFFFFC0) > 0 )
-			{
-				v3 = SLOBYTE(monster[v1].mLevel);
-				if ( (char)v3 > 1 )
-					v3 = (char)v3 >> 1;
-				monster[v1]._mhitpoints = v2 + v3;
-			}
-		}
-		v4 = &dFlags[monster[v1]._mx][monster[v1]._my];
-		if ( *v4 & 2 && !monster[v1]._msquelch && monster[v1].MType->mtype == MT_CLEAVER )
-			PlaySFX(USFX_CLEAVER);
-		if ( monster[v1]._mFlags & 0x10 )
-		{
-			v5 = monster[v1]._menemy;
-			if ( v5 >= MAXMONSTERS )
-				TermMsg("Illegal enemy monster %d for monster \"%s\"", v5, monster[v1].mName);
-			v6 = monster[v1]._menemy;
-			v7 = monster[v6]._mfutx;
-			monster[v1]._lastx = v7;
-			monster[v1]._menemyx = v7;
-			v8 = monster[v6]._mfuty;
-			monster[v1]._menemyy = v8;
-			monster[v1]._lasty = v8;
-		}
-		else
-		{
-			v9 = monster[v1]._menemy;
-			if ( v9 >= MAX_PLRS )
-				TermMsg("Illegal enemy player %d for monster \"%s\"", v9, monster[v1].mName);
-			v10 = monster[v1]._menemy;
-			v11 = (*v4 & 2) == 0;
-			v12 = (char *)&plr[v10]._px;
-			v13 = (char *)&plr[v10]._py;
-			monster[v1]._menemyx = *v12;
-			monster[v1]._menemyy = *v13;
-			if ( v11 )
-			{
-				v16 = monster[v1]._msquelch;
-				if ( v16 && monster[v1]._mAi != MT_DIABLO ) /* BUG_FIX: change '_mAi' to 'MType->mtype' */
-					monster[v1]._msquelch = v16 - 1;
-			}
-			else
-			{
-				v14 = *(_DWORD *)v12;
-				v15 = *(_DWORD *)v13;
-				monster[v1]._msquelch = -1;
-				monster[v1]._lastx = v14;
-				monster[v1]._lasty = v15;
-			}
-			v0 = v23;
-		}
-		while ( 1 )
-		{
-			v17 = v0;
-			if ( monster[v1]._mFlags & 0x100 )
-			{
-				v18 = MAI_Path(v0);
-				if ( v18 )
-					goto LABEL_30;
-				v17 = v0;
-			}
-			AiProc[(unsigned char)monster[v1]._mAi](v17);
-		LABEL_30:
-			switch ( monster[v1]._mmode )
-			{
-			case MM_STAND:
-				v19 = M_DoStand(v0);
-				goto LABEL_48;
-			case MM_WALK:
-				v19 = M_DoWalk(v0);
-				goto LABEL_48;
-			case MM_WALK2:
-				v19 = M_DoWalk2(v0);
-				goto LABEL_48;
-			case MM_WALK3:
-				v19 = M_DoWalk3(v0);
-				goto LABEL_48;
-			case MM_ATTACK:
-				v19 = M_DoAttack(v0);
-				goto LABEL_48;
-			case MM_GOTHIT:
-				v19 = M_DoGotHit(v0);
-				goto LABEL_48;
-			case MM_DEATH:
-				v19 = M_DoDeath(v0);
-				goto LABEL_48;
-			case MM_SATTACK:
-				v19 = M_DoSAttack(v0);
-				goto LABEL_48;
-			case MM_FADEIN:
-				v19 = M_DoFadein(v0);
-				goto LABEL_48;
-			case MM_FADEOUT:
-				v19 = M_DoFadeout(v0);
-				goto LABEL_48;
-			case MM_RATTACK:
-				v19 = M_DoRAttack(v0);
-				goto LABEL_48;
-			case MM_SPSTAND:
-				v19 = M_DoSpStand(v0);
-				goto LABEL_48;
-			case MM_RSPATTACK:
-				v19 = M_DoRSpAttack(v0);
-				goto LABEL_48;
-			case MM_DELAY:
-				v19 = M_DoDelay(v0);
-				goto LABEL_48;
-			case MM_CHARGE:
-				goto LABEL_51;
-			case MM_STONE:
-				v19 = M_DoStone(v0);
-				goto LABEL_48;
-			case MM_HEAL:
-				v19 = M_DoHeal(v0);
-				goto LABEL_48;
-			case MM_TALK:
-				v19 = M_DoTalk(v0);
-			LABEL_48:
-				v25 = v19;
-				break;
-			default:
-				break;
-			}
-			if ( !v25 )
-				break;
-			GroupUnity(v0);
-		}
-	LABEL_51:
-		if ( monster[v1]._mmode != MM_STONE )
-		{
-			v20 = monster[v1]._mFlags;
-			v21 = &monster[v1]._mAnimCnt;
-			++*v21;
-			if ( !(v20 & 4) && monster[v1]._mAnimCnt >= monster[v1]._mAnimDelay )
-			{
-				*v21 = 0;
-				v22 = &monster[v1]._mAnimFrame;
-				if ( v20 & 2 )
-				{
-					v11 = (*v22)-- == 1;
-					if ( v11 )
-						*v22 = monster[v1]._mAnimLen;
-				}
-				else if ( ++*v22 > monster[v1]._mAnimLen )
-				{
-					*v22 = 1;
-				}
-			}
-		}
-		++v24;
-	}
-	while ( v24 < nummonsters );
-LABEL_60:
-	DeleteMonsterList();
-}
-// 679660: using guessed type char gbMaxPlayers;
-
-void __cdecl FreeMonsters()
-{
-	void **v0; // edi
-	int v1; // ebx
-	signed int v2; // ebp
-	void **v3; // esi
-	void *v4; // ecx
-	int v5; // [esp+0h] [ebp-4h]
-
-	v5 = 0;
-	if ( nummtypes > 0 )
-	{
-		v0 = (void **)Monsters[0].Anims;
-		do
-		{
-			v1 = *((unsigned char *)v0 - 4);
-			v2 = 0;
-			v3 = v0;
-			do
-			{
-				if ( animletter[v2] != 's' || monsterdata[v1].has_special )
-				{
-					v4 = *v3;
-					*v3 = 0;
-					mem_free_dbg(v4);
-				}
-				++v2;
-				v3 += 11;
-			}
-			while ( v2 < 6 );
-			++v5;
-			v0 += 82;
-		}
-		while ( v5 < nummtypes );
-	}
-	FreeMissiles2();
-}
-
-bool __fastcall DirOK(int i, int mdir)
-{
-	int v2; // ebx
-	int v3; // esi
-	int v4; // ebx
-	int v5; // edi
-	int v6; // esi
-	int v7; // edi
-	bool v8; // zf
-	int v9; // edx
-	unsigned char *v11; // ebx
-	unsigned char v12; // al
-	int v13; // edx
-	int v14; // eax
-	int v15; // edi
-	int v16; // ecx
-	signed int j; // esi
-	int v18; // eax
-	bool v19; // zf
-	int v20; // eax
-	int v21; // [esp+Ch] [ebp-14h]
-	int v22; // [esp+10h] [ebp-10h]
-	int v23; // [esp+14h] [ebp-Ch]
-	int a1; // [esp+18h] [ebp-8h]
-	int v25; // [esp+1Ch] [ebp-4h]
-	int v26; // [esp+1Ch] [ebp-4h]
-
-	v2 = i;
-	v3 = mdir;
-	v25 = mdir;
-	a1 = i;
-	if ( (unsigned int)i >= MAXMONSTERS )
-		TermMsg("DirOK: Invalid monster %d", i);
-	v4 = v2;
-	v5 = offset_y[v3];
-	v6 = monster[v4]._mx + offset_x[v3];
-	v7 = monster[v4]._my + v5;
-	if ( v7 < 0 || v7 >= 112 || v6 < 0 || v6 >= 112 || !PosOkMonst(a1, v6, v7) )
-		return 0;
-	if ( v25 == DIR_E )
-	{
-		if ( !SolidLoc(v6, v7 + 1) )
-		{
-			v8 = (dFlags[v6][v7 + 1] & 0x10) == 0;
-			goto LABEL_18;
-		}
-		return 0;
-	}
-	if ( v25 == DIR_W )
-	{
-		if ( SolidLoc(v6 + 1, v7) )
-			return 0;
-		v8 = (dFlags[v6 + 1][v7] & 0x10) == 0;
-	}
-	else
-	{
-		if ( v25 == DIR_N )
-		{
-			if ( SolidLoc(v6 + 1, v7) )
-				return 0;
-			v9 = v7 + 1;
-		}
-		else
-		{
-			if ( v25 )
-				goto LABEL_24;
-			if ( SolidLoc(v6 - 1, v7) )
-				return 0;
-			v9 = v7 - 1;
-		}
-		v8 = SolidLoc(v6, v9) == 0;
-	}
-LABEL_18:
-	if ( !v8 )
-		return 0;
-LABEL_24:
-	if ( monster[v4].leaderflag == 1 )
-	{
-		v11 = &monster[v4].leader;
-		if ( abs(v6 - monster[(unsigned char)*v11]._mfutx) >= 4
-			|| abs(v7 - monster[(unsigned char)*v11]._mfuty) >= 4 )
-		{
-			return 0;
-		}
-		return 1;
-	}
-	v12 = monster[v4]._uniqtype;
-	if ( !v12 || !(UniqMonst[v12 - 1].mUnqAttr & 2) )
-		return 1;
-	v26 = 0;
-	v13 = v6 - 3;
-	v21 = v6 + 3;
-	if ( v6 - 3 <= v6 + 3 )
-	{
-		v14 = v7 - 3;
-		v15 = v7 + 3;
-		v23 = v14;
-		v22 = v15;
-		v16 = 112 * v13;
-		do
-		{
-			for ( j = v23; j <= v15; ++j )
-			{
-				if ( j >= 0 && j < 112 && v16 >= 0 && v16 < 12544 )
-				{
-					v18 = dMonster[0][v16 + j];
-					v19 = v18 == 0;
-					if ( v18 < 0 )
-					{
-						v18 = -v18;
-						v19 = v18 == 0;
-					}
-					if ( !v19 )
-						--v18;
-					v20 = v18;
-					if ( monster[v20].leaderflag == 1
-						&& (unsigned char)monster[v20].leader == a1
-						&& monster[v20]._mfutx == v13
-						&& monster[v20]._mfuty == j )
-					{
-						++v26;
-					}
-				}
-				v15 = v22;
-			}
-			++v13;
-			v16 += 112;
-		}
-		while ( v13 <= v21 );
-	}
-	return v26 == (unsigned char)monster[v4].unpackfilesize;
-}
-
-bool __fastcall PosOkMissile(int x, int y)
-{
-	int v2; // ecx
-	bool result; // al
-
-	v2 = x;
-	result = 0;
-	if ( !nMissileTable[dPiece[0][v2 * 112 + y]] && !(dFlags[v2][y] & 0x10) )
-		result = 1;
-	return result;
-}
-
-bool __fastcall CheckNoSolid(int x, int y)
-{
-	return nSolidTable[dPiece[0][y + 112 * x]] == 0;
-}
-
-bool __fastcall LineClearF(bool(__fastcall *Clear)(int, int), int x1, int y1, int x2, int y2)
-{
-	int v5; // esi
-	int v6; // edi
-	int v7; // ebx
-	int v8; // eax
-	int v9; // eax
-	int v10; // eax
-	int v11; // ebx
-	int v12; // esi
-	signed int v13; // edi
-	int v14; // edx
-	int v15; // ecx
-	int v16; // eax
-	int v17; // eax
-	int v18; // eax
-	int v19; // ebx
-	int v20; // edi
-	signed int v21; // esi
-	int v22; // ecx
-	int v25; // [esp+10h] [ebp-10h]
-	int v26; // [esp+14h] [ebp-Ch]
-	int v27; // [esp+18h] [ebp-8h]
-	int v28; // [esp+18h] [ebp-8h]
-	int v29; // [esp+1Ch] [ebp-4h]
-
-	v5 = y2 - y1;
-	v29 = x1;
-	v25 = x1;
-	v26 = y1;
-	v6 = x2 - x1;
-	v7 = abs(y2 - y1);
-	if ( abs(v6) <= v7 )
-	{
-		if ( v5 < 0 )
-		{
-			v16 = y1;
-			y1 = y2;
-			y2 = v16;
-			v17 = v29;
-			v5 = -v5;
-			v29 = x2;
-			x2 = v17;
-			v6 = -v6;
-		}
-		v18 = 2 * v6;
-		v28 = 2 * v6;
-		if ( v6 <= 0 )
-		{
-			v19 = v18 + v5;
-			v20 = 2 * (v5 + v6);
-			v21 = -1;
-		}
-		else
-		{
-			v19 = v18 - v5;
-			v20 = 2 * (v6 - v5);
-			v21 = 1;
-		}
-		while ( 1 )
-		{
-			v22 = v29;
-			if ( y1 == y2 && v29 == x2 )
-				break;
-			if ( v19 <= 0 == v21 < 0 )
-			{
-				v19 += v20;
-				v22 = v21 + v29;
-				v29 += v21;
-			}
-			else
-			{
-				v19 += v28;
-			}
-			if ( (++y1 != v26 || v22 != v25) && !Clear(v22, y1) ) /* check args */
-				goto LABEL_29;
-		}
-	}
-	else
-	{
-		if ( v6 < 0 )
-		{
-			v8 = v29;
-			v29 = x2;
-			x2 = v8;
-			v9 = y1;
-			v6 = -v6;
-			y1 = y2;
-			y2 = v9;
-			v5 = -v5;
-		}
-		v10 = 2 * v5;
-		v27 = 2 * v5;
-		if ( v5 <= 0 )
-		{
-			v11 = v10 + v6;
-			v12 = 2 * (v6 + v5);
-			v13 = -1;
-		}
-		else
-		{
-			v11 = v10 - v6;
-			v12 = 2 * (v5 - v6);
-			v13 = 1;
-		}
-		do
-		{
-			v14 = y1;
-			if ( v29 == x2 && y1 == y2 )
-				break;
-			if ( v11 <= 0 == v13 < 0 )
-			{
-				v11 += v12;
-				v14 = v13 + y1;
-				y1 += v13;
-			}
-			else
-			{
-				v11 += v27;
-			}
-			v15 = v29 + 1;
-		}
-		while ( ++v29 == v25 && v14 == v26 || Clear(v15, v14) );
-	LABEL_29:
-		if ( v29 != x2 )
-			return 0;
-	}
-	if ( y1 == y2 )
-		return 1;
-	return 0;
-}
-
-bool __fastcall LineClear(int x1, int y1, int x2, int y2)
-{
-	return LineClearF(PosOkMissile, x1, y1, x2, y2);
-}
-
-BOOL __fastcall LineClearF1(BOOL(__fastcall *Clear)(int, int, int), int monst, int x1, int y1, int x2, int y2)
-{
-	int v6; // esi
-	int v7; // edi
-	int v8; // ebx
-	int v9; // eax
-	int v10; // eax
-	int v11; // eax
-	int v12; // ebx
-	int v13; // esi
-	signed int v14; // edi
-	int v15; // eax
-	int v16; // eax
-	int v17; // eax
-	int v18; // eax
-	int v19; // ebx
-	int v20; // edi
-	signed int v21; // esi
-	int v22; // edx
-	int v25; // [esp+10h] [ebp-10h]
-	int v26; // [esp+14h] [ebp-Ch]
-	int v27; // [esp+18h] [ebp-8h]
-	int v28; // [esp+1Ch] [ebp-4h]
-	int v29; // [esp+1Ch] [ebp-4h]
-
-	v6 = y2 - y1;
-	v25 = monst;
-	v26 = x1;
-	v27 = y1;
-	v7 = x2 - x1;
-	v8 = abs(y2 - y1);
-	if ( abs(x2 - x1) <= v8 )
-	{
-		if ( v6 < 0 )
-		{
-			v16 = y1;
-			y1 = y2;
-			y2 = v16;
-			v17 = x1;
-			v6 = -v6;
-			x1 = x2;
-			x2 = v17;
-			v7 = -v7;
-		}
-		v18 = 2 * v7;
-		v29 = 2 * v7;
-		if ( v7 <= 0 )
-		{
-			v19 = v18 + v6;
-			v20 = 2 * (v6 + v7);
-			v21 = -1;
-		}
-		else
-		{
-			v19 = v18 - v6;
-			v20 = 2 * (v7 - v6);
-			v21 = 1;
-		}
-		while ( 1 )
-		{
-			v22 = x1;
-			if ( y1 == y2 && x1 == x2 )
-				break;
-			if ( v19 <= 0 == v21 < 0 )
-			{
-				v19 += v20;
-				v22 = v21 + x1;
-				x1 += v21;
-			}
-			else
-			{
-				v19 += v29;
-			}
-			if ( (++y1 != v27 || v22 != v26) && !Clear(v25, v22, y1) )
-				goto LABEL_29;
-		}
-	}
-	else
-	{
-		if ( v7 < 0 )
-		{
-			v9 = x1;
-			x1 = x2;
-			x2 = v9;
-			v10 = y1;
-			v7 = -v7;
-			y1 = y2;
-			y2 = v10;
-			v6 = -v6;
-		}
-		v11 = 2 * v6;
-		v28 = 2 * v6;
-		if ( v6 <= 0 )
-		{
-			v12 = v11 + v7;
-			v13 = 2 * (v7 + v6);
-			v14 = -1;
-		}
-		else
-		{
-			v12 = v11 - v7;
-			v13 = 2 * (v6 - v7);
-			v14 = 1;
-		}
-		do
-		{
-			v15 = y1;
-			if ( x1 == x2 && y1 == y2 )
-				break;
-			if ( v12 <= 0 == v14 < 0 )
-			{
-				v12 += v13;
-				v15 = v14 + y1;
-				y1 += v14;
-			}
-			else
-			{
-				v12 += v28;
-			}
-		}
-		while ( ++x1 == v26 && v15 == v27 || Clear(v25, x1, v15) ); /* check args */
-	LABEL_29:
-		if ( x1 != x2 )
-			return 0;
-	}
-	if ( y1 == y2 )
-		return 1;
-	return 0;
-}
-
-void __fastcall SyncMonsterAnim(int i)
-{
-	int v1; // esi
-	int v2; // eax
-	int v3; // edx
-	MonsterData *v4; // esi
-	CMonster *v5; // ecx
-	unsigned char v6; // dl
-	char *v7; // edx
-	int v8; // esi
-	int v9; // edx
-	unsigned char *v10; // ecx
-	unsigned char *v11; // edx
-	int v12; // ecx
-	unsigned char *v13; // edx
-
-	v1 = i;
-	if ( (unsigned int)i >= MAXMONSTERS )
-		TermMsg("SyncMonsterAnim: Invalid monster %d", i);
-	v2 = v1;
-	v3 = monster[v1]._mMTidx;
-	v4 = Monsters[v3].MData;
-	v5 = &Monsters[v3];
-	v6 = monster[v2]._uniqtype;
-	monster[v2].MType = v5;
-	monster[v2].MData = v4;
-	if ( v6 )
-		v7 = UniqMonst[v6 - 1].mName;
-	else
-		v7 = v4->mName;
-	v8 = monster[v2]._mmode;
-	monster[v2].mName = v7;
-	v9 = monster[v2]._mdir;
-	switch ( v8 )
-	{
-<<<<<<< HEAD
-	case MM_STAND:
-	case MM_DELAY:
-	case MM_TALK:
-		v10 = (int)v5->Anims[0].Frames[v9];
-		goto LABEL_13;
-	case MM_WALK:
-	case MM_WALK2:
-	case MM_WALK3:
-		v10 = (int)v5->Anims[1].Frames[v9];
-		goto LABEL_13;
-	case MM_ATTACK:
-	case MM_RATTACK:
-		v10 = (int)v5->Anims[2].Frames[v9];
-		goto LABEL_13;
-	case MM_GOTHIT:
-		v10 = (int)v5->Anims[3].Frames[v9];
-		goto LABEL_13;
-	case MM_DEATH:
-		v10 = (int)v5->Anims[4].Frames[v9];
-		goto LABEL_13;
-	case MM_SATTACK:
-	case MM_FADEIN:
-	case MM_FADEOUT:
-	case MM_SPSTAND:
-	case MM_RSPATTACK:
-	case MM_HEAL:
-		v10 = (int)v5->Anims[5].Frames[v9];
-	LABEL_13:
-		monster[v2]._mAFNum = v10;
-		return;
-	case MM_CHARGE:
-		v11 = (int)v5->Anims[2].Frames[v9];
-		monster[v2]._mAnimFrame = 1;
-		monster[v2]._mAFNum = v11;
-		v12 = v5->Anims[2].Rate;
-		break;
-	default:
-		v13 = (int)v5->Anims[0].Frames[v9];
-		monster[v2]._mAnimFrame = 1;
-		monster[v2]._mAFNum = v13;
-		v12 = v5->Anims[0].Rate;
-		break;
-=======
-		case MM_STAND:
-		case MM_DELAY:
-		case MM_TALK:
-			v10 = v5->Anims[0].Frames[v9];
-			goto LABEL_13;
-		case MM_WALK:
-		case MM_WALK2:
-		case MM_WALK3:
-			v10 = v5->Anims[1].Frames[v9];
-			goto LABEL_13;
-		case MM_ATTACK:
-		case MM_RATTACK:
-			v10 = v5->Anims[2].Frames[v9];
-			goto LABEL_13;
-		case MM_GOTHIT:
-			v10 = v5->Anims[3].Frames[v9];
-			goto LABEL_13;
-		case MM_DEATH:
-			v10 = v5->Anims[4].Frames[v9];
-			goto LABEL_13;
-		case MM_SATTACK:
-		case MM_FADEIN:
-		case MM_FADEOUT:
-		case MM_SPSTAND:
-		case MM_RSPATTACK:
-		case MM_HEAL:
-			v10 = v5->Anims[5].Frames[v9];
-LABEL_13:
-			monster[v2]._mAnimData = v10;
-			return;
-		case MM_CHARGE:
-			v11 = v5->Anims[2].Frames[v9];
-			monster[v2]._mAnimFrame = 1;
-			monster[v2]._mAnimData = v11;
-			v12 = v5->Anims[2].Rate;
-			break;
-		default:
-			v13 = v5->Anims[0].Frames[v9];
-			monster[v2]._mAnimFrame = 1;
-			monster[v2]._mAnimData = v13;
-			v12 = v5->Anims[0].Rate;
-			break;
->>>>>>> d49bdeaa
-	}
-	monster[v2]._mAnimLen = v12;
-}
-
-void __fastcall M_FallenFear(int x, int y)
-{
-	int v2; // eax
-	int *v3; // ebx
-	int v4; // edi
-	int v5; // esi
-	signed int v6; // eax
-	int v7; // eax
-	bool v8; // zf
-	int v9; // eax
-	int v10; // eax
-	signed int v11; // [esp-10h] [ebp-1Ch]
-	int v12; // [esp+0h] [ebp-Ch]
-	int x1; // [esp+4h] [ebp-8h]
-	int y1; // [esp+8h] [ebp-4h]
-
-	v2 = 0;
-	y1 = y;
-	x1 = x;
-	v12 = 0;
-	if ( nummonsters > 0 )
-	{
-		v3 = &monster[0]._mx;
-		do
-		{
-			v4 = 0;
-			v5 = monstactive[v2];
-			v6 = monster[v5].MType->mtype;
-			if ( v6 > MT_RFALLSD )
-			{
-				v9 = v6 - 13;
-				v8 = v9 == 0;
-			}
-			else
-			{
-				if ( v6 == MT_RFALLSD || (v7 = v6 - 4) == 0 )
-				{
-					v11 = 7;
-					goto LABEL_15;
-				}
-				v9 = v7 - 1;
-				v8 = v9 == 0;
-			}
-			if ( v8 )
-			{
-				v11 = 5;
-			}
-			else
-			{
-				v10 = v9 - 1;
-				if ( v10 )
-				{
-					if ( v10 != 1 )
-						goto LABEL_16;
-					v11 = 2;
-				}
-				else
-				{
-					v11 = 3;
-				}
-			}
-		LABEL_15:
-			v4 = v11;
-		LABEL_16:
-			if ( monster[v5]._mAi == AI_FALLEN
-				&& v4
-				&& abs(x1 - monster[v5]._mx) < 5
-				&& abs(y1 - monster[v5]._my) < 5
-				&& (signed int)(monster[v5]._mhitpoints & 0xFFFFFFC0) > 0 )
-			{
-				_LOBYTE(monster[v5]._mgoal) = 2;
-				monster[v5]._mgoalvar1 = v4;
-				monster[v5]._mdir = GetDirection(x1, y1, *v3, v3[1]);
-			}
-			v3 += 57;
-			v2 = v12++ + 1;
-		}
-		while ( v12 < nummonsters );
-	}
-}
-
-void __fastcall PrintMonstHistory(int mt)
-{
-	int v1; // edi
-	int *v2; // ebx
-	int v3; // ecx
-	int v4; // eax
-	int v5; // edi
-	short v6; // bx
-	int v7; // ebx
-
-	v1 = mt;
-	v2 = &monstkills[mt];
-	sprintf(tempstr, "Total kills : %i", *v2);
-	AddPanelString(tempstr, 1);
-	if ( *v2 >= 30 )
-	{
-		v3 = monsterdata[v1].mMinHP;
-		v4 = monsterdata[v1].mMaxHP;
-		if ( gbMaxPlayers == 1 )
-		{
-			v3 = monsterdata[v1].mMinHP >> 1;
-			v4 = monsterdata[v1].mMaxHP >> 1;
-		}
-		if ( v3 < 1 )
-			v3 = 1;
-		if ( v4 < 1 )
-			v4 = 1;
-		if ( gnDifficulty == DIFF_NIGHTMARE )
-		{
-			v3 = 3 * v3 + 1;
-			v4 = 3 * v4 + 1;
-		}
-		if ( gnDifficulty == DIFF_HELL )
-		{
-			v3 = 4 * v3 + 3;
-			v4 = 4 * v4 + 3;
-		}
-		sprintf(tempstr, "Hit Points : %i-%i", v3, v4);
-		AddPanelString(tempstr, 1);
-	}
-	if ( *v2 >= 15 )
-	{
-		v5 = v1 << 7;
-		if ( gnDifficulty == DIFF_HELL )
-			v6 = *(short *)((char *)&monsterdata[0].mMagicRes2 + v5);
-		else
-			v6 = *(short *)((char *)&monsterdata[0].mMagicRes + v5);
-		v7 = v6 & 0x3F;
-		if ( v7 )
-		{
-			if ( v7 & 7 )
-			{
-				strcpy(tempstr, "Resists : ");
-				if ( v7 & 1 )
-					strcat(tempstr, "Magic ");
-				if ( v7 & 2 )
-					strcat(tempstr, "Fire ");
-				if ( v7 & 4 )
-					strcat(tempstr, "Lightning ");
-				tempstr[strlen(tempstr) - 1] = '\0';
-				AddPanelString(tempstr, 1);
-			}
-			if ( v7 & 0x38 )
-			{
-				strcpy(tempstr, "Immune : ");
-				if ( v7 & 8 )
-					strcat(tempstr, "Magic ");
-				if ( v7 & 0x10 )
-					strcat(tempstr, "Fire ");
-				if ( v7 & 0x20 )
-					strcat(tempstr, "Lightning ");
-				tempstr[strlen(tempstr) - 1] = '\0';
-				AddPanelString(tempstr, 1);
-			}
-		}
-		else
-		{
-			strcpy(tempstr, "No magic resistance");
-			AddPanelString(tempstr, 1);
-		}
-	}
-	pinfoflag = 1;
-}
-// 4B8824: using guessed type int pinfoflag;
-// 679660: using guessed type char gbMaxPlayers;
-
-void __cdecl PrintUniqueHistory()
-{
-	char v0; // bl
-
-	v0 = monster[pcursmonst].mMagicRes & 0x3F;
-	if ( v0 )
-	{
-		if ( monster[pcursmonst].mMagicRes & 7 )
-			strcpy(tempstr, "Some Magic Resistances");
-		else
-			strcpy(tempstr, "No resistances");
-		AddPanelString(tempstr, 1);
-		if ( v0 & 0x38 )
-		{
-			strcpy(tempstr, "Some Magic Immunities");
-			goto LABEL_4;
-		}
-	}
-	else
-	{
-		strcpy(tempstr, "No resistances");
-		AddPanelString(tempstr, 1);
-	}
-	strcpy(tempstr, "No Immunities");
-LABEL_4:
-	AddPanelString(tempstr, 1);
-	pinfoflag = 1;
-}
-// 4B8824: using guessed type int pinfoflag;
-
-void __fastcall MissToMonst(int i, int x, int y)
-{
-	int v3; // edi
-	MissileStruct *v4; // edi
-	unsigned int v5; // ebx
-	MonsterStruct *v6; // esi
-	int v7; // edx
-	char v8; // al
-	int v9; // eax
-	char *v10; // edi
-	int v11; // eax
-	int v12; // edx
-	char v13; // al
-	char v14; // al
-	int v15; // ebx
-	int v16; // eax
-	int v17; // esi
-	int v18; // edi
-	int v19; // esi
-	int v20; // edx
-	int *v21; // ebx
-	char v22; // cl
-	char v23; // al
-	int v24; // esi
-	int v25; // edi
-	int v26; // esi
-	int v27; // eax
-	int v28; // eax
-	int ia; // [esp+Ch] [ebp-10h]
-	int v30; // [esp+10h] [ebp-Ch]
-	int v31; // [esp+14h] [ebp-8h]
-	int v32; // [esp+18h] [ebp-4h]
-	int arglist; // [esp+24h] [ebp+8h]
-
-	v3 = i;
-	v30 = x;
-	if ( (unsigned int)i >= 0x7D )
-		TermMsg("MissToMonst: Invalid missile %d", i);
-	v4 = &missile[v3];
-	v5 = v4->_misource;
-	ia = v4->_misource;
-	if ( v5 >= MAXMONSTERS )
-		TermMsg("MissToMonst: Invalid monster %d", v5);
-	v32 = v4->_mix;
-	v31 = v4->_miy;
-	v6 = &monster[v5];
-	v6->_mx = v30;
-	dMonster[0][y + 112 * v30] = v5 + 1;
-	v7 = v4->_mimfnum;
-	v6->_mdir = v7;
-	v6->_my = y;
-	M_StartStand(v5, v7);
-	v8 = v6->MType->mtype;
-	if ( v8 < MT_INCIN || v8 > MT_HELLBURN )
-	{
-		if ( v6->_mFlags & 0x10 )
-			M2MStartHit(v5, -1, 0);
-		else
-			M_StartHit(v5, -1, 0);
-	}
-	else
-	{
-		M_StartFadein(v5, v6->_mdir, 0);
-	}
-	v9 = v32;
-	if ( v6->_mFlags & 0x10 )
-	{
-		v21 = (int *)((char *)dMonster + 4 * (v31 + v9 * 112));
-		if ( *v21 > 0 )
-		{
-			v22 = v6->MType->mtype;
-			if ( v22 != MT_GLOOM && (v22 < MT_INCIN || v22 > MT_HELLBURN) )
-			{
-				M_TryM2MHit(ia, *v21 - 1, 500, (unsigned char)v6->mMinDamage2, (unsigned char)v6->mMaxDamage2);
-				v23 = v6->MType->mtype;
-				if ( v23 < MT_NSNAKE || v23 > MT_GSNAKE )
-				{
-					v24 = v6->_mdir;
-					v25 = v32 + offset_x[v24];
-					v26 = v31 + offset_y[v24];
-					if ( PosOkMonst(*v21 - 1, v25, v26) )
-					{
-						v27 = *v21;
-						dMonster[0][v26 + 112 * v25] = *v21;
-						*v21 = 0;
-						v28 = v27 - 1;
-						monster[v28]._mx = v25;
-						monster[v28]._mfutx = v25;
-						monster[v28]._my = v26;
-						monster[v28]._mfuty = v26;
-					}
-				}
-			}
-		}
-	}
-	else
-	{
-		v10 = &dPlayer[v9][v31];
-		v11 = *v10;
-		v12 = v11 - 1;
-		arglist = v11 - 1;
-		if ( *v10 > 0 )
-		{
-			v13 = v6->MType->mtype;
-			if ( v13 != MT_GLOOM && (v13 < MT_INCIN || v13 > MT_HELLBURN) )
-			{
-				M_TryH2HHit(v5, v12, 500, (unsigned char)v6->mMinDamage2, (unsigned char)v6->mMaxDamage2);
-				if ( arglist == *v10 - 1 )
-				{
-					v14 = v6->MType->mtype;
-					if ( v14 < MT_NSNAKE || v14 > MT_GSNAKE )
-					{
-						v15 = arglist;
-						v16 = plr[arglist]._pmode;
-						if ( v16 != 7 && v16 != 8 )
-							StartPlrHit(arglist, 0, 1u);
-						v17 = v6->_mdir;
-						v18 = v32 + offset_x[v17];
-						v19 = v31 + offset_y[v17];
-						if ( PosOkPlayer(arglist, v18, v19) )
-						{
-							v20 = plr[v15]._pdir;
-							plr[v15].WorldX = v18;
-							plr[v15].WorldY = v19;
-							FixPlayerLocation(arglist, v20);
-							FixPlrWalkTags(arglist);
-							dPlayer[v18][v19] = arglist + 1;
-							SetPlayerOld(arglist);
-						}
-					}
-				}
-			}
-		}
-	}
-}
-
-BOOL __fastcall PosOkMonst(int i, int x, int y)
-{
-	int v3; // edi
-	signed int v4; // ebx
-	int v5; // ecx
-	char v6; // dl
-	bool result; // eax
-	int v8; // edx
-	int v9; // ecx
-	int v10; // [esp+Ch] [ebp-4h]
-
-	v3 = x;
-	v10 = i;
-	v4 = 0;
-	if ( SolidLoc(x, y) )
-		return 0;
-	v5 = 112 * v3;
-	if ( dPlayer[v3][y] || dMonster[0][v5 + y] )
-		return 0;
-	v6 = dObject[0][v5 + y];
-	result = 1;
-	if ( v6 )
-	{
-		v8 = v6 <= 0 ? -1 - v6 : v6 - 1;
-		if ( object[v8]._oSolidFlag )
-			return 0;
-	}
-	_LOBYTE(v5) = dMissile[0][v5 + y];
-	if ( (_BYTE)v5 )
-	{
-		if ( v10 >= 0 )
-		{
-			v5 = (char)v5;
-			if ( (char)v5 > 0 )
-			{
-				if ( missile[v5]._mitype == 5 )
-					goto LABEL_24;
-				v9 = 0;
-				if ( nummissiles > 0 )
-				{
-					do
-					{
-						if ( missile[missileactive[v9]]._mitype == 5 )
-							v4 = 1;
-						++v9;
-					}
-					while ( v9 < nummissiles );
-					if ( v4 )
-					{
-					LABEL_24:
-						if ( !(monster[v10].mMagicRes & 0x10) || monster[v10].MType->mtype == MT_DIABLO )
-							return 0;
-					}
-				}
-			}
-		}
-	}
-	return result;
-}
-
-BOOL __fastcall PosOkMonst2(int i, int x, int y)
-{
-	int v3; // edi
-	int v4; // ebx
-	signed int v5; // ebp
-	bool result; // eax
-	char v7; // dl
-	int v8; // edx
-	int v9; // ecx
-	int v10; // ecx
-
-	v3 = x;
-	v4 = i;
-	v5 = 0;
-	result = SolidLoc(x, y) == 0;
-	if ( result )
-	{
-		v7 = dObject[v3][y];
-		if ( v7 )
-		{
-			v8 = v7 <= 0 ? -1 - v7 : v7 - 1;
-			if ( object[v8]._oSolidFlag )
-				result = 0;
-		}
-		if ( result )
-		{
-			_LOBYTE(v9) = dMissile[v3][y];
-			if ( (_BYTE)v9 )
-			{
-				if ( v4 >= 0 )
-				{
-					v9 = (char)v9;
-					if ( (char)v9 > 0 )
-					{
-						if ( missile[v9]._mitype == 5 )
-							goto LABEL_23;
-						v10 = 0;
-						if ( nummissiles > 0 )
-						{
-							do
-							{
-								if ( missile[missileactive[v10]]._mitype == 5 )
-									v5 = 1;
-								++v10;
-							}
-							while ( v10 < nummissiles );
-							if ( v5 )
-							{
-							LABEL_23:
-								if ( !(monster[v4].mMagicRes & 0x10) || monster[v4].MType->mtype == MT_DIABLO )
-									result = 0;
-							}
-						}
-					}
-				}
-			}
-		}
-	}
-	return result;
-}
-
-BOOL __fastcall PosOkMonst3(int i, int x, int y)
-{
-	int v3; // esi
-	signed int v4; // ebp
-	char v5; // al
-	int v6; // eax
-	int v7; // eax
-	int v8; // ecx
-	int v9; // ecx
-	bool result; // eax
-	int v11; // ecx
-	signed int v12; // [esp+10h] [ebp-8h]
-	int v13; // [esp+14h] [ebp-4h]
-
-	v12 = 0;
-	v3 = x;
-	v4 = 0;
-	v13 = i;
-	v5 = dObject[x][y];
-	if ( v5 )
-	{
-		if ( v5 <= 0 )
-			v6 = -1 - v5;
-		else
-			v6 = v5 - 1;
-		v7 = v6;
-		v8 = object[v7]._otype;
-		v4 = 1;
-		if ( v8 != 1
-			&& v8 != OBJ_L1RDOOR
-			&& v8 != OBJ_L2LDOOR
-			&& v8 != OBJ_L2RDOOR
-			&& v8 != OBJ_L3LDOOR
-			&& v8 != OBJ_L3RDOOR )
-		{
-			v4 = 0;
-		}
-		if ( object[v7]._oSolidFlag && !v4 )
-			return 0;
-	}
-	if ( SolidLoc(x, y) && !v4 || dPlayer[v3][y] || dMonster[0][v3 * 112 + y] )
-		return 0;
-	_LOBYTE(v9) = dMissile[v3][y];
-	result = 1;
-	if ( (_BYTE)v9 )
-	{
-		if ( v13 >= 0 )
-		{
-			v9 = (char)v9;
-			if ( (char)v9 > 0 )
-			{
-				if ( missile[v9]._mitype == 5 )
-					goto LABEL_33;
-				v11 = 0;
-				if ( nummissiles > 0 )
-				{
-					do
-					{
-						if ( missile[missileactive[v11]]._mitype == 5 )
-							v12 = 1;
-						++v11;
-					}
-					while ( v11 < nummissiles );
-					if ( v12 )
-					{
-					LABEL_33:
-						if ( !(monster[v13].mMagicRes & 0x10) || monster[v13].MType->mtype == MT_DIABLO )
-							return 0;
-					}
-				}
-			}
-		}
-	}
-	return result;
-}
-
-BOOL __fastcall IsSkel(int mt)
-{
-	return mt >= MT_WSKELAX && mt <= MT_XSKELAX
-		|| mt >= MT_WSKELBW && mt <= MT_XSKELBW
-		|| mt >= MT_WSKELSD && mt <= MT_XSKELSD;
-}
-
-bool __fastcall IsGoat(int mt)
-{
-	return mt >= MT_NGOATMC && mt <= MT_GGOATMC || mt >= MT_NGOATBW && mt <= MT_GGOATBW;
-}
-
-int __fastcall M_SpawnSkel(int x, int y, int dir)
-{
-	CMonster *v3; // ebx
-	CMonster *v4; // esi
-	int v5; // edx
-	int v7; // esi
-	//int v8; // edx
-	int v9; // eax
-	int v10; // esi
-	int xa; // [esp+Ch] [ebp-10h]
-	int ya; // [esp+10h] [ebp-Ch]
-	int v14; // [esp+14h] [ebp-8h]
-	int v15; // [esp+18h] [ebp-4h]
-	int v16; // [esp+18h] [ebp-4h]
-
-	ya = y;
-	xa = x;
-	v5 = 0;
-	if ( nummtypes <= 0 )
-		return -1;
-	v3 = Monsters;
-	v15 = nummtypes;
-	v4 = Monsters;
-	do
-	{
-		if ( IsSkel((unsigned char)v4->mtype) )
-			++v5;
-		++v4;
-		--v15;
-	}
-	while ( v15 );
-	if ( !v5 )
-		return -1;
-	v7 = 0;
-	v14 = random(136, v5);
-	v16 = 0;
-	if ( nummtypes > 0 )
-	{
-		do
-		{
-			if ( v16 > v14 )
-				break;
-			if ( IsSkel((unsigned char)v3->mtype) )
-				++v16;
-			++v7;
-			++v3;
-		}
-		while ( v7 < nummtypes ); /* v8 */
-	}
-	v9 = AddMonster(xa, ya, dir, v7 - 1, 1);
-	v10 = v9;
-	if ( v9 != -1 )
-		M_StartSpStand(v9, dir);
-	return v10;
-}
-
-void __fastcall ActivateSpawn(int i, int x, int y, int dir)
-{
-	int v4; // eax
-
-	dMonster[0][y + 112 * x] = i + 1;
-	v4 = i;
-	monster[v4]._mx = x;
-	monster[v4]._mfutx = x;
-	monster[v4]._moldx = x;
-	monster[v4]._my = y;
-	monster[v4]._mfuty = y;
-	monster[v4]._moldy = y;
-	M_StartSpStand(i, dir);
-}
-
-bool __fastcall SpawnSkeleton(int ii, int x, int y)
-{
-	int v3; // esi
-	int v4; // ebx
-	int v5; // ST04_4
-	int v6; // ecx
-	int v7; // edi
-	int *v8; // esi
-	bool v9; // eax
-	int v11; // eax
-	int v12; // ecx
-	int v13; // edx
-	int v14; // esi
-	int v15; // edi
-	int v16; // ST04_4
-	int monstok[9]; // [esp+Ch] [ebp-34h]
-	int i; // [esp+30h] [ebp-10h]
-	int x2; // [esp+34h] [ebp-Ch]
-	int v20; // [esp+38h] [ebp-8h]
-	int *v21; // [esp+3Ch] [ebp-4h]
-	int a3; // [esp+48h] [ebp+8h]
-	int a3a; // [esp+48h] [ebp+8h]
-
-	i = ii;
-	v3 = x;
-	x2 = x;
-	if ( ii == -1 )
-		return 0;
-	v4 = y;
-	if ( !PosOkMonst(-1, x, y) )
-	{
-		v20 = 0;
-		v6 = y - 1;
-		a3 = y - 1;
-		if ( (unsigned char)(__OFSUB__(v4 - 1, v4 + 1) ^ 1) | (v4 - 1 == v4 + 1) )
-		{
-			v21 = monstok;
-			do
-			{
-				v7 = v3 - 1;
-				if ( (unsigned char)(__OFSUB__(v3 - 1, v3 + 1) ^ 1) | (v3 - 1 == v3 + 1) )
-				{
-					v8 = v21;
-					do
-					{
-						v9 = PosOkMonst(-1, v7, a3);
-						v20 |= v9;
-						*v8 = v9;
-						v8 += 3;
-						++v7;
-					}
-					while ( v7 <= x2 + 1 );
-					v3 = x2;
-				}
-				++v21;
-				++a3;
-			}
-			while ( a3 <= v4 + 1 );
-			if ( v20 )
-			{
-				v11 = random(137, 15);
-				v12 = 0;
-				v13 = 0;
-				a3a = v11 + 1;
-				if ( v11 + 1 > 0 )
-				{
-					while ( 1 )
-					{
-						if ( monstok[v13 + 2 * v12 + v12] )
-							--a3a;
-						if ( a3a <= 0 )
-							break;
-						if ( ++v12 == 3 )
-						{
-							v12 = 0;
-							if ( ++v13 == 3 )
-								v13 = 0;
-						}
-					}
-				}
-				v14 = v12 + v3 - 1;
-				v15 = v13 + v4 - 1;
-				v16 = GetDirection(v14, v15, x2, v4);
-				ActivateSpawn(i, v14, v15, v16);
-				return 1;
-			}
-		}
-		return 0;
-	}
-	v5 = GetDirection(v3, y, v3, y);
-	ActivateSpawn(i, v3, y, v5);
-	return 1;
-}
-// 43A879: using guessed type int var_34[9];
-
-int __cdecl PreSpawnSkeleton()
-{
-	int skeltypes; // edx // should be i/j
-	int j; // edx // remove
-	int skel; // eax
-	int i; // [esp+10h] [ebp-4h] // should be skeltypes
-
-	skeltypes = 0;
-
-	if ( nummtypes <= 0 )
-		return -1;
-
-	for ( i = 0; i < nummtypes; i++ )
-	{
-		if ( IsSkel(Monsters[i].mtype) )
-			++skeltypes;
-	}
-
-	if ( !skeltypes )
-		return -1;
-
-	j = random(136, skeltypes); /* check this code -i integer is messed up*/
-	skeltypes = 0;
-
-	for ( i = 0; i < nummtypes; ++i )
-	{
-		if ( skeltypes > j )
-			break;
-		if ( IsSkel(Monsters[i].mtype) )
-			++skeltypes;
-	}
-	skel = AddMonster(0, 0, 0, i - 1, 0);
-	if ( skel != -1 )
-		M_StartStand(skel, 0);
-	return skel;
-}
-
-void __fastcall TalktoMonster(int i)
-{
-	int v1; // esi
-	MonsterStruct *v2; // esi
-	char v3; // al
-	int v4; // edi
-	//int v5; // eax
-	//int v6; // eax
-	int inv_item_num; // [esp+8h] [ebp-4h]
-
-	v1 = i;
-	if ( (unsigned int)i >= MAXMONSTERS )
-		TermMsg("TalktoMonster: Invalid monster %d", i);
-	v2 = &monster[v1];
-	v3 = v2->_mAi;
-	v4 = v2->_menemy;
-	v2->_mmode = MM_TALK;
-	if ( v3 == AI_SNOTSPIL || v3 == AI_LACHDAN )
-	{
-		//_LOBYTE(v5) = QuestStatus(7);
-		if ( QuestStatus(7) && quests[7]._qvar1 == 2 && PlrHasItem(v4, IDI_BANNER, &inv_item_num) )
-		{
-			RemoveInvItem(v4, inv_item_num);
-			quests[7]._qactive = 3;
-			v2->mtalkmsg = QUEST_BANNER12;
-			_LOBYTE(v2->_mgoal) = 6;
-		}
-		//_LOBYTE(v6) = QuestStatus(4);
-		if ( QuestStatus(4) && v2->mtalkmsg >= (signed int)QUEST_VEIL9 )
-		{
-			if ( PlrHasItem(v4, IDI_GLDNELIX, &inv_item_num) )
-			{
-				RemoveInvItem(v4, inv_item_num);
-				v2->mtalkmsg = QUEST_VEIL11;
-				_LOBYTE(v2->_mgoal) = 6;
-			}
-		}
-	}
-}
-
-void __fastcall SpawnGolum(int i, int x, int y, int mi)
-{
-	int v4; // edi
-	int v5; // ebx
-	int v6; // esi
-	int v7; // eax
-	int *v8; // edx
-	int v9; // eax
-	char v10; // cl
-	int v11; // eax
-
-	v4 = i;
-	v5 = x;
-	if ( (unsigned int)i >= MAXMONSTERS )
-		TermMsg("SpawnGolum: Invalid monster %d", i);
-	v6 = v4;
-	monster[v6]._mx = v5;
-	monster[v6]._my = y;
-	monster[v6]._mfuty = y;
-	monster[v6]._moldy = y;
-	monster[v6]._mfutx = v5;
-	monster[v6]._moldx = v5;
-	v7 = plr[v4]._pMaxMana;
-	dMonster[0][y + 112 * v5] = v4 + 1;
-	_LOBYTE(monster[v6]._pathcount) = 0;
-	monster[v6]._mFlags |= 0x20u;
-	v8 = &missile[mi]._mispllvl;
-	monster[v6].mArmorClass = 25;
-	v9 = 320 * *v8 + v7 / 3;
-	v10 = *(_BYTE *)v8;
-	_LOBYTE(v8) = plr[v4]._pLevel;
-	v9 *= 2;
-	monster[v6]._mmaxhp = v9;
-	monster[v6]._mhitpoints = v9;
-	monster[v6].mHit = 5 * (v10 + 8) + 2 * (_BYTE)v8;
-	monster[v6].mMinDamage = 2 * (v10 + 4);
-	monster[v6].mMaxDamage = 2 * (v10 + 8);
-	M_StartSpStand(v4, 0);
-	M_Enemy(v4);
-	if ( v4 == myplr )
-	{
-		_LOBYTE(v11) = currlevel;
-		NetSendCmdGolem(
-			monster[v6]._mx,
-			monster[v6]._my,
-			monster[v6]._mdir,
-			monster[v6]._menemy,
-			monster[v6]._mhitpoints,
-			v11);
-	}
-}
-
-bool __fastcall CanTalkToMonst(int m)
-{
-	int v1; // esi
-	char v2; // al
-	bool result; // al
-
-	v1 = m;
-	if ( (unsigned int)m >= MAXMONSTERS )
-		TermMsg("CanTalkToMonst: Invalid monster %d", m);
-	v2 = monster[v1]._mgoal;
-	if ( v2 == 6 )
-		result = 1;
-	else
-		result = v2 == 7;
-	return result;
-}
-
-bool __fastcall CheckMonsterHit(int m, bool *ret)
-{
-	int v2; // edi
-	bool *v3; // esi
-	int v4; // ecx
-	int v5; // eax
-	bool result; // al
-	unsigned char v7; // al
-
-	v2 = m;
-	v3 = ret;
-	if ( (unsigned int)m >= MAXMONSTERS )
-		TermMsg("CheckMonsterHit: Invalid monster %d", m);
-	v4 = v2;
-	if ( monster[v2]._mAi == AI_GARG && (v5 = monster[v4]._mFlags, v5 & 4) )
-	{
-		_LOBYTE(v5) = v5 & 0xFB;
-		monster[v4]._mmode = MM_SATTACK;
-		monster[v4]._mFlags = v5;
-		result = 1;
-		*v3 = 1;
-	}
-	else
-	{
-		v7 = monster[v4].MType->mtype;
-		if ( v7 < MT_COUNSLR || v7 > MT_ADVOCATE || (result = 1, _LOBYTE(monster[v4]._mgoal) == 1) )
-			result = 0;
-		else
-			*v3 = 0;
-	}
-	return result;
-}
-
-int __fastcall encode_enemy(int m)
-{
-	int v1; // ecx
-	int result; // eax
-
-	v1 = m;
-	result = monster[v1]._menemy;
-	if ( monster[v1]._mFlags & 0x10 )
-		result += 4;
-	return result;
-}
-
-void __fastcall decode_enemy(int m, int enemy)
-{
-	int v2; // eax
-	int v3; // edx
-	char v4; // cl
-	int v5; // edx
-
-	v2 = m;
-	if ( enemy >= 4 )
-	{
-		monster[v2]._mFlags |= 0x10u;
-		v5 = enemy - 4;
-		monster[v2]._menemy = v5;
-		monster[v2]._menemyx = monster[v5]._mfutx;
-		v4 = monster[v5]._mfuty;
-	}
-	else
-	{
-		monster[v2]._mFlags &= 0xFFFFFFEF;
-		monster[v2]._menemy = enemy;
-		v3 = enemy;
-		monster[v2]._menemyx = plr[v3]._px;
-		v4 = plr[v3]._py;
-	}
-	monster[v2]._menemyy = v4;
-}
+//HEADER_GOES_HERE
+
+#include "../types.h"
+
+// Tracks which missile files are already loaded
+int MissileFileFlag;
+
+int monster_cpp_init_value; // weak
+int monstkills[MAXMONSTERS];
+int monstactive[MAXMONSTERS];
+int nummonsters;
+int sgbSaveSoundOn; // weak
+MonsterStruct monster[MAXMONSTERS];
+int totalmonsters; // weak
+CMonster Monsters[16];
+// int END_Monsters_17; // weak
+int monstimgtot; // weak
+int uniquetrans;
+int nummtypes;
+
+int monster_inf = 0x7F800000; // weak
+char plr2monst[9] = { 0, 5, 3, 7, 1, 4, 6, 0, 2 };
+unsigned char counsmiss[4] = { MIS_FIREBOLT, MIS_CBOLT, MIS_LIGHTCTRL, MIS_FIREBALL };
+
+/* rdata */
+
+MonsterData monsterdata[112] =
+{
+	{ 128, 799,  "Monsters\\Zombie\\Zombie%c.CL2",  0, "Monsters\\Zombie\\Zombie%c%i.WAV",  0, 0, NULL,							  { 11, 24, 12, 6,  16, 0  }, { 4, 0, 0, 0, 0, 0 }, "Zombie",				  1,  3,  1,  4,	7,	AI_ZOMBIE,	0,   0, 10,  8,  2,  5,  0,   0,  0,  0,  5,  MC_UNDEAD, 72,  72,  0,	 3, 54	},
+	{ 128, 799,  "Monsters\\Zombie\\Zombie%c.CL2",  0, "Monsters\\Zombie\\Zombie%c%i.WAV",  0, 1, "Monsters\\Zombie\\Bluered.TRN",   { 11, 24, 12, 6,  16, 0  }, { 4, 0, 0, 0, 0, 0 }, "Ghoul",				   2,  4,  2,  7,	11,   AI_ZOMBIE,	0,   1, 10,  8,  3,  10, 0,   0,  0,  0,  10, MC_UNDEAD, 72,  72,  0,	 3, 58	},
+	{ 128, 799,  "Monsters\\Zombie\\Zombie%c.CL2",  0, "Monsters\\Zombie\\Zombie%c%i.WAV",  0, 1, "Monsters\\Zombie\\Grey.TRN",	  { 11, 24, 12, 6,  16, 0  }, { 4, 0, 0, 0, 0, 0 }, "Rotting Carcass",		 2,  6,  4,  15,   25,   AI_ZOMBIE,	0,   2, 25,  8,  5,  15, 0,   0,  0,  0,  15, MC_UNDEAD, 72,  74,  0,	 3, 136   },
+	{ 128, 799,  "Monsters\\Zombie\\Zombie%c.CL2",  0, "Monsters\\Zombie\\Zombie%c%i.WAV",  0, 1, "Monsters\\Zombie\\Yellow.TRN",	{ 11, 24, 12, 6,  16, 0  }, { 4, 0, 0, 0, 0, 0 }, "Black Death",			 4,  8,  6,  25,   40,   AI_ZOMBIE,	0,   3, 30,  8,  6,  22, 0,   0,  0,  0,  20, MC_UNDEAD, 72,  76,  0,	 3, 240   },
+	{ 128, 543,  "Monsters\\FalSpear\\Phall%c.CL2", 1, "Monsters\\FalSpear\\Phall%c%i.WAV", 1, 1, "Monsters\\FalSpear\\FallenT.TRN", { 11, 11, 13, 11, 18, 13 }, { 3, 0, 0, 0, 0, 0 }, "Fallen One",			  1,  3,  1,  1,	4,	AI_FALLEN,	0,   0, 15,  7,  1,  3,  0,   5,  0,  0,  0,  MC_ANIMAL, 0,   0,   0,	 3, 46	},
+	{ 128, 543,  "Monsters\\FalSpear\\Phall%c.CL2", 1, "Monsters\\FalSpear\\Phall%c%i.WAV", 1, 1, "Monsters\\FalSpear\\Dark.TRN",	{ 11, 11, 13, 11, 18, 13 }, { 3, 0, 0, 0, 0, 0 }, "Carver",				  2,  5,  3,  4,	8,	AI_FALLEN,	0,   2, 20,  7,  2,  5,  0,   5,  0,  0,  5,  MC_ANIMAL, 0,   0,   0,	 3, 80	},
+	{ 128, 543,  "Monsters\\FalSpear\\Phall%c.CL2", 1, "Monsters\\FalSpear\\Phall%c%i.WAV", 1, 0, NULL,							  { 11, 11, 13, 11, 18, 13 }, { 3, 0, 0, 0, 0, 0 }, "Devil Kin",			   3,  7,  5,  12,   24,   AI_FALLEN,	0,   2, 25,  7,  3,  7,  0,   5,  0,  0,  10, MC_ANIMAL, 0,   2,   0,	 3, 155   },
+	{ 128, 543,  "Monsters\\FalSpear\\Phall%c.CL2", 1, "Monsters\\FalSpear\\Phall%c%i.WAV", 1, 1, "Monsters\\FalSpear\\Blue.TRN",	{ 11, 11, 13, 11, 18, 13 }, { 3, 0, 0, 0, 0, 0 }, "Dark One",				5,  9,  7,  20,   36,   AI_FALLEN,	0,   3, 30,  7,  4,  8,  0,   5,  0,  0,  15, MC_ANIMAL, 64,  68,  0,	 3, 255   },
+	{ 128, 553,  "Monsters\\SkelAxe\\SklAx%c.CL2",  1, "Monsters\\SkelAxe\\SklAx%c%i.WAV",  0, 1, "Monsters\\SkelAxe\\White.TRN",	{ 12, 8,  13, 6,  17, 16 }, { 5, 0, 0, 0, 0, 0 }, "Skeleton",				1,  3,  1,  2,	4,	AI_SKELSD,	0,   0, 20,  8,  1,  4,  0,   0,  0,  0,  0,  MC_UNDEAD, 72,  72,  0,	 3, 64	},
+	{ 128, 553,  "Monsters\\SkelAxe\\SklAx%c.CL2",  1, "Monsters\\SkelAxe\\SklAx%c%i.WAV",  0, 1, "Monsters\\SkelAxe\\Skelt.TRN",	{ 12, 8,  13, 6,  17, 16 }, { 4, 0, 0, 0, 0, 0 }, "Corpse Axe",			  2,  5,  2,  4,	7,	AI_SKELSD,	0,   1, 25,  8,  3,  5,  0,   0,  0,  0,  0,  MC_UNDEAD, 72,  72,  0,	 3, 68	},
+	{ 128, 553,  "Monsters\\SkelAxe\\SklAx%c.CL2",  1, "Monsters\\SkelAxe\\SklAx%c%i.WAV",  0, 0, NULL,							  { 12, 8,  13, 6,  17, 16 }, { 2, 0, 0, 0, 0, 0 }, "Burning Dead",			2,  6,  4,  8,	12,   AI_SKELSD,	0,   2, 30,  8,  3,  7,  0,   0,  0,  0,  5,  MC_UNDEAD, 74,  88,  0,	 3, 154   },
+	{ 128, 553,  "Monsters\\SkelAxe\\SklAx%c.CL2",  1, "Monsters\\SkelAxe\\SklAx%c%i.WAV",  0, 1, "Monsters\\SkelAxe\\Black.TRN",	{ 12, 8,  13, 6,  17, 16 }, { 3, 0, 0, 0, 0, 0 }, "Horror",				  4,  8,  6,  12,   20,   AI_SKELSD,	0,   3, 35,  8,  4,  9,  0,   0,  0,  0,  15, MC_UNDEAD, 76,  76,  0,	 3, 264   },
+	{ 128, 623,  "Monsters\\FalSword\\Fall%c.CL2",  1, "Monsters\\FalSword\\Fall%c%i.WAV",  1, 1, "Monsters\\FalSword\\FallenT.TRN", { 12, 12, 13, 11, 14, 15 }, { 3, 0, 0, 0, 0, 0 }, "Fallen One",			  1,  3,  1,  2,	5,	AI_FALLEN,	0,   0, 15,  8,  1,  4,  0,   5,  0,  0,  10, MC_ANIMAL, 0,   0,   0,	 3, 52	},
+	{ 128, 623,  "Monsters\\FalSword\\Fall%c.CL2",  1, "Monsters\\FalSword\\Fall%c%i.WAV",  1, 1, "Monsters\\FalSword\\Dark.TRN",	{ 12, 12, 13, 11, 14, 15 }, { 3, 0, 0, 0, 0, 0 }, "Carver",				  2,  5,  3,  5,	9,	AI_FALLEN,	0,   1, 20,  8,  2,  7,  0,   5,  0,  0,  15, MC_ANIMAL, 0,   0,   0,	 3, 90	},
+	{ 128, 623,  "Monsters\\FalSword\\Fall%c.CL2",  1, "Monsters\\FalSword\\Fall%c%i.WAV",  1, 0, NULL,							  { 12, 12, 13, 11, 14, 15 }, { 3, 0, 0, 0, 0, 0 }, "Devil Kin",			   3,  7,  5,  16,   24,   AI_FALLEN,	0,   2, 25,  8,  4,  10, 0,   5,  0,  0,  20, MC_ANIMAL, 0,   2,   0,	 3, 180   },
+	{ 128, 623,  "Monsters\\FalSword\\Fall%c.CL2",  1, "Monsters\\FalSword\\Fall%c%i.WAV",  1, 1, "Monsters\\FalSword\\Blue.TRN",	{ 12, 12, 13, 11, 14, 15 }, { 3, 0, 0, 0, 0, 0 }, "Dark One",				5,  9,  7,  24,   36,   AI_FALLEN,	0,   3, 30,  8,  4,  12, 0,   5,  0,  0,  25, MC_ANIMAL, 64,  68,  0,	 3, 280   },
+	{ 128, 410,  "Monsters\\Scav\\Scav%c.CL2",	  1, "Monsters\\Scav\\Scav%c%i.WAV",	  0, 0, NULL,							  { 12, 8,  12, 6,  20, 11 }, { 2, 0, 0, 0, 0, 0 }, "Scavenger",			   1,  4,  2,  3,	6,	AI_SCAV,	  0,   0, 20,  7,  1,  5,  0,   0,  0,  0,  10, MC_ANIMAL, 0,   2,   0,	 3, 80	},
+	{ 128, 410,  "Monsters\\Scav\\Scav%c.CL2",	  1, "Monsters\\Scav\\Scav%c%i.WAV",	  0, 1, "Monsters\\Scav\\ScavBr.TRN",	  { 12, 8,  12, 6,  20, 11 }, { 2, 0, 0, 0, 0, 0 }, "Plague Eater",			3,  6,  4,  12,   24,   AI_SCAV,	  0,   1, 30,  7,  1,  8,  0,   0,  0,  0,  20, MC_ANIMAL, 0,   4,   0,	 3, 188   },
+	{ 128, 410,  "Monsters\\Scav\\Scav%c.CL2",	  1, "Monsters\\Scav\\Scav%c%i.WAV",	  0, 1, "Monsters\\Scav\\ScavBe.TRN",	  { 12, 8,  12, 6,  20, 11 }, { 2, 0, 0, 0, 0, 0 }, "Shadow Beast",			4,  8,  6,  24,   36,   AI_SCAV,	  0,   2, 35,  7,  3,  12, 0,   0,  0,  0,  25, MC_ANIMAL, 64,  66,  0,	 3, 375   },
+	{ 128, 410,  "Monsters\\Scav\\Scav%c.CL2",	  1, "Monsters\\Scav\\Scav%c%i.WAV",	  0, 1, "Monsters\\Scav\\ScavW.TRN",	   { 12, 8,  12, 6,  20, 11 }, { 2, 0, 0, 0, 0, 0 }, "Bone Gasher",			 6,  10, 8,  28,   40,   AI_SCAV,	  0,   3, 35,  7,  5,  15, 0,   0,  0,  0,  30, MC_ANIMAL, 65,  68,  0,	 3, 552   },
+	{ 128, 567,  "Monsters\\SkelBow\\SklBw%c.CL2",  1, "Monsters\\SkelBow\\SklBw%c%i.WAV",  0, 1, "Monsters\\SkelBow\\White.TRN",	{ 9,  8,  16, 5,  16, 16 }, { 4, 0, 0, 0, 0, 0 }, "Skeleton",				2,  5,  3,  2,	4,	AI_SKELBOW,   0,   0, 15,  12, 1,  2,  0,   0,  0,  0,  0,  MC_UNDEAD, 72,  72,  0,	 3, 110   },
+	{ 128, 567,  "Monsters\\SkelBow\\SklBw%c.CL2",  1, "Monsters\\SkelBow\\SklBw%c%i.WAV",  0, 1, "Monsters\\SkelBow\\Skelt.TRN",	{ 9,  8,  16, 5,  16, 16 }, { 4, 0, 0, 0, 0, 0 }, "Corpse Bow",			  3,  7,  5,  8,	16,   AI_SKELBOW,   0,   1, 25,  12, 1,  4,  0,   0,  0,  0,  0,  MC_UNDEAD, 72,  72,  0,	 3, 210   },
+	{ 128, 567,  "Monsters\\SkelBow\\SklBw%c.CL2",  1, "Monsters\\SkelBow\\SklBw%c%i.WAV",  0, 0, NULL,							  { 9,  8,  16, 5,  16, 16 }, { 2, 0, 0, 0, 0, 0 }, "Burning Dead",			5,  9,  7,  10,   24,   AI_SKELBOW,   0,   2, 30,  12, 1,  6,  0,   0,  0,  0,  5,  MC_UNDEAD, 74,  88,  0,	 3, 364   },
+	{ 128, 567,  "Monsters\\SkelBow\\SklBw%c.CL2",  1, "Monsters\\SkelBow\\SklBw%c%i.WAV",  0, 1, "Monsters\\SkelBow\\Black.TRN",	{ 9,  8,  16, 5,  16, 16 }, { 3, 0, 0, 0, 0, 0 }, "Horror",				  7,  11, 9,  15,   45,   AI_SKELBOW,   0,   3, 35,  12, 2,  9,  0,   0,  0,  0,  15, MC_UNDEAD, 76,  76,  0,	 3, 594   },
+	{ 128, 575,  "Monsters\\SkelSd\\SklSr%c.CL2",   1, "Monsters\\SkelSd\\SklSr%c%i.WAV",   1, 1, "Monsters\\SkelSd\\White.TRN",	 { 13, 8,  12, 7,  15, 16 }, { 4, 0, 0, 0, 0, 0 }, "Skeleton Captain",		1,  4,  2,  3,	6,	AI_SKELSD,	0,   0, 20,  8,  2,  7,  0,   0,  0,  0,  10, MC_UNDEAD, 72,  72,  0,	 3, 90	},
+	{ 128, 575,  "Monsters\\SkelSd\\SklSr%c.CL2",   1, "Monsters\\SkelSd\\SklSr%c%i.WAV",   0, 1, "Monsters\\SkelSd\\Skelt.TRN",	 { 13, 8,  12, 7,  15, 16 }, { 4, 0, 0, 0, 0, 0 }, "Corpse Captain",		  2,  6,  4,  12,   20,   AI_SKELSD,	0,   1, 30,  8,  3,  9,  0,   0,  0,  0,  5,  MC_UNDEAD, 72,  72,  0,	 3, 200   },
+	{ 128, 575,  "Monsters\\SkelSd\\SklSr%c.CL2",   1, "Monsters\\SkelSd\\SklSr%c%i.WAV",   0, 0, NULL,							  { 13, 8,  12, 7,  15, 16 }, { 4, 0, 0, 0, 0, 0 }, "Burning Dead Captain",	4,  8,  6,  16,   30,   AI_SKELSD,	0,   2, 35,  8,  4,  10, 0,   0,  0,  0,  15, MC_UNDEAD, 74,  88,  0,	 3, 393   },
+	{ 128, 575,  "Monsters\\SkelSd\\SklSr%c.CL2",   1, "Monsters\\SkelSd\\SklSr%c%i.WAV",   0, 1, "Monsters\\SkelSd\\Black.TRN",	 { 13, 8,  12, 7,  15, 16 }, { 4, 0, 0, 0, 0, 0 }, "Horror Captain",		  6,  10, 8,  35,   50,   AI_SKELSD,	256, 3, 40,  8,  5,  14, 0,   0,  0,  0,  30, MC_UNDEAD, 76,  76,  0,	 3, 604   },
+	{ 128, 2000, "Monsters\\TSneak\\TSneak%c.CL2",  0, "Monsters\\TSneak\\Sneakl%c%i.WAV",  0, 0, NULL,							  { 13, 13, 15, 11, 16, 0  }, { 2, 0, 0, 0, 0, 0 }, "Invisible Lord",		  14, 14, 14, 278,  278,  AI_SKELSD,	256, 3, 65,  8,  16, 30, 0,   0,  0,  0,  60, MC_DEMON,  71,  71,  0,	 3, 2000  },
+	{ 128, 992,  "Monsters\\Sneak\\Sneak%c.CL2",	1, "Monsters\\Sneak\\Sneak%c%i.WAV",	0, 0, NULL,							  { 16, 8,  12, 8,  24, 15 }, { 2, 0, 0, 0, 0, 0 }, "Hidden",				  3,  8,  5,  8,	24,   AI_SNEAK,	 1,   0, 35,  8,  3,  6,  0,   0,  0,  0,  25, MC_DEMON,  0,   64,  0,	 3, 278   },
+	{ 128, 992,  "Monsters\\Sneak\\Sneak%c.CL2",	1, "Monsters\\Sneak\\Sneak%c%i.WAV",	0, 1, "Monsters\\Sneak\\Sneakv2.TRN",	{ 16, 8,  12, 8,  24, 15 }, { 2, 0, 0, 0, 0, 0 }, "Stalker",				 8,  12, 9,  30,   45,   AI_SNEAK,	 257, 1, 40,  8,  8,  16, 0,   0,  0,  0,  30, MC_DEMON,  0,   64,  0,	 3, 630   },
+	{ 128, 992,  "Monsters\\Sneak\\Sneak%c.CL2",	1, "Monsters\\Sneak\\Sneak%c%i.WAV",	0, 1, "Monsters\\Sneak\\Sneakv3.TRN",	{ 16, 8,  12, 8,  24, 15 }, { 2, 0, 0, 0, 0, 0 }, "Unseen",				  10, 14, 11, 35,   50,   AI_SNEAK,	 257, 2, 45,  8,  12, 20, 0,   0,  0,  0,  30, MC_DEMON,  65,  72,  0,	 3, 935   },
+	{ 128, 992,  "Monsters\\Sneak\\Sneak%c.CL2",	1, "Monsters\\Sneak\\Sneak%c%i.WAV",	0, 1, "Monsters\\Sneak\\Sneakv1.TRN",	{ 16, 8,  12, 8,  24, 15 }, { 2, 0, 0, 0, 0, 0 }, "Illusion Weaver",		 14, 18, 13, 40,   60,   AI_SNEAK,	 257, 3, 60,  8,  16, 24, 0,   0,  0,  0,  30, MC_DEMON,  3,   74,  0,	 3, 1500  },
+	{ 160, 2000, "Monsters\\GoatLord\\GoatL%c.CL2", 0, "Monsters\\GoatLord\\Goatl%c%i.WAV", 0, 0, NULL,							  { 13, 13, 14, 9,  16, 0  }, { 2, 0, 0, 0, 0, 0 }, "Lord Sayter",			 13, 13, 12, 351,  351,  AI_SKELSD,	256, 3, 80,  8,  14, 24, 0,   0,  0,  0,  60, MC_DEMON,  67,  67,  0,	 3, 1500  },
+	{ 128, 1030, "Monsters\\GoatMace\\Goat%c.CL2",  1, "Monsters\\GoatMace\\Goat%c%i.WAV",  0, 0, NULL,							  { 12, 8,  12, 6,  20, 12 }, { 2, 0, 0, 0, 1, 0 }, "Flesh Clan",			  6,  10, 8,  30,   45,   AI_GOATMC,	768, 0, 50,  8,  4,  10, 0,   0,  0,  0,  40, MC_DEMON,  0,   0,   0,	 3, 460   },
+	{ 128, 1030, "Monsters\\GoatMace\\Goat%c.CL2",  1, "Monsters\\GoatMace\\Goat%c%i.WAV",  0, 1, "Monsters\\GoatMace\\Beige.TRN",   { 12, 8,  12, 6,  20, 12 }, { 2, 0, 0, 0, 1, 0 }, "Stone Clan",			  8,  12, 10, 40,   55,   AI_GOATMC,	768, 1, 60,  8,  6,  12, 0,   0,  0,  0,  40, MC_DEMON,  65,  72,  0,	 3, 685   },
+	{ 128, 1030, "Monsters\\GoatMace\\Goat%c.CL2",  1, "Monsters\\GoatMace\\Goat%c%i.WAV",  0, 1, "Monsters\\GoatMace\\Red.TRN",	 { 12, 8,  12, 6,  20, 12 }, { 2, 0, 0, 0, 1, 0 }, "Fire Clan",			   10, 14, 12, 50,   65,   AI_GOATMC,	768, 2, 70,  8,  8,  16, 0,   0,  0,  0,  45, MC_DEMON,  2,   16,  0,	 3, 906   },
+	{ 128, 1030, "Monsters\\GoatMace\\Goat%c.CL2",  1, "Monsters\\GoatMace\\Goat%c%i.WAV",  0, 1, "Monsters\\GoatMace\\Gray.TRN",	{ 12, 8,  12, 6,  20, 12 }, { 2, 0, 0, 0, 1, 0 }, "Night Clan",			  12, 16, 14, 55,   70,   AI_GOATMC,	768, 3, 80,  8,  10, 20, 15,  0,  30, 30, 50, MC_DEMON,  65,  72,  0,	 3, 1190  },
+	{ 96,  364,  "Monsters\\Bat\\Bat%c.CL2",		0, "Monsters\\Bat\\Bat%c%i.WAV",		0, 1, "Monsters\\Bat\\red.trn",		  { 9,  13, 10, 9,  13, 0  }, { 0, 0, 0, 0, 0, 0 }, "Fiend",				   2,  5,  3,  3,	6,	AI_BAT,	   0,   0, 35,  5,  1,  6,  0,   0,  0,  0,  0,  MC_ANIMAL, 0,   0,   16384, 6, 102   },
+	{ 96,  364,  "Monsters\\Bat\\Bat%c.CL2",		0, "Monsters\\Bat\\Bat%c%i.WAV",		0, 0, NULL,							  { 9,  13, 10, 9,  13, 0  }, { 0, 0, 0, 0, 0, 0 }, "Blink",				   5,  9,  7,  12,   28,   AI_BAT,	   0,   1, 45,  5,  1,  8,  0,   0,  0,  0,  15, MC_ANIMAL, 0,   0,   16384, 6, 340   },
+	{ 96,  364,  "Monsters\\Bat\\Bat%c.CL2",		0, "Monsters\\Bat\\Bat%c%i.WAV",		0, 1, "Monsters\\Bat\\grey.trn",		 { 9,  13, 10, 9,  13, 0  }, { 0, 0, 0, 0, 0, 0 }, "Gloom",				   7,  11, 9,  28,   36,   AI_BAT,	   256, 2, 70,  5,  4,  12, 0,   0,  0,  0,  35, MC_ANIMAL, 1,   65,  16384, 6, 509   },
+	{ 96,  364,  "Monsters\\Bat\\Bat%c.CL2",		0, "Monsters\\Bat\\Bat%c%i.WAV",		0, 1, "Monsters\\Bat\\orange.trn",	   { 9,  13, 10, 9,  13, 0  }, { 0, 0, 0, 0, 0, 0 }, "Familiar",				11, 15, 13, 20,   35,   AI_BAT,	   256, 3, 50,  5,  4,  16, 0,   0,  0,  0,  35, MC_DEMON,  33,  97,  16384, 6, 448   },
+	{ 128, 1040, "Monsters\\GoatBow\\GoatB%c.CL2",  0, "Monsters\\GoatBow\\GoatB%c%i.WAV",  0, 0, NULL,							  { 12, 8,  16, 6,  20, 0  }, { 3, 0, 0, 0, 0, 0 }, "Flesh Clan",			  6,  10, 8,  20,   35,   AI_GOATBOW,   512, 0, 35,  13, 1,  7,  0,   0,  0,  0,  35, MC_DEMON,  0,   0,   0,	 3, 448   },
+	{ 128, 1040, "Monsters\\GoatBow\\GoatB%c.CL2",  0, "Monsters\\GoatBow\\GoatB%c%i.WAV",  0, 1, "Monsters\\GoatBow\\Beige.TRN",	{ 12, 8,  16, 6,  20, 0  }, { 3, 0, 0, 0, 0, 0 }, "Stone Clan",			  8,  12, 10, 30,   40,   AI_GOATBOW,   512, 1, 40,  13, 2,  9,  0,   0,  0,  0,  35, MC_DEMON,  65,  72,  0,	 3, 645   },
+	{ 128, 1040, "Monsters\\GoatBow\\GoatB%c.CL2",  0, "Monsters\\GoatBow\\GoatB%c%i.WAV",  0, 1, "Monsters\\GoatBow\\Red.TRN",	  { 12, 8,  16, 6,  20, 0  }, { 3, 0, 0, 0, 0, 0 }, "Fire Clan",			   10, 14, 12, 40,   50,   AI_GOATBOW,   768, 2, 45,  13, 3,  11, 0,   0,  0,  0,  35, MC_DEMON,  2,   16,  0,	 3, 822   },
+	{ 128, 1040, "Monsters\\GoatBow\\GoatB%c.CL2",  0, "Monsters\\GoatBow\\GoatB%c%i.WAV",  0, 1, "Monsters\\GoatBow\\Gray.TRN",	 { 12, 8,  16, 6,  20, 0  }, { 3, 0, 0, 0, 0, 0 }, "Night Clan",			  12, 16, 14, 50,   65,   AI_GOATBOW,   768, 3, 50,  13, 4,  13, 15,  0,  0,  0,  40, MC_DEMON,  65,  72,  0,	 3, 1092  },
+	{ 128, 716,  "Monsters\\Acid\\Acid%c.CL2",	  1, "Monsters\\Acid\\Acid%c%i.WAV",	  1, 0, NULL,							  { 13, 8,  12, 8,  16, 12 }, { 0, 0, 0, 0, 0, 0 }, "Acid Beast",			  10, 14, 11, 40,   66,   AI_ACID,	  0,   0, 40,  8,  4,  12, 25,  8,  0,  0,  30, MC_ANIMAL, 128, 136, 0,	 3, 846   },
+	{ 128, 716,  "Monsters\\Acid\\Acid%c.CL2",	  1, "Monsters\\Acid\\Acid%c%i.WAV",	  1, 1, "Monsters\\Acid\\AcidBlk.TRN",	 { 13, 8,  12, 8,  16, 12 }, { 0, 0, 0, 0, 0, 0 }, "Poison Spitter",		  14, 18, 15, 60,   85,   AI_ACID,	  0,   1, 45,  8,  4,  16, 25,  8,  0,  0,  30, MC_ANIMAL, 128, 136, 0,	 3, 1248  },
+	{ 128, 716,  "Monsters\\Acid\\Acid%c.CL2",	  1, "Monsters\\Acid\\Acid%c%i.WAV",	  1, 1, "Monsters\\Acid\\AcidB.TRN",	   { 13, 8,  12, 8,  16, 12 }, { 0, 0, 0, 0, 0, 0 }, "Pit Beast",			   18, 22, 21, 80,   110,  AI_ACID,	  0,   2, 55,  8,  8,  18, 35,  8,  0,  0,  35, MC_ANIMAL, 129, 140, 0,	 3, 2060  },
+	{ 128, 716,  "Monsters\\Acid\\Acid%c.CL2",	  1, "Monsters\\Acid\\Acid%c%i.WAV",	  1, 1, "Monsters\\Acid\\AcidR.TRN",	   { 13, 8,  12, 8,  16, 12 }, { 0, 0, 0, 0, 0, 0 }, "Lava Maw",				22, 27, 25, 100,  150,  AI_ACID,	  0,   3, 65,  8,  10, 20, 40,  8,  0,  0,  35, MC_ANIMAL, 145, 152, 0,	 3, 2940  },
+	{ 160, 1010, "Monsters\\SKing\\SKing%c.CL2",	1, "Monsters\\SKing\\SKing%c%i.WAV",	1, 1, "Monsters\\SkelAxe\\White.TRN",	{ 8,  6,  16, 6,  16, 6  }, { 2, 0, 0, 0, 0, 2 }, "Skeleton King",		   6,  6,  9,  140,  140,  AI_SKELKING,  768, 3, 60,  8,  6,  16, 0,   0,  0,  0,  70, MC_UNDEAD, 78,  120, 32769, 7, 570   },
+	{ 128, 980,  "Monsters\\FatC\\FatC%c.CL2",	  0, "Monsters\\FatC\\FatC%c%i.WAV",	  0, 0, NULL,							  { 10, 8,  12, 6,  16, 0  }, { 1, 0, 0, 0, 0, 0 }, "The Butcher",			 0,  0,  1,  320,  320,  AI_CLEAVER,   0,   3, 50,  8,  6,  12, 0,   0,  0,  0,  50, MC_DEMON,  6,   49,  32768, 3, 710   },
+	{ 128, 1130, "Monsters\\Fat\\Fat%c.CL2",		1, "Monsters\\Fat\\Fat%c%i.WAV",		0, 0, NULL,							  { 8,  10, 15, 6,  16, 10 }, { 4, 0, 0, 0, 0, 0 }, "Overlord",				8,  12, 10, 60,   80,   AI_FAT,	   0,   0, 55,  8,  6,  12, 0,   0,  0,  0,  55, MC_DEMON,  0,   2,   0,	 3, 635   },
+	{ 128, 1130, "Monsters\\Fat\\Fat%c.CL2",		1, "Monsters\\Fat\\Fat%c%i.WAV",		0, 1, "Monsters\\Fat\\Blue.TRN",		 { 8,  10, 15, 6,  16, 10 }, { 4, 0, 0, 0, 0, 0 }, "Mud Man",				 13, 17, 14, 100,  125,  AI_FAT,	   256, 1, 60,  8,  8,  16, 0,   0,  0,  0,  60, MC_DEMON,  0,   32,  0,	 3, 1165  },
+	{ 128, 1130, "Monsters\\Fat\\Fat%c.CL2",		1, "Monsters\\Fat\\Fat%c%i.WAV",		0, 1, "Monsters\\Fat\\FatB.TRN",		 { 8,  10, 15, 6,  16, 10 }, { 4, 0, 0, 0, 0, 0 }, "Toad Demon",			  15, 19, 16, 135,  160,  AI_FAT,	   256, 2, 70,  8,  8,  16, 40,  0,  8,  20, 65, MC_DEMON,  8,   12,  0,	 3, 1380  },
+	{ 128, 1130, "Monsters\\Fat\\Fat%c.CL2",		1, "Monsters\\Fat\\Fat%c%i.WAV",		0, 1, "Monsters\\Fat\\FatF.TRN",		 { 8,  10, 15, 6,  16, 10 }, { 4, 0, 0, 0, 0, 0 }, "Flayed One",			  19, 23, 20, 160,  200,  AI_FAT,	   256, 3, 85,  8,  10, 20, 0,   0,  0,  0,  70, MC_DEMON,  17,  24,  0,	 3, 2058  },
+	{ 160, 2420, "Monsters\\Worm\\Worm%c.CL2",	  0, "Monsters\\Fat\\Fat%c%i.WAV",		0, 0, NULL,							  { 13, 13, 13, 11, 19, 0  }, { 0, 0, 0, 0, 0, 0 }, "Wyrm",					9,  13, 11, 60,   90,   AI_SKELSD,	0,   0, 40,  8,  4,  10, 0,   0,  0,  0,  25, MC_ANIMAL, 1,   1,   0,	 3, 660   },
+	{ 160, 2420, "Monsters\\Worm\\Worm%c.CL2",	  0, "Monsters\\Fat\\Fat%c%i.WAV",		0, 0, NULL,							  { 13, 13, 13, 11, 19, 0  }, { 0, 0, 0, 0, 0, 0 }, "Cave Slug",			   11, 15, 13, 75,   110,  AI_SKELSD,	0,   1, 50,  8,  6,  13, 0,   0,  0,  0,  30, MC_ANIMAL, 1,   1,   0,	 3, 994   },
+	{ 160, 2420, "Monsters\\Worm\\Worm%c.CL2",	  0, "Monsters\\Fat\\Fat%c%i.WAV",		0, 0, NULL,							  { 13, 13, 13, 11, 19, 0  }, { 0, 0, 0, 0, 0, 0 }, "Devil Wyrm",			  13, 17, 15, 100,  140,  AI_SKELSD,	0,   2, 55,  8,  8,  16, 0,   0,  0,  0,  30, MC_ANIMAL, 3,   3,   0,	 3, 1320  },
+	{ 160, 2420, "Monsters\\Worm\\Worm%c.CL2",	  0, "Monsters\\Fat\\Fat%c%i.WAV",		0, 0, NULL,							  { 13, 13, 13, 11, 19, 0  }, { 0, 0, 0, 0, 0, 0 }, "Devourer",				15, 19, 17, 125,  200,  AI_SKELSD,	0,   3, 60,  8,  10, 20, 0,   0,  0,  0,  35, MC_ANIMAL, 67,  67,  0,	 3, 1827  },
+	{ 128, 1680, "Monsters\\Magma\\Magma%c.CL2",	1, "Monsters\\Magma\\Magma%c%i.WAV",	1, 0, NULL,							  { 8,  10, 14, 7,  18, 18 }, { 2, 0, 0, 0, 1, 0 }, "Magma Demon",			 14, 17, 13, 50,   70,   AI_MAGMA,	 768, 0, 45,  4,  2,  10, 50,  13, 0,  0,  45, MC_DEMON,  10,  24,  0,	 7, 1076  },
+	{ 128, 1680, "Monsters\\Magma\\Magma%c.CL2",	1, "Monsters\\Magma\\Magma%c%i.WAV",	1, 1, "Monsters\\Magma\\Yellow.TRN",	 { 8,  10, 14, 7,  18, 18 }, { 2, 0, 0, 0, 1, 0 }, "Blood Stone",			 15, 19, 14, 55,   75,   AI_MAGMA,	 768, 1, 50,  4,  2,  12, 50,  14, 0,  0,  45, MC_DEMON,  24,  24,  0,	 7, 1309  },
+	{ 128, 1680, "Monsters\\Magma\\Magma%c.CL2",	1, "Monsters\\Magma\\Magma%c%i.WAV",	1, 1, "Monsters\\Magma\\Blue.TRN",	   { 8,  10, 14, 7,  18, 18 }, { 2, 0, 0, 0, 1, 0 }, "Hell Stone",			  16, 20, 16, 60,   80,   AI_MAGMA,	 768, 2, 60,  4,  2,  20, 60,  14, 0,  0,  50, MC_DEMON,  24,  24,  0,	 7, 1680  },
+	{ 128, 1680, "Monsters\\Magma\\Magma%c.CL2",	1, "Monsters\\Magma\\Magma%c%i.WAV",	1, 1, "Monsters\\Magma\\Wierd.TRN",	  { 8,  10, 14, 7,  18, 18 }, { 2, 0, 0, 0, 1, 0 }, "Lava Lord",			   17, 21, 18, 70,   85,   AI_MAGMA,	 768, 3, 75,  4,  4,  24, 60,  14, 0,  0,  60, MC_DEMON,  24,  24,  0,	 7, 2124  },
+	{ 160, 1630, "Monsters\\Rhino\\Rhino%c.CL2",	1, "Monsters\\Rhino\\Rhino%c%i.WAV",	1, 0, NULL,							  { 8,  8,  14, 6,  16, 6  }, { 2, 0, 0, 0, 0, 0 }, "Horned Demon",			12, 16, 13, 40,   80,   AI_RHINO,	 768, 0, 60,  7,  2,  16, 100, 0,  5,  32, 40, MC_ANIMAL, 0,   2,   0,	 7, 1172  },
+	{ 160, 1630, "Monsters\\Rhino\\Rhino%c.CL2",	1, "Monsters\\Rhino\\Rhino%c%i.WAV",	1, 1, "Monsters\\Rhino\\Orange.TRN",	 { 8,  8,  14, 6,  16, 6  }, { 2, 0, 0, 0, 0, 0 }, "Mud Runner",			  14, 18, 15, 50,   90,   AI_RHINO,	 768, 1, 70,  7,  6,  18, 100, 0,  12, 36, 45, MC_ANIMAL, 0,   2,   0,	 7, 1404  },
+	{ 160, 1630, "Monsters\\Rhino\\Rhino%c.CL2",	1, "Monsters\\Rhino\\Rhino%c%i.WAV",	1, 1, "Monsters\\Rhino\\Blue.TRN",	   { 8,  8,  14, 6,  16, 6  }, { 2, 0, 0, 0, 0, 0 }, "Frost Charger",		   16, 20, 17, 60,   100,  AI_RHINO,	 768, 2, 80,  7,  8,  20, 100, 0,  20, 40, 50, MC_ANIMAL, 12,  12,  0,	 7, 1720  },
+	{ 160, 1630, "Monsters\\Rhino\\Rhino%c.CL2",	1, "Monsters\\Rhino\\Rhino%c%i.WAV",	1, 1, "Monsters\\Rhino\\RhinoB.TRN",	 { 8,  8,  14, 6,  16, 6  }, { 2, 0, 0, 0, 0, 0 }, "Obsidian Lord",		   18, 22, 19, 70,   110,  AI_RHINO,	 768, 3, 90,  7,  10, 22, 100, 0,  20, 50, 55, MC_ANIMAL, 12,  56,  0,	 7, 1809  },
+	{ 128, 1740, "Monsters\\Demskel\\Demskl%c.CL2", 1, "Monsters\\Thin\\Thin%c%i.WAV",	  1, 0, "Monsters\\Thin\\Thinv3.TRN",	  { 10, 8,  20, 6,  24, 16 }, { 3, 0, 0, 0, 0, 0 }, "Bone Demon",			  10, 14, 12, 70,   70,   AI_STORM,	 0,   0, 60,  8,  6,  14, 12,  0,  0,  0,  50, MC_DEMON,  72,  72,  0,	 7, 1344  },
+	{ 160, 1740, "Monsters\\Thin\\Thin%c.CL2",	  1, "Monsters\\Thin\\Thin%c%i.WAV",	  1, 1, "Monsters\\Thin\\Thinv3.TRN",	  { 8,  8,  18, 4,  17, 14 }, { 3, 0, 0, 0, 0, 0 }, "Red Death",			   14, 18, 16, 96,   96,   AI_STORM,	 0,   1, 75,  5,  10, 20, 0,   0,  0,  0,  60, MC_DEMON,  24,  24,  0,	 7, 2168  },
+	{ 160, 1740, "Monsters\\Thin\\Thin%c.CL2",	  1, "Monsters\\Thin\\Thin%c%i.WAV",	  1, 1, "Monsters\\Thin\\Thinv3.TRN",	  { 8,  8,  18, 4,  17, 14 }, { 3, 0, 0, 0, 0, 0 }, "Litch Demon",			 16, 20, 18, 110,  110,  AI_STORM,	 0,   2, 80,  5,  10, 24, 0,   0,  0,  0,  45, MC_DEMON,  104, 104, 0,	 7, 2736  },
+	{ 160, 1740, "Monsters\\Thin\\Thin%c.CL2",	  1, "Monsters\\Thin\\Thin%c%i.WAV",	  1, 1, "Monsters\\Thin\\Thinv3.TRN",	  { 8,  8,  18, 4,  17, 14 }, { 3, 0, 0, 0, 0, 0 }, "Undead Balrog",		   20, 24, 22, 130,  130,  AI_STORM,	 0,   3, 85,  5,  12, 30, 0,   0,  0,  0,  65, MC_DEMON,  78,  78,  0,	 7, 3575  },
+	{ 128, 1460, "Monsters\\Fireman\\FireM%c.CL2",  1, "Monsters\\Acid\\Acid%c%i.WAV",	  0, 0, NULL,							  { 14, 19, 20, 8,  14, 23 }, { 0, 0, 0, 0, 0, 0 }, "Incinerator",			 14, 18, 16, 30,   45,   AI_FIREMAN,   0,   0, 75,  8,  8,  16, 0,   0,  0,  0,  25, MC_DEMON,  24,  24,  0,	 3, 1888  },
+	{ 128, 1460, "Monsters\\Fireman\\FireM%c.CL2",  1, "Monsters\\Acid\\Acid%c%i.WAV",	  0, 0, NULL,							  { 14, 19, 20, 8,  14, 23 }, { 0, 0, 0, 0, 0, 0 }, "Flame Lord",			  16, 20, 18, 40,   55,   AI_FIREMAN,   0,   1, 75,  8,  10, 20, 0,   0,  0,  0,  25, MC_DEMON,  24,  24,  0,	 3, 2250  },
+	{ 128, 1460, "Monsters\\Fireman\\FireM%c.CL2",  1, "Monsters\\Acid\\Acid%c%i.WAV",	  0, 0, NULL,							  { 14, 19, 20, 8,  14, 23 }, { 0, 0, 0, 0, 0, 0 }, "Doom Fire",			   18, 22, 20, 50,   65,   AI_FIREMAN,   0,   2, 80,  8,  12, 24, 0,   0,  0,  0,  30, MC_DEMON,  28,  28,  0,	 3, 2740  },
+	{ 128, 1460, "Monsters\\Fireman\\FireM%c.CL2",  1, "Monsters\\Acid\\Acid%c%i.WAV",	  0, 0, NULL,							  { 14, 19, 20, 8,  14, 23 }, { 0, 0, 0, 0, 0, 0 }, "Hell Burner",			 20, 24, 22, 60,   80,   AI_FIREMAN,   0,   3, 85,  8,  15, 30, 0,   0,  0,  0,  30, MC_DEMON,  28,  28,  0,	 3, 3355  },
+	{ 160, 1740, "Monsters\\Thin\\Thin%c.CL2",	  1, "Monsters\\Thin\\Thin%c%i.WAV",	  1, 1, "Monsters\\Thin\\Thinv3.TRN",	  { 8,  8,  18, 4,  17, 14 }, { 3, 0, 0, 0, 0, 0 }, "Red Storm",			   17, 21, 18, 55,   110,  AI_STORM,	 768, 0, 80,  5,  8,  18, 75,  8,  4,  16, 30, MC_DEMON,  12,  40,  0,	 7, 2160  },
+	{ 160, 1740, "Monsters\\Thin\\Thin%c.CL2",	  1, "Monsters\\Thin\\Thin%c%i.WAV",	  1, 0, NULL,							  { 8,  8,  18, 4,  17, 14 }, { 3, 0, 0, 0, 0, 0 }, "Storm Rider",			 19, 23, 20, 60,   120,  AI_STORM,	 768, 1, 80,  5,  8,  18, 80,  8,  4,  16, 30, MC_DEMON,  33,  40,  0,	 7, 2391  },
+	{ 160, 1740, "Monsters\\Thin\\Thin%c.CL2",	  1, "Monsters\\Thin\\Thin%c%i.WAV",	  1, 1, "Monsters\\Thin\\Thinv2.TRN",	  { 8,  8,  18, 4,  17, 14 }, { 3, 0, 0, 0, 0, 0 }, "Storm Lord",			  21, 25, 22, 75,   135,  AI_STORM,	 768, 2, 85,  5,  12, 24, 75,  8,  4,  16, 35, MC_DEMON,  33,  40,  0,	 7, 2775  },
+	{ 160, 1740, "Monsters\\Thin\\Thin%c.CL2",	  1, "Monsters\\Thin\\Thin%c%i.WAV",	  1, 1, "Monsters\\Thin\\Thinv1.TRN",	  { 8,  8,  18, 4,  17, 14 }, { 3, 0, 0, 0, 0, 0 }, "Maelstorm",			   23, 27, 24, 90,   150,  AI_STORM,	 768, 3, 90,  5,  12, 28, 75,  8,  4,  16, 40, MC_DEMON,  97,  104, 0,	 7, 3177  },
+	{ 128, 1650, "Monsters\\BigFall\\Fallg%c.CL2",  1, "Monsters\\BigFall\\Bfal%c%i.WAV",   0, 0, NULL,							  { 10, 8,  11, 8,  17, 0  }, { 0, 0, 0, 0, 2, 2 }, "Devil Kin Brute",		 20, 20, 24, 160,  220,  AI_SKELSD,	768, 3, 100, 6,  18, 24, 0,   0,  0,  0,  75, MC_ANIMAL, 0,   0,   0,	 6, 2000  },
+	{ 160, 1650, "Monsters\\Gargoyle\\Gargo%c.CL2", 1, "Monsters\\Gargoyle\\Gargo%c%i.WAV", 0, 0, NULL,							  { 14, 14, 14, 10, 18, 14 }, { 0, 0, 0, 0, 0, 2 }, "Winged-Demon",			8,  12, 9,  45,   60,   AI_GARG,	  512, 0, 50,  7,  10, 16, 0,   0,  0,  0,  45, MC_DEMON,  74,  88,  0,	 6, 662   },
+	{ 160, 1650, "Monsters\\Gargoyle\\Gargo%c.CL2", 1, "Monsters\\Gargoyle\\Gargo%c%i.WAV", 0, 1, "Monsters\\Gargoyle\\GarE.TRN",	{ 14, 14, 14, 10, 18, 14 }, { 0, 0, 0, 0, 0, 2 }, "Gargoyle",				12, 16, 13, 60,   90,   AI_GARG,	  512, 1, 65,  7,  10, 16, 0,   0,  0,  0,  45, MC_DEMON,  76,  104, 0,	 6, 1205  },
+	{ 160, 1650, "Monsters\\Gargoyle\\Gargo%c.CL2", 1, "Monsters\\Gargoyle\\Gargo%c%i.WAV", 0, 1, "Monsters\\Gargoyle\\GargBr.TRN",  { 14, 14, 14, 10, 18, 14 }, { 0, 0, 0, 0, 0, 0 }, "Blood Claw",			  16, 20, 19, 75,   125,  AI_GARG,	  512, 2, 80,  7,  14, 22, 0,   0,  0,  0,  50, MC_DEMON,  88,  92,  0,	 6, 1873  },
+	{ 160, 1650, "Monsters\\Gargoyle\\Gargo%c.CL2", 1, "Monsters\\Gargoyle\\Gargo%c%i.WAV", 0, 1, "Monsters\\Gargoyle\\GargB.TRN",   { 14, 14, 14, 10, 18, 14 }, { 0, 0, 0, 0, 0, 0 }, "Death Wing",			  18, 22, 23, 90,   150,  AI_GARG,	  512, 3, 95,  7,  16, 28, 0,   0,  0,  0,  60, MC_DEMON,  104, 106, 0,	 6, 2278  },
+	{ 160, 2220, "Monsters\\Mega\\Mega%c.CL2",	  1, "Monsters\\Mega\\Mega%c%i.WAV",	  1, 0, NULL,							  { 6,  7,  14, 1,  24, 5  }, { 3, 0, 0, 0, 2, 0 }, "Slayer",				  19, 23, 20, 120,  140,  AI_MEGA,	  768, 0, 100, 8,  12, 20, 0,   3,  0,  0,  60, MC_DEMON,  17,  17,  0,	 7, 2300  },
+	{ 160, 2220, "Monsters\\Mega\\Mega%c.CL2",	  1, "Monsters\\Mega\\Mega%c%i.WAV",	  1, 1, "Monsters\\Mega\\Guard.TRN",	   { 6,  7,  14, 1,  24, 5  }, { 3, 0, 0, 0, 2, 0 }, "Guardian",				21, 25, 22, 140,  160,  AI_MEGA,	  768, 1, 110, 8,  14, 22, 0,   3,  0,  0,  65, MC_DEMON,  17,  17,  0,	 7, 2714  },
+	{ 160, 2220, "Monsters\\Mega\\Mega%c.CL2",	  1, "Monsters\\Mega\\Mega%c%i.WAV",	  1, 1, "Monsters\\Mega\\Vtexl.TRN",	   { 6,  7,  14, 1,  24, 5  }, { 3, 0, 0, 0, 2, 0 }, "Vortex Lord",			 23, 26, 24, 160,  180,  AI_MEGA,	  768, 2, 120, 8,  18, 24, 0,   3,  0,  0,  70, MC_DEMON,  81,  85,  0,	 7, 3252  },
+	{ 160, 2220, "Monsters\\Mega\\Mega%c.CL2",	  1, "Monsters\\Mega\\Mega%c%i.WAV",	  1, 1, "Monsters\\Mega\\Balr.TRN",		{ 6,  7,  14, 1,  24, 5  }, { 3, 0, 0, 0, 2, 0 }, "Balrog",				  25, 29, 26, 180,  200,  AI_MEGA,	  768, 3, 130, 8,  22, 30, 0,   3,  0,  0,  75, MC_DEMON,  81,  85,  0,	 7, 3643  },
+	{ 160, 1270, "Monsters\\Snake\\Snake%c.CL2",	0, "Monsters\\Snake\\Snake%c%i.WAV",	0, 0, NULL,							  { 12, 11, 13, 5,  18, 0  }, { 2, 0, 0, 0, 1, 0 }, "Cave Viper",			  20, 24, 21, 100,  150,  AI_SNAKE,	 256, 0, 90,  8,  8,  20, 0,   0,  0,  0,  60, MC_DEMON,  8,   8,   0,	 7, 2725  },
+	{ 160, 1270, "Monsters\\Snake\\Snake%c.CL2",	0, "Monsters\\Snake\\Snake%c%i.WAV",	0, 1, "Monsters\\Snake\\SnakR.TRN",	  { 12, 11, 13, 5,  18, 0  }, { 2, 0, 0, 0, 1, 0 }, "Fire Drake",			  22, 26, 23, 120,  170,  AI_SNAKE,	 256, 1, 105, 8,  12, 24, 0,   0,  0,  0,  65, MC_DEMON,  10,  24,  0,	 7, 3139  },
+	{ 160, 1270, "Monsters\\Snake\\Snake%c.CL2",	0, "Monsters\\Snake\\Snake%c%i.WAV",	0, 1, "Monsters\\Snake\\Snakg.TRN",	  { 12, 11, 13, 5,  18, 0  }, { 2, 0, 0, 0, 1, 0 }, "Gold Viper",			  24, 27, 25, 140,  180,  AI_SNAKE,	 256, 2, 120, 8,  15, 26, 0,   0,  0,  0,  70, MC_DEMON,  12,  12,  0,	 7, 3540  },
+	{ 160, 1270, "Monsters\\Snake\\Snake%c.CL2",	0, "Monsters\\Snake\\Snake%c%i.WAV",	0, 1, "Monsters\\Snake\\Snakb.TRN",	  { 12, 11, 13, 5,  18, 0  }, { 2, 0, 0, 0, 1, 0 }, "Azure Drake",			 28, 30, 27, 160,  200,  AI_SNAKE,	 256, 3, 130, 8,  18, 30, 0,   0,  0,  0,  75, MC_DEMON,  6,   42,  0,	 7, 3791  },
+	{ 160, 2120, "Monsters\\Black\\Black%c.CL2",	0, "Monsters\\Black\\Black%c%i.WAV",	0, 0, NULL,							  { 8,  8,  16, 4,  24, 0  }, { 2, 0, 0, 0, 0, 0 }, "Black Knight",			23, 27, 24, 150,  150,  AI_SKELSD,	256, 0, 110, 8,  15, 20, 0,   0,  0,  0,  75, MC_DEMON,  69,  97,  0,	 7, 3360  },
+	{ 160, 2120, "Monsters\\Black\\Black%c.CL2",	0, "Monsters\\Black\\Black%c%i.WAV",	0, 1, "Monsters\\Black\\BlkKntRT.TRN",   { 8,  8,  16, 4,  24, 0  }, { 2, 0, 0, 0, 0, 0 }, "Doom Guard",			  25, 29, 26, 165,  165,  AI_SKELSD,	256, 0, 130, 8,  18, 25, 0,   0,  0,  0,  75, MC_DEMON,  67,  81,  0,	 7, 3650  },
+	{ 160, 2120, "Monsters\\Black\\Black%c.CL2",	0, "Monsters\\Black\\Black%c%i.WAV",	0, 1, "Monsters\\Black\\BlkKntBT.TRN",   { 8,  8,  16, 4,  24, 0  }, { 2, 0, 0, 0, 0, 0 }, "Steel Lord",			  27, 30, 28, 180,  180,  AI_SKELSD,	256, 1, 120, 8,  20, 30, 0,   0,  0,  0,  80, MC_DEMON,  85,  92,  0,	 7, 4252  },
+	{ 160, 2120, "Monsters\\Black\\Black%c.CL2",	0, "Monsters\\Black\\Black%c%i.WAV",	0, 1, "Monsters\\Black\\BlkKntBe.TRN",   { 8,  8,  16, 4,  24, 0  }, { 2, 0, 0, 0, 0, 0 }, "Blood Knight",			24, 26, 30, 200,  200,  AI_SKELSD,	256, 1, 130, 8,  25, 35, 0,   0,  0,  0,  85, MC_DEMON,  106, 106, 0,	 7, 5130  },
+	{ 96,  484,  "Monsters\\Unrav\\Unrav%c.CL2",	0, "Monsters\\Acid\\Acid%c%i.WAV",	  0, 0, NULL,							  { 10, 10, 12, 5,  16, 0  }, { 0, 0, 0, 0, 0, 0 }, "Unraveler",			   26, 28, 25, 70,   150,  AI_SKELSD,	0,   0, 75,  7,  10, 20, 0,   0,  0,  0,  70, MC_UNDEAD, 106, 106, 0,	 3, 3812  },
+	{ 96,  484,  "Monsters\\Unrav\\Unrav%c.CL2",	0, "Monsters\\Acid\\Acid%c%i.WAV",	  0, 0, NULL,							  { 10, 10, 12, 5,  16, 0  }, { 0, 0, 0, 0, 0, 0 }, "Hollow One",			  28, 30, 27, 135,  240,  AI_SKELSD,	0,   1, 75,  7,  12, 24, 0,   0,  0,  0,  75, MC_UNDEAD, 92,  92,  0,	 3, 4374  },
+	{ 96,  484,  "Monsters\\Unrav\\Unrav%c.CL2",	0, "Monsters\\Acid\\Acid%c%i.WAV",	  0, 0, NULL,							  { 10, 10, 12, 5,  16, 0  }, { 0, 0, 0, 0, 0, 0 }, "Pain Master",			 27, 30, 29, 110,  200,  AI_SKELSD,	0,   2, 80,  7,  16, 30, 0,   0,  0,  0,  80, MC_UNDEAD, 92,  92,  0,	 3, 5147  },
+	{ 96,  484,  "Monsters\\Unrav\\Unrav%c.CL2",	0, "Monsters\\Acid\\Acid%c%i.WAV",	  0, 0, NULL,							  { 10, 10, 12, 5,  16, 0  }, { 0, 0, 0, 0, 0, 0 }, "Reality Weaver",		  28, 30, 30, 135,  240,  AI_SKELSD,	0,   3, 85,  7,  20, 35, 0,   0,  0,  0,  85, MC_UNDEAD, 113, 113, 0,	 3, 5925  },
+	{ 128, 980,  "Monsters\\Succ\\Scbs%c.CL2",	  0, "Monsters\\Succ\\Scbs%c%i.WAV",	  0, 0, NULL,							  { 14, 8,  16, 7,  24, 0  }, { 0, 0, 0, 0, 0, 0 }, "Succubus",				22, 26, 24, 120,  150,  AI_SUCC,	  512, 0, 100, 10, 1,  20, 0,   0,  0,  0,  60, MC_DEMON,  1,   10,  0,	 3, 3696  },
+	{ 128, 980,  "Monsters\\Succ\\Scbs%c.CL2",	  0, "Monsters\\Succ\\Scbs%c%i.WAV",	  0, 1, "Monsters\\Succ\\Succb.TRN",	   { 14, 8,  16, 7,  24, 0  }, { 0, 0, 0, 0, 0, 0 }, "Snow Witch",			  25, 28, 26, 135,  175,  AI_SUCC,	  512, 1, 110, 10, 1,  24, 0,   0,  0,  0,  65, MC_DEMON,  68,  76,  0,	 3, 4084  },
+	{ 128, 980,  "Monsters\\Succ\\Scbs%c.CL2",	  0, "Monsters\\Succ\\Scbs%c%i.WAV",	  0, 1, "Monsters\\Succ\\Succrw.TRN",	  { 14, 8,  16, 7,  24, 0  }, { 0, 0, 0, 0, 0, 0 }, "Hell Spawn",			  27, 30, 28, 150,  200,  AI_SUCC,	  768, 2, 115, 10, 1,  30, 0,   0,  0,  0,  75, MC_DEMON,  33,  28,  0,	 3, 4480  },
+	{ 128, 980,  "Monsters\\Succ\\Scbs%c.CL2",	  0, "Monsters\\Succ\\Scbs%c%i.WAV",	  0, 1, "Monsters\\Succ\\Succbw.TRN",	  { 14, 8,  16, 7,  24, 0  }, { 0, 0, 0, 0, 0, 0 }, "Soul Burner",			 28, 30, 30, 140,  225,  AI_SUCC,	  768, 3, 120, 10, 1,  35, 0,   0,  0,  0,  85, MC_DEMON,  21,  56,  0,	 3, 4644  },
+	{ 128, 2000, "Monsters\\Mage\\Mage%c.CL2",	  1, "Monsters\\Mage\\Mage%c%i.WAV",	  0, 0, NULL,							  { 12, 1,  20, 8,  28, 20 }, { 0, 0, 0, 0, 0, 0 }, "Counselor",			   24, 26, 25, 70,   70,   AI_COUNSLR,   512, 0, 90,  8,  8,  20, 0,   0,  0,  0,  0,  MC_DEMON,  7,   7,   0,	 7, 4070  },
+	{ 128, 2000, "Monsters\\Mage\\Mage%c.CL2",	  1, "Monsters\\Mage\\Mage%c%i.WAV",	  0, 1, "Monsters\\Mage\\Cnselg.TRN",	  { 12, 1,  20, 8,  28, 20 }, { 0, 0, 0, 0, 0, 0 }, "Magistrate",			  26, 28, 27, 85,   85,   AI_COUNSLR,   512, 1, 100, 8,  10, 24, 0,   0,  0,  0,  0,  MC_DEMON,  85,  92,  0,	 7, 4478  },
+	{ 128, 2000, "Monsters\\Mage\\Mage%c.CL2",	  1, "Monsters\\Mage\\Mage%c%i.WAV",	  0, 1, "Monsters\\Mage\\Cnselgd.TRN",	 { 12, 1,  20, 8,  28, 20 }, { 0, 0, 0, 0, 0, 0 }, "Cabalist",				28, 30, 29, 120,  120,  AI_COUNSLR,   512, 2, 110, 8,  14, 30, 0,   0,  0,  0,  0,  MC_DEMON,  99,  106, 0,	 7, 4929  },
+	{ 128, 2000, "Monsters\\Mage\\Mage%c.CL2",	  1, "Monsters\\Mage\\Mage%c%i.WAV",	  0, 1, "Monsters\\Mage\\Cnselbk.TRN",	 { 12, 1,  20, 8,  28, 20 }, { 0, 0, 0, 0, 0, 0 }, "Advocate",				30, 30, 30, 145,  145,  AI_COUNSLR,   512, 3, 120, 8,  15, 25, 0,   0,  0,  0,  0,  MC_DEMON,  106, 120, 0,	 7, 4968  },
+	{ 96,  386,  "Monsters\\Golem\\Golem%c.CL2",	1, "Monsters\\Golem\\Golm%c%i.WAV",	 0, 0, NULL,							  { 0,  16, 12, 0,  12, 20 }, { 0, 0, 0, 0, 0, 0 }, "Golem",				   0,  0,  12, 1,	1,	AI_GOLUM,	 512, 0, 0,   7,  1,  1,  0,   0,  0,  0,  1,  MC_DEMON,  0,   0,   0,	 0, 0	 },
+	{ 160, 2000, "Monsters\\Diablo\\Diablo%c.CL2",  1, "Monsters\\Diablo\\Diablo%c%i.WAV",  1, 0, NULL,							  { 16, 6,  16, 6,  16, 16 }, { 0, 0, 0, 0, 0, 0 }, "The Dark Lord",		   50, 50, 30, 1666, 1666, AI_DIABLO,	896, 3, 220, 4,  30, 60, 0,   11, 0,  0,  70, MC_DEMON,  78,  78,  0,	 7, 31666 },
+	{ 128, 1060, "Monsters\\DarkMage\\Dmage%c.CL2", 1, "Monsters\\DarkMage\\Dmag%c%i.WAV",  0, 0, NULL,							  { 6,  1,  21, 6,  23, 18 }, { 0, 0, 0, 0, 0, 0 }, "The Arch-Litch Malignus", 30, 30, 30, 160,  160,  AI_COUNSLR,   512, 3, 120, 8,  20, 40, 0,   0,  0,  0,  70, MC_DEMON,  71,  120, 0,	 7, 4968  }
+};
+char MonstConvTbl[128] =
+{
+	0, 1, 2, 3, 4, 5, 6, 7, 8, 9,
+	10, 11, 12, 13, 14, 15, 16, 17, 18, 19,
+	20, 21, 22, 23, 24, 25, 26, 27, 29, 30,
+	31, 32, 34, 35, 36, 37, 38, 40, 39, 41,
+	42, 43, 44, 45, 46, 47, 48, 49, 50, 52,
+	53, 54, 55, 56, 57, 59, 58, 60, 61, 62,
+	63, 64, 65, 66, 67, 68, 69, 70, 71, 0,
+	0, 0, 0, 72, 73, 74, 75, 0, 0, 0,
+	0, 77, 76, 78, 79, 81, 82, 83, 84, 85,
+	86, 87, 88, 89, 90, 92, 91, 93, 94, 95,
+	96, 97, 98, 99, 100, 101, 102, 103, 104, 105,
+	106, 107, 108, 0, 110, 0, 109, 0, 0, 0,
+	0, 0, 0, 0, 0, 0, 80, 111
+};
+
+unsigned char MonstAvailTbl[112] =
+{
+	1,   1,   1,   1,   1,   1,   1,   1,   1,   1,
+	1,   1,   1,   1,   1,   1,   1,   1,   1,   1,
+	1,   1,   1,   1,   1,   1,   1,   1,   0,   2,
+	2,   2,   2,   0,   2,   2,   2,   2,   1,   1,
+	1,   1,   2,   2,   2,   2,   2,   2,   2,   2,
+	0,   0,   2,   2,   2,   2,   0,   0,   0,   0,
+	2,   2,   2,   2,   2,   2,   2,   2,   0,   0,
+	0,   0,   0,   0,   0,   0,   2,   2,   2,   2,
+	0,   2,   2,   2,   2,   2,   2,   2,   2,   2,
+	2,   2,   2,   2,   2,   2,   2,   0,   0,   0,
+	0,   2,   2,   2,   2,   2,   2,   2,   2,   0,
+	0,   0
+};
+UniqMonstStruct UniqMonst[98] =
+{
+	{ MT_NGOATMC,  "Gharbad the Weak",		 "BSDB",	4,  120,  AI_GARBUD,   3, 8,  16, 96,  0,  0,   0, QUEST_GARBUD1  },
+	{ MT_SKING,	"Skeleton King",			"GENRL",   0,  240,  AI_SKELKING, 3, 6,  16, 78,  1,  0,   0, 0			  },
+	{ MT_COUNSLR,  "Zhar the Mad",			 "GENERAL", 8,  360,  AI_ZHAR,	 3, 16, 40, 14,  0,  0,   0, QUEST_ZHAR1	},
+	{ MT_BFALLSP,  "Snotspill",				"BNG",	 4,  220,  AI_SNOTSPIL, 3, 10, 18, 4,   0,  0,   0, QUEST_BANNER10 },
+	{ MT_ADVOCATE, "Arch-Bishop Lazarus",	  "GENERAL", 0,  600,  AI_LAZURUS,  3, 30, 50, 78,  0,  0,   0, QUEST_VILE13   },
+	{ MT_HLSPWN,   "Red Vex",				  "REDV",	0,  400,  AI_LAZHELP,  3, 30, 50, 74,  0,  0,   0, QUEST_VILE13   },
+	{ MT_HLSPWN,   "BlackJade",				"BLKJD",   0,  400,  AI_LAZHELP,  3, 30, 50, 76,  0,  0,   0, QUEST_VILE13   },
+	{ MT_RBLACK,   "Lachdanan",				"BHKA",	14, 500,  AI_LACHDAN,  3, 0,  0,  0,   0,  0,   0, QUEST_VEIL9	},
+	{ MT_BTBLACK,  "Warlord of Blood",		 "GENERAL", 13, 850,  AI_WARLORD,  3, 35, 50, 120, 0,  0,   0, QUEST_WARLRD9  },
+	{ MT_CLEAVER,  "The Butcher",			  "GENRL",   0,  220,  AI_CLEAVER,  3, 6,  12, 70,  0,  0,   0, 0			  },
+	{ MT_TSKELAX,  "Bonehead Keenaxe",		 "BHKA",	2,  91,   AI_SKELSD,   2, 4,  10, 72,  7,  100, 0, 0			  },
+	{ MT_RFALLSD,  "Bladeskin the Slasher",	"BSTS",	2,  51,   AI_FALLEN,   0, 6,  18, 2,   11, 45,  0, 0			  },
+	{ MT_NZOMBIE,  "Soulpus",				  "GENERAL", 2,  133,  AI_ZOMBIE,   0, 4,  8,  6,   0,  0,   0, 0			  },
+	{ MT_RFALLSP,  "Pukerat the Unclean",	  "PTU",	 2,  77,   AI_FALLEN,   3, 1,  5,  2,   0,  0,   0, 0			  },
+	{ MT_WSKELAX,  "Boneripper",			   "BR",	  2,  54,   AI_BAT,	  0, 6,  15, 88,  3,  0,   0, 0			  },
+	{ MT_NZOMBIE,  "Rotfeast the Hungry",	  "ETH",	 2,  85,   AI_SKELSD,   3, 4,  12, 72,  3,  0,   0, 0			  },
+	{ MT_DFALLSD,  "Gutshank the Quick",	   "GTQ",	 3,  66,   AI_BAT,	  2, 6,  16, 2,   3,  0,   0, 0			  },
+	{ MT_TSKELSD,  "Brokenhead Bangshield",	"BHBS",	3,  108,  AI_SKELSD,   3, 12, 20, 76,  3,  0,   0, 0			  },
+	{ MT_YFALLSP,  "Bongo",					"BNG",	 3,  178,  AI_FALLEN,   3, 9,  21, 0,   3,  0,   0, 0			  },
+	{ MT_BZOMBIE,  "Rotcarnage",			   "RCRN",	3,  102,  AI_ZOMBIE,   3, 9,  24, 76,  11, 45,  0, 0			  },
+	{ MT_NSCAV,	"Shadowbite",			   "SHBT",	2,  60,   AI_SKELSD,   3, 3,  20, 16,  3,  0,   0, 0			  },
+	{ MT_WSKELBW,  "Deadeye",				  "DE",	  2,  49,   AI_GOATBOW,  0, 6,  9,  74,  0,  0,   0, 0			  },
+	{ MT_RSKELAX,  "Madeye the Dead",		  "MTD",	 4,  75,   AI_BAT,	  0, 9,  21, 24,  11, 30,  0, 0			  },
+	{ MT_BSCAV,	"El Chupacabras",		   "GENERAL", 3,  120,  AI_GOATMC,   0, 10, 18, 2,   3,  30,  0, 0			  },
+	{ MT_TSKELBW,  "Skullfire",				"SKFR",	3,  125,  AI_GOATBOW,  1, 6,  10, 16,  0,  100, 0, 0			  },
+	{ MT_SNEAK,	"Warpskull",				"TSPO",	3,  117,  AI_SNEAK,	2, 6,  18, 6,   3,  0,   0, 0			  },
+	{ MT_GZOMBIE,  "Goretongue",			   "PMR",	 3,  156,  AI_SKELSD,   1, 15, 30, 72,  0,  0,   0, 0			  },
+	{ MT_WSCAV,	"Pulsecrawler",			 "BHKA",	4,  150,  AI_SCAV,	 0, 16, 20, 20,  11, 45,  0, 0			  },
+	{ MT_BLINK,	"Moonbender",			   "GENERAL", 4,  135,  AI_BAT,	  0, 9,  27, 16,  3,  0,   0, 0			  },
+	{ MT_BLINK,	"Wrathraven",			   "GENERAL", 5,  135,  AI_BAT,	  2, 9,  22, 16,  3,  0,   0, 0			  },
+	{ MT_YSCAV,	"Spineeater",			   "GENERAL", 4,  180,  AI_SCAV,	 1, 18, 25, 96,  3,  0,   0, 0			  },
+	{ MT_RSKELBW,  "Blackash the Burning",	 "BASHTB",  4,  120,  AI_GOATBOW,  0, 6,  16, 24,  3,  0,   0, 0			  },
+	{ MT_BFALLSD,  "Shadowcrow",			   "GENERAL", 5,  270,  AI_SNEAK,	2, 12, 25, 0,   3,  0,   0, 0			  },
+	{ MT_LRDSAYTR, "Blightstone the Weak",	 "BHKA",	4,  360,  AI_SKELSD,   0, 4,  12, 12,  7,  70,  0, 0			  },
+	{ MT_FAT,	  "Bilefroth the Pit Master", "BFTP",	6,  210,  AI_BAT,	  1, 16, 23, 28,  3,  0,   0, 0			  },
+	{ MT_NGOATBW,  "Bloodskin Darkbow",		"BSDB",	5,  207,  AI_GOATBOW,  0, 3,  16, 6,   11, 55,  0, 0			  },
+	{ MT_GLOOM,	"Foulwing",				 "DB",	  5,  246,  AI_RHINO,	3, 12, 28, 2,   3,  0,   0, 0			  },
+	{ MT_XSKELSD,  "Shadowdrinker",			"SHDR",	5,  300,  AI_SNEAK,	1, 18, 26, 78,  8,  45,  0, 0			  },
+	{ MT_UNSEEN,   "Hazeshifter",			  "BHKA",	5,  285,  AI_SNEAK,	3, 18, 30, 96,  3,  0,   0, 0			  },
+	{ MT_NACID,	"Deathspit",				"BFDS",	6,  303,  AI_ACIDUNIQ, 0, 12, 32, 6,   3,  0,   0, 0			  },
+	{ MT_RGOATMC,  "Bloodgutter",			  "BGBL",	6,  315,  AI_BAT,	  1, 24, 34, 16,  3,  0,   0, 0			  },
+	{ MT_BGOATMC,  "Deathshade Fleshmaul",	 "DSFM",	6,  276,  AI_RHINO,	0, 12, 24, 10,  8,  65,  0, 0			  },
+	{ MT_WYRM,	 "Warmaggot the Mad",		"GENERAL", 6,  246,  AI_BAT,	  3, 15, 30, 4,   3,  0,   0, 0			  },
+	{ MT_STORM,	"Glasskull the Jagged",	 "BHKA",	7,  354,  AI_STORM,	0, 18, 30, 88,  3,  0,   0, 0			  },
+	{ MT_RGOATBW,  "Blightfire",			   "BLF",	 7,  321,  AI_SUCC,	 2, 13, 21, 16,  3,  0,   0, 0			  },
+	{ MT_GARGOYLE, "Nightwing the Cold",	   "GENERAL", 7,  342,  AI_BAT,	  1, 18, 26, 76,  3,  0,   0, 0			  },
+	{ MT_GGOATBW,  "Gorestone",				"GENERAL", 7,  303,  AI_GOATBOW,  1, 15, 28, 68,  7,  70,  0, 0			  },
+	{ MT_BMAGMA,   "Bronzefist Firestone",	 "GENERAL", 8,  360,  AI_MAGMA,	0, 30, 36, 10,  3,  0,   0, 0			  },
+	{ MT_INCIN,	"Wrathfire the Doomed",	 "WFTD",	8,  270,  AI_SKELSD,   2, 20, 30, 14,  3,  0,   0, 0			  },
+	{ MT_NMAGMA,   "Firewound the Grim",	   "BHKA",	8,  303,  AI_MAGMA,	0, 18, 22, 10,  3,  0,   0, 0			  },
+	{ MT_MUDMAN,   "Baron Sludge",			 "BSM",	 8,  315,  AI_SNEAK,	3, 25, 34, 78,  11, 75,  0, 0			  },
+	{ MT_GGOATMC,  "Blighthorn Steelmace",	 "BHSM",	7,  250,  AI_RHINO,	0, 20, 28, 4,   11, 45,  0, 0			  },
+	{ MT_RACID,	"Chaoshowler",			  "GENERAL", 8,  240,  AI_ACIDUNIQ, 0, 12, 20, 0,   3,  0,   0, 0			  },
+	{ MT_REDDTH,   "Doomgrin the Rotting",	 "GENERAL", 8,  405,  AI_STORM,	3, 25, 50, 78,  3,  0,   0, 0			  },
+	{ MT_FLAMLRD,  "Madburner",				"GENERAL", 9,  270,  AI_STORM,	0, 20, 40, 56,  3,  0,   0, 0			  },
+	{ MT_LTCHDMN,  "Bonesaw the Litch",		"GENERAL", 9,  495,  AI_STORM,	2, 30, 55, 78,  3,  0,   0, 0			  },
+	{ MT_MUDRUN,   "Breakspine",			   "GENERAL", 9,  351,  AI_RHINO,	0, 25, 34, 2,   3,  0,   0, 0			  },
+	{ MT_REDDTH,   "Devilskull Sharpbone",	 "GENERAL", 9,  444,  AI_STORM,	1, 25, 40, 16,  3,  0,   0, 0			  },
+	{ MT_STORM,	"Brokenstorm",			  "GENERAL", 9,  411,  AI_STORM,	2, 25, 36, 32,  3,  0,   0, 0			  },
+	{ MT_RSTORM,   "Stormbane",				"GENERAL", 9,  555,  AI_STORM,	3, 30, 30, 32,  3,  0,   0, 0			  },
+	{ MT_TOAD,	 "Oozedrool",				"GENERAL", 9,  483,  AI_FAT,	  3, 25, 30, 4,   3,  0,   0, 0			  },
+	{ MT_BLOODCLW, "Goldblight of the Flame",  "GENERAL", 10, 405,  AI_GARG,	 0, 15, 35, 24,  11, 80,  0, 0			  },
+	{ MT_OBLORD,   "Blackstorm",			   "GENERAL", 10, 525,  AI_RHINO,	3, 20, 40, 40,  11, 90,  0, 0			  },
+	{ MT_RACID,	"Plaguewrath",			  "GENERAL", 10, 450,  AI_ACIDUNIQ, 2, 20, 30, 74,  3,  0,   0, 0			  },
+	{ MT_RSTORM,   "The Flayer",			   "GENERAL", 10, 501,  AI_STORM,	1, 20, 35, 99,  3,  0,   0, 0			  },
+	{ MT_FROSTC,   "Bluehorn",				 "GENERAL", 11, 477,  AI_RHINO,	1, 25, 30, 10,  11, 90,  0, 0			  },
+	{ MT_HELLBURN, "Warpfire Hellspawn",	   "GENERAL", 11, 525,  AI_FIREMAN,  3, 10, 40, 17,  3,  0,   0, 0			  },
+	{ MT_NSNAKE,   "Fangspeir",				"GENERAL", 11, 444,  AI_SKELSD,   1, 15, 32, 80,  3,  0,   0, 0			  },
+	{ MT_UDEDBLRG, "Festerskull",			  "GENERAL", 11, 600,  AI_STORM,	2, 15, 30, 72,  3,  0,   0, 0			  },
+	{ MT_NBLACK,   "Lionskull the Bent",	   "GENERAL", 12, 525,  AI_SKELSD,   2, 25, 25, 120, 3,  0,   0, 0			  },
+	{ MT_COUNSLR,  "Blacktongue",			  "GENERAL", 12, 360,  AI_COUNSLR,  3, 15, 30, 66,  3,  0,   0, 0			  },
+	{ MT_DEATHW,   "Viletouch",				"GENERAL", 12, 525,  AI_GARG,	 3, 20, 40, 96,  3,  0,   0, 0			  },
+	{ MT_RSNAKE,   "Viperflame",			   "GENERAL", 12, 570,  AI_SKELSD,   1, 25, 35, 20,  3,  0,   0, 0			  },
+	{ MT_BSNAKE,   "Fangskin",				 "BHKA",	14, 681,  AI_SKELSD,   2, 15, 50, 12,  3,  0,   0, 0			  },
+	{ MT_SUCCUBUS, "Witchfire the Unholy",	 "GENERAL", 12, 444,  AI_SUCC,	 3, 10, 20, 28,  3,  0,   0, 0			  },
+	{ MT_BALROG,   "Blackskull",			   "BHKA",	13, 750,  AI_SKELSD,   3, 25, 40, 12,  3,  0,   0, 0			  },
+	{ MT_UNRAV,	"Soulslash",				"GENERAL", 12, 450,  AI_SKELSD,   0, 25, 25, 72,  3,  0,   0, 0			  },
+	{ MT_VTEXLRD,  "Windspawn",				"GENERAL", 12, 711,  AI_SKELSD,   1, 35, 40, 24,  3,  0,   0, 0			  },
+	{ MT_GSNAKE,   "Lord of the Pit",		  "GENERAL", 13, 762,  AI_SKELSD,   2, 25, 42, 66,  3,  0,   0, 0			  },
+	{ MT_RTBLACK,  "Rustweaver",			   "GENERAL", 13, 400,  AI_SKELSD,   3, 1,  60, 120, 0,  0,   0, 0			  },
+	{ MT_HOLOWONE, "Howlingire the Shade",	 "GENERAL", 13, 450,  AI_SKELSD,   2, 40, 75, 6,   3,  0,   0, 0			  },
+	{ MT_MAEL,	 "Doomcloud",				"GENERAL", 13, 612,  AI_STORM,	1, 1,  60, 34,  0,  0,   0, 0			  },
+	{ MT_PAINMSTR, "Bloodmoon Soulfire",	   "GENERAL", 13, 684,  AI_SKELSD,   1, 15, 40, 14,  3,  0,   0, 0			  },
+	{ MT_SNOWWICH, "Witchmoon",				"GENERAL", 13, 310,  AI_SUCC,	 3, 30, 40, 4,   0,  0,   0, 0			  },
+	{ MT_VTEXLRD,  "Gorefeast",				"GENERAL", 13, 771,  AI_SKELSD,   3, 20, 55, 66,  0,  0,   0, 0			  },
+	{ MT_RTBLACK,  "Graywar the Slayer",	   "GENERAL", 14, 672,  AI_SKELSD,   1, 30, 50, 68,  0,  0,   0, 0			  },
+	{ MT_MAGISTR,  "Dreadjudge",			   "GENERAL", 14, 540,  AI_COUNSLR,  1, 30, 40, 14,  3,  0,   0, 0			  },
+	{ MT_HLSPWN,   "Stareye the Witch",		"GENERAL", 14, 726,  AI_SUCC,	 2, 30, 50, 16,  0,  0,   0, 0			  },
+	{ MT_BTBLACK,  "Steelskull the Hunter",	"GENERAL", 14, 831,  AI_SKELSD,   3, 40, 50, 68,  0,  0,   0, 0			  },
+	{ MT_RBLACK,   "Sir Gorash",			   "GENERAL", 16, 1050, AI_SKELSD,   1, 20, 60, 64,  0,  0,   0, 0			  },
+	{ MT_CABALIST, "The Vizier",			   "GENERAL", 15, 850,  AI_COUNSLR,  2, 25, 40, 16,  3,  0,   0, 0			  },
+	{ MT_REALWEAV, "Zamphir",				  "GENERAL", 15, 891,  AI_SKELSD,   2, 30, 50, 78,  3,  0,   0, 0			  },
+	{ MT_HLSPWN,   "Bloodlust",				"GENERAL", 15, 825,  AI_SUCC,	 1, 20, 55, 104, 0,  0,   0, 0			  },
+	{ MT_HLSPWN,   "Webwidow",				 "GENERAL", 16, 774,  AI_SUCC,	 1, 20, 50, 88,  0,  0,   0, 0			  },
+	{ MT_SOLBRNR,  "Fleshdancer",			  "GENERAL", 16, 999,  AI_SUCC,	 3, 30, 50, 74,  0,  0,   0, 0			  },
+	{ MT_OBLORD,   "Grimspike",				"GENERAL", 19, 534,  AI_SNEAK,	1, 25, 40, 74,  3,  0,   0, 0			  },
+	{ MT_STORML,   "Doomlock",				 "GENERAL", 28, 534,  AI_SNEAK,	1, 35, 55, 78,  3,  0,   0, 0			  },
+	{ -1,		  NULL,					   NULL,	  0,  0,	0,		   0, 0,  0,  0,   0,  0,   0, 0			  }
+};
+int MWVel[24][3] =
+{
+  { 256, 512, 1024 },
+  { 128, 256, 512 },
+  { 85, 170, 341 },
+  { 64, 128, 256 },
+  { 51, 102, 204 },
+  { 42, 85, 170 },
+  { 36, 73, 146 },
+  { 32, 64, 128 },
+  { 28, 56, 113 },
+  { 26, 51, 102 },
+  { 23, 46, 93 },
+  { 21, 42, 85 },
+  { 19, 39, 78 },
+  { 18, 36, 73 },
+  { 17, 34, 68 },
+  { 16, 32, 64 },
+  { 15, 30, 60 },
+  { 14, 28, 57 },
+  { 13, 26, 54 },
+  { 12, 25, 51 },
+  { 12, 24, 48 },
+  { 11, 23, 46 },
+  { 11, 22, 44 },
+  { 10, 21, 42 }
+};
+char animletter[7] = "nwahds";
+int left[8] = { 7, 0, 1, 2, 3, 4, 5, 6 };
+int right[8] = { 1, 2, 3, 4, 5, 6, 7, 0 };
+int opposite[8] = { 4, 5, 6, 7, 0, 1, 2, 3 };
+int offset_x[8] = { 1, 0, -1, -1, -1, 0, 1, 1 };
+int offset_y[8] = { 1, 1, 1, 0, -1, -1, -1, 0 };
+
+/* unused */
+int rnd5[4] = { 5, 10, 15, 20 };
+int rnd10[4] = { 10, 15, 20, 30 };
+int rnd20[4] = { 20, 30, 40, 50 };
+int rnd60[4] = { 60, 70, 80, 90 };
+//
+
+void(__fastcall *AiProc[])(int i) =
+{
+  &MAI_Zombie,
+  &MAI_Fat,
+  &MAI_SkelSd,
+  &MAI_SkelBow,
+  &MAI_Scav,
+  &MAI_Rhino,
+  &MAI_GoatMc,
+  &MAI_GoatBow,
+  &MAI_Fallen,
+  &MAI_Magma,
+  &MAI_SkelKing,
+  &MAI_Bat,
+  &MAI_Garg,
+  &MAI_Cleaver,
+  &MAI_Succ,
+  &MAI_Sneak,
+  &MAI_Storm,
+  &MAI_Fireman,
+  &MAI_Garbud,
+  &MAI_Acid,
+  &MAI_AcidUniq,
+  &MAI_Golum,
+  &MAI_Zhar,
+  &MAI_SnotSpil,
+  &MAI_Snake,
+  &MAI_Counselor,
+  &MAI_Mega,
+  &MAI_Diablo,
+  &MAI_Lazurus,
+  &MAI_Lazhelp,
+  &MAI_Lachdanan,
+  &MAI_Warlord
+};
+
+struct monster_cpp_init
+{
+	monster_cpp_init()
+	{
+		monster_cpp_init_value = monster_inf;
+	}
+} _monster_cpp_init;
+// 47F130: using guessed type int monster_inf;
+// 64CCE4: using guessed type int monster_cpp_init_value;
+
+void __fastcall InitMonsterTRN(int monst, BOOL special)
+{
+	unsigned char *trans_file = Monsters[monst].trans_file;
+
+	for ( int i = 0; i < 256; ++i )
+	{
+		if ( *trans_file == 255 )
+		{
+			*trans_file = 0;
+		}
+
+		++trans_file;
+	}
+
+	for ( int anim_index = 0; anim_index < (special ? 6 : 5); ++anim_index )
+	{
+		if ( anim_index != 1 || Monsters[monst].mtype < MT_COUNSLR || Monsters[monst].mtype > MT_ADVOCATE )
+		{
+			for ( int i = 0; i < 8; ++i )
+			{
+				Cl2ApplyTrans(
+					Monsters[monst].Anims[anim_index].Frames[i],
+					Monsters[monst].trans_file,
+					Monsters[monst].Anims[anim_index].Rate);
+			}
+		}
+	}
+}
+
+void __cdecl InitLevelMonsters()
+{
+	int i;
+
+	nummtypes = 0;
+	monstimgtot = 0;
+	MissileFileFlag = 0;
+
+	for ( i = 0; i < MAX_LVLMTYPES; i++ )
+		Monsters[i].mPlaceFlags = 0;
+
+	ClrAllMonsters();
+	nummonsters = 0;
+	totalmonsters = MAXMONSTERS;
+
+	for ( i = 0; i < MAXMONSTERS; i++ )
+		monstactive[i] = i;
+
+	uniquetrans = 0;
+}
+
+int __fastcall AddMonsterType(int type, int placeflag)
+{
+	BOOL done = FALSE;
+	int i;
+
+	for ( i = 0; i < nummtypes && !done; i++ )
+	{
+		done = Monsters[i].mtype == type;
+	}
+
+	i--;
+
+	if ( !done )
+	{
+		i = nummtypes++;
+		Monsters[i].mtype = type;
+		monstimgtot += monsterdata[type].mType;
+		InitMonsterGFX(i);
+		InitMonsterSND(i);
+	}
+	Monsters[i].mPlaceFlags |= placeflag;
+	return i;
+}
+
+void __cdecl GetLevelMTypes()
+{
+	int i;
+
+	// this array is merged with skeltypes down below.
+	int typelist[MAXMONSTERS];
+	int skeltypes[NUM_MTYPES];
+
+	int minl; // min level
+	int maxl; // max level
+	char mamask = 3; // monster availability mask?
+
+	int nt; // number of types?
+
+	// TODO: local variable QuestMask that was referenced in the psx symbols
+	// didn't find any obvious use for that. the casing/naming of it hints at
+	// a PSX only variable
+	// maybe it was used instead of QuestStatus() on the console
+
+	AddMonsterType(MT_GOLEM, 2);
+	if ( currlevel == 16 )
+	{
+		AddMonsterType(MT_ADVOCATE, 1);
+		AddMonsterType(MT_RBLACK, 1);
+		AddMonsterType(MT_DIABLO, 2);
+		return;
+	}
+
+	if ( !setlevel )
+	{
+		if ( QuestStatus(QTYPE_BUTCH) )
+			AddMonsterType(MT_CLEAVER, 2);
+		if ( QuestStatus(QTYPE_GARB) )
+			AddMonsterType(UniqMonst[0].mtype, 4);
+		if ( QuestStatus(QTYPE_ZHAR) )
+			AddMonsterType(UniqMonst[2].mtype, 4);
+		if ( QuestStatus(QTYPE_BOL) )
+			AddMonsterType(UniqMonst[3].mtype, 4);
+		if ( QuestStatus(QTYPE_VEIL) )
+			AddMonsterType(UniqMonst[7].mtype, 4);
+		if ( QuestStatus(QTYPE_WARLRD) )
+			AddMonsterType(UniqMonst[8].mtype, 4);
+
+		if ( gbMaxPlayers != 1 && currlevel == quests[QTYPE_KING]._qlevel )
+		{
+
+			AddMonsterType(MT_SKING, 4);
+			const int numskeltypes = 19;
+
+			nt = 0;
+			for ( i = MT_WSKELAX; i <= MT_WSKELAX + numskeltypes; i++ )
+			{
+				if ( IsSkel(i) )
+				{
+					minl = 15 * monsterdata[i].mMinDLvl / 30 + 1;
+					maxl = 15 * monsterdata[i].mMaxDLvl / 30 + 1;
+
+					if ( currlevel >= minl && currlevel <= maxl )
+					{
+						if ( MonstAvailTbl[i] & mamask )
+						{
+							skeltypes[nt++] = i;
+						}
+					}
+				}
+			}
+			AddMonsterType(skeltypes[random(88, nt)], 1);
+		}
+
+		nt = 0;
+		for ( i = 0; i < 111; i++ )
+		{
+			minl = 15 * monsterdata[i].mMinDLvl / 30 + 1;
+			maxl = 15 * monsterdata[i].mMaxDLvl / 30 + 1;
+
+			if ( currlevel >= minl && currlevel <= maxl )
+			{
+				if ( MonstAvailTbl[i] & mamask )
+				{
+					typelist[nt++] = i;
+				}
+			}
+		}
+
+		if ( monstdebug )
+		{
+			for ( i = 0; i < debugmonsttypes; i++ )
+				AddMonsterType(DebugMonsters[i], 1);
+		}
+		else
+		{
+
+			while ( nt > 0 && nummtypes < MAX_LVLMTYPES && monstimgtot < 4000 )
+			{
+				for ( i = 0; i < nt; )
+				{
+					if ( monsterdata[typelist[i]].mType <= 4000 - monstimgtot )
+					{
+						i++;
+					}
+					else
+					{
+						typelist[i] = typelist[--nt];
+					}
+				}
+
+				if ( nt != 0 )
+				{
+					i = random(88, nt);
+					AddMonsterType(typelist[i], 1);
+					typelist[i] = typelist[--nt];
+				}
+			}
+		}
+
+	}
+	else
+	{
+		if ( setlvlnum == SL_SKELKING )
+			AddMonsterType(MT_SKING, 4);
+		return;
+	}
+
+}
+
+void __fastcall InitMonsterGFX(int monst)
+{
+	int mtype = (unsigned char)Monsters[monst].mtype;
+	char strBuff[256];
+
+	for ( int anim = 0; anim < 6; anim++ )
+	{
+		if ( (animletter[anim] != 's' || monsterdata[mtype].has_special) && monsterdata[mtype].Frames[anim] > 0 )
+		{
+			sprintf(strBuff, monsterdata[mtype].GraphicType, animletter[anim]);
+
+			unsigned char* celBuf = LoadFileInMem(strBuff, NULL);
+			Monsters[monst].Anims[anim].CMem = celBuf;
+
+			if ( Monsters[monst].mtype != MT_GOLEM || (animletter[anim] != 's' && animletter[anim] != 'd') )
+			{
+
+				for ( int i = 0; i < 8; i++ )
+				{
+					Monsters[monst].Anims[anim].Frames[i] =
+						&celBuf[((int *)celBuf)[i]];
+				}
+			}
+			else
+			{
+				for ( int i = 0; i < 8; i++ )
+				{
+					Monsters[monst].Anims[anim].Frames[i] = celBuf;
+				}
+			}
+		}
+
+		// TODO: either the AnimStruct members have wrong naming or the MonsterData ones it seems
+		Monsters[monst].Anims[anim].Rate = monsterdata[mtype].Frames[anim];
+		Monsters[monst].Anims[anim].Delay = monsterdata[mtype].Rate[anim];
+	}
+
+
+	Monsters[monst].MData = &monsterdata[mtype];
+	Monsters[monst].flags_1 = monsterdata[mtype].flags;
+	Monsters[monst].flags_2 = (monsterdata[mtype].flags - 64) >> 1;
+	Monsters[monst].mMinHP = monsterdata[mtype].mMinHP;
+	Monsters[monst].mMaxHP = monsterdata[mtype].mMaxHP;
+	Monsters[monst].has_special = monsterdata[mtype].has_special;
+	Monsters[monst].mAFNum = monsterdata[mtype].mAFNum;
+
+	if ( monsterdata[mtype].has_trans )
+	{
+		Monsters[monst].trans_file = LoadFileInMem(monsterdata[mtype].TransFile, NULL);
+		InitMonsterTRN(monst, monsterdata[mtype].has_special);
+
+		void *trans_file = Monsters[monst].trans_file;
+		Monsters[monst].trans_file = NULL;
+
+		mem_free_dbg(trans_file);
+	}
+
+	if ( mtype >= MT_NMAGMA && mtype <= MT_WMAGMA && !(MissileFileFlag & 1) )
+	{
+		MissileFileFlag |= 1;
+		LoadMissileGFX(MFILE_MAGBALL);
+	}
+	if ( mtype >= MT_STORM && mtype <= MT_MAEL && !(MissileFileFlag & 2) )
+	{
+		MissileFileFlag |= 2;
+		LoadMissileGFX(MFILE_THINLGHT);
+	}
+	if ( mtype == MT_SUCCUBUS )
+	{
+		if ( MissileFileFlag & 4 ) return;
+
+		MissileFileFlag |= 4;
+		LoadMissileGFX(MFILE_FLARE);
+		LoadMissileGFX(MFILE_FLAREEXP);
+	}
+	if ( mtype == MT_SNOWWICH )
+	{
+		if ( MissileFileFlag & 0x20 ) return;
+
+		MissileFileFlag |= 0x20;
+		LoadMissileGFX(MFILE_SCUBMISB);
+		LoadMissileGFX(MFILE_SCBSEXPB);
+	}
+	if ( mtype == MT_HLSPWN )
+	{
+		if ( MissileFileFlag & 0x40 ) return;
+
+		MissileFileFlag |= 0x40;
+		LoadMissileGFX(MFILE_SCUBMISD);
+		LoadMissileGFX(MFILE_SCBSEXPD);
+	}
+	if ( mtype == MT_SOLBRNR )
+	{
+		if ( MissileFileFlag & 0x80 ) return;
+
+		MissileFileFlag |= 0x80;
+		LoadMissileGFX(MFILE_SCUBMISC);
+		LoadMissileGFX(MFILE_SCBSEXPC);
+	}
+	if ( mtype >= MT_INCIN && mtype <= MT_HELLBURN && !(MissileFileFlag & 8) )
+	{
+		MissileFileFlag |= 8;
+		LoadMissileGFX(MFILE_KRULL);
+	}
+	if ( mtype >= MT_NACID && mtype <= MT_XACID && !(MissileFileFlag & 0x10) )
+	{
+		MissileFileFlag |= 0x10;
+		LoadMissileGFX(MFILE_ACIDBF);
+		LoadMissileGFX(MFILE_ACIDSPLA);
+		LoadMissileGFX(MFILE_ACIDPUD);
+	}
+	if ( mtype == MT_DIABLO )
+	{
+		LoadMissileGFX(MFILE_FIREPLAR);
+	}
+}
+
+void __fastcall ClearMVars(int i)
+{
+	monster[i]._mVar1 = 0;
+	monster[i]._mVar2 = 0;
+	monster[i]._mVar3 = 0;
+	monster[i]._mVar4 = 0;
+	monster[i]._mVar5 = 0;
+	monster[i]._mVar6 = 0;
+	monster[i]._mVar7 = 0;
+	monster[i]._mVar8 = 0;
+}
+
+void __fastcall InitMonster(int i, int rd, int mtype, int x, int y)
+{
+	CMonster *monst = &Monsters[mtype];
+	MonsterData *mdata = monst->MData;
+
+
+	monster[i]._mmode = MM_STAND;
+	monster[i]._mx = x;
+	monster[i]._mfutx = x;
+	monster[i]._moldx = x;
+	monster[i]._mdir = rd;
+	monster[i]._my = y;
+	monster[i]._mfuty = y;
+	monster[i]._moldy = y;
+	monster[i]._mMTidx = mtype;
+	monster[i].mName = mdata->mName;
+	monster[i].MType = monst;
+	monster[i].MData = mdata;
+	monster[i]._mAnimData = monst->Anims[0].Frames[rd];
+	monster[i]._mAnimDelay = monst->Anims[0].Delay;
+	monster[i]._mAnimCnt = random(88, monst->Anims[0].Delay - 1);
+	monster[i]._mAnimLen = monst->Anims[0].Rate;
+	monster[i]._mAnimFrame = random(88, monst->Anims[0].Rate - 1) + 1;
+
+	if ( monst->mtype == MT_DIABLO )
+	{
+		monster[i]._mmaxhp = (random(88, 1) + 1666) << 6;
+	}
+	else
+	{
+		monster[i]._mmaxhp = (monst->mMinHP + random(88, monst->mMaxHP - monst->mMinHP + 1)) << 6;
+	}
+
+	if ( gbMaxPlayers == 1 )
+	{
+		monster[i]._mmaxhp >>= 1;
+		if ( monster[i]._mmaxhp < 64 )
+		{
+			monster[i]._mmaxhp = 64;
+		}
+	}
+
+	monster[i]._mhitpoints = monster[i]._mmaxhp;
+	monster[i]._mAi = mdata->mAi;
+	monster[i]._mint = mdata->mInt;
+	monster[i]._pathcount = 0;
+	monster[i]._uniqtype = 0;
+	monster[i]._msquelch = 0;
+	monster[i]._mgoal = 1;
+	monster[i]._mgoalvar1 = 0;
+	monster[i]._mgoalvar2 = 0;
+	monster[i]._mgoalvar3 = 0;
+	monster[i].field_18 = 0;
+	monster[i]._mDelFlag = 0;
+	monster[i]._mRndSeed = GetRndSeed();
+	monster[i].mWhoHit = 0;
+	monster[i]._mAISeed = GetRndSeed();
+	monster[i].mLevel = mdata->mLevel;
+	monster[i].mExp = mdata->mExp;
+	monster[i].mHit = mdata->mHit;
+	monster[i].mMinDamage = mdata->mMinDamage;
+	monster[i].mMaxDamage = mdata->mMaxDamage;
+	monster[i].mHit2 = mdata->mHit2;
+	monster[i].mMinDamage2 = mdata->mMinDamage2;
+	monster[i].mMaxDamage2 = mdata->mMaxDamage2;
+	monster[i].mArmorClass = mdata->mArmorClass;
+	monster[i].leader = 0;
+	monster[i].leaderflag = 0;
+	monster[i].mMagicRes = mdata->mMagicRes;
+	monster[i].mtalkmsg = 0;
+	monster[i]._mFlags = mdata->mFlags;
+
+	if ( monster[i]._mAi == AI_GARG )
+	{
+		monster[i]._mFlags |= 4u;
+		monster[i]._mAnimData = monst->Anims[5].Frames[rd];
+		monster[i]._mAnimFrame = 1;
+		monster[i]._mmode = MM_SATTACK;
+	}
+
+	if ( gnDifficulty == DIFF_NIGHTMARE )
+	{
+		monster[i].mLevel += 15;
+		monster[i].mHit += 85;
+		monster[i].mHit2 += 85;
+		monster[i]._mmaxhp = 3 * monster[i]._mmaxhp + 64;
+		monster[i]._mhitpoints = monster[i]._mmaxhp;
+		monster[i].mExp = 2 * (monster[i].mExp + 1000);
+		monster[i].mMinDamage = 2 * (monster[i].mMinDamage + 2);
+		monster[i].mMaxDamage = 2 * (monster[i].mMaxDamage + 2);
+		monster[i].mMinDamage2 = 2 * (monster[i].mMinDamage2 + 2);
+		monster[i].mArmorClass += 50;
+		monster[i].mMaxDamage2 = 2 * (monster[i].mMaxDamage2 + 2);
+	}
+
+	if ( gnDifficulty == DIFF_HELL )
+	{
+		monster[i].mLevel += 30;
+		monster[i]._mmaxhp = 4 * monster[i]._mmaxhp + 192;
+		monster[i]._mhitpoints = monster[i]._mmaxhp;
+		monster[i].mHit += 120;
+		monster[i].mHit2 += 120;
+		monster[i].mExp = 4 * (monster[i].mExp + 1000);
+		monster[i].mMinDamage = 4 * monster[i].mMinDamage + 6;
+		monster[i].mMaxDamage = 4 * monster[i].mMaxDamage + 6;
+		monster[i].mMinDamage2 = 4 * monster[i].mMinDamage2 + 6;
+		monster[i].mArmorClass += 80;
+		monster[i].mMaxDamage2 = 4 * monster[i].mMaxDamage2 + 6;
+		monster[i].mMagicRes = mdata->mMagicRes2;
+	}
+}
+
+void __cdecl ClrAllMonsters()
+{
+	MonsterStruct *Monst;
+
+	for ( int i = 0; i < 200; i++ )
+	{
+		Monst = &monster[i];
+		ClearMVars(i);
+		Monst->mName = "Invalid Monster";
+		Monst->_mgoal = 0;
+		Monst->_mmode = 0;
+		Monst->_mVar1 = 0;
+		Monst->_mVar2 = 0;
+		Monst->_mx = 0;
+		Monst->_my = 0;
+		Monst->_mfutx = 0;
+		Monst->_mfuty = 0;
+		Monst->_moldx = 0;
+		Monst->_moldy = 0;
+		Monst->_mdir = random(89, 8);
+		Monst->_mxvel = 0;
+		Monst->_myvel = 0;
+		Monst->_mAnimData = NULL;
+		Monst->_mAnimDelay = 0;
+		Monst->_mAnimCnt = 0;
+		Monst->_mAnimLen = 0;
+		Monst->_mAnimFrame = 0;
+		Monst->_mFlags = 0;
+		Monst->_mDelFlag = 0;
+		Monst->_menemy = random(89, gbActivePlayers);
+		Monst->_menemyx = plr[Monst->_menemy]._px;
+		Monst->_menemyy = plr[Monst->_menemy]._py;
+	}
+}
+
+BOOL __fastcall MonstPlace(int xp, int yp)
+{
+	if ( xp < 0 || xp >= 112
+		|| yp < 0 || yp >= 112
+		|| dMonster[xp][yp]
+		|| dPlayer[xp][yp]
+		|| dFlags[xp][yp] & 2
+		|| dFlags[xp][yp] & 8 )
+	{
+		return FALSE;
+	}
+	else
+	{
+		return !SolidLoc(xp, yp);
+	}
+}
+
+void __fastcall PlaceMonster(int i, int mtype, int x, int y)
+{
+	dMonster[x][y] = i + 1;
+	InitMonster(i, random(90, 8), mtype, x, y);
+}
+
+void __fastcall PlaceUniqueMonst(int uniqindex, int miniontype, int unpackfilesize)
+{
+	MonsterStruct *Monst = &monster[nummonsters];
+	UniqMonstStruct *Uniq = &UniqMonst[uniqindex];
+	int x;
+	int y;
+	char filestr[64];
+	int mtype;
+
+	if ( (uniquetrans + 19) << 8 < 6912 )
+	{
+		mtype = 0;
+		if ( nummtypes > 0 )
+		{
+			for ( int i = 0; i < nummtypes; i++ )
+			{
+				if ( Monsters[i].mtype == Uniq->mtype )
+				{
+					break;
+				}
+
+				mtype++;
+			}
+		}
+
+		do
+		{
+			for ( int i = 0; i < 1000; i++ )
+			{
+				int count = 0;
+				x = random(91, 80) + 16;
+				y = random(91, 80) + 16;
+
+				for ( int xp = x - 3; xp < x + 3; xp++ )
+				{
+					for ( int yp = y - 3; yp < y + 3; yp++ )
+					{
+						if ( yp >= 0 && yp < 112 && xp >= 0 && xp < 112 && MonstPlace(xp, yp) )
+						{
+							++count;
+						}
+					}
+				}
+
+				if ( count >= 9 )
+					break;
+			}
+		}
+		while ( !MonstPlace(x, y) );
+
+		if ( uniqindex == 3 )
+		{
+			x = 2 * setpc_x + 24;
+			y = 2 * setpc_y + 28;
+		}
+		if ( uniqindex == 8 )
+		{
+			x = 2 * setpc_x + 22;
+			y = 2 * setpc_y + 23;
+		}
+		if ( uniqindex == 2 )
+		{
+			int count2 = 1;
+			for ( int i = 0; i < themeCount; i++ )
+			{
+				if ( i == zharlib && count2 == 1 )
+				{
+					count2 = 0;
+					x = 2 * themeLoc[i].x + 20;
+					y = 2 * themeLoc[i].y + 20;
+				}
+			}
+		}
+		if ( gbMaxPlayers == 1 )
+		{
+			if ( uniqindex == 4 )
+			{
+				x = 32;
+				y = 46;
+			}
+			if ( uniqindex == 5 )
+			{
+				x = 40;
+				y = 45;
+			}
+			if ( uniqindex == 6 )
+			{
+				x = 38;
+				y = 49;
+			}
+			if ( uniqindex == 1 )
+			{
+				x = 35;
+				y = 47;
+			}
+		}
+		else
+		{
+			if ( uniqindex == 4 )
+			{
+				x = 2 * setpc_x + 19;
+				y = 2 * setpc_y + 22;
+			}
+			if ( uniqindex == 5 )
+			{
+				x = 2 * setpc_x + 21;
+				y = 2 * setpc_y + 19;
+			}
+			if ( uniqindex == 6 )
+			{
+				x = 2 * setpc_x + 21;
+				y = 2 * setpc_y + 25;
+			}
+		}
+		if ( uniqindex == 9 )
+		{
+			BOOL done = FALSE;
+
+			for ( x = 0; x < 112 && !done; x++ )
+			{
+				for ( y = 0; y < 112 && !done; y++ )
+				{
+					done = dPiece[x][y] == 367;
+				}
+			}
+		}
+
+		PlaceMonster(nummonsters, mtype, x, y);
+		Monst->_uniqtype = uniqindex + 1;
+
+		if ( Uniq->mlevel )
+			Monst->mLevel = 2 * Uniq->mlevel;
+		else
+			Monst->mLevel += 5;
+
+		Monst->mExp *= 2;
+		Monst->mName = Uniq->mName;
+		Monst->_mmaxhp = Uniq->mmaxhp << 6;
+
+		if ( gbMaxPlayers == 1 )
+		{
+			Monst->_mmaxhp = Monst->_mmaxhp >> 1;
+			if ( Monst->_mmaxhp < 64 )
+				Monst->_mmaxhp = 64;
+		}
+
+		Monst->_mhitpoints = Monst->_mmaxhp;
+		Monst->_mAi = Uniq->mAi;
+		Monst->_mint = Uniq->mint;
+		Monst->mMinDamage = Uniq->mMinDamage;
+		Monst->mMinDamage2 = Uniq->mMinDamage;
+		Monst->mMagicRes = Uniq->mMagicRes;
+		Monst->mMaxDamage = Uniq->mMaxDamage;
+		Monst->mMaxDamage2 = Uniq->mMaxDamage;
+		Monst->mtalkmsg = Uniq->mtalkmsg;
+		Monst->mlid = AddLight(Monst->_mx, Monst->_my, 3);
+
+		if ( gbMaxPlayers == 1 )
+		{
+			if ( Monst->mtalkmsg )
+			{
+				Monst->_mgoal = 6;
+			}
+		}
+		else
+		{
+			if ( Monst->_mAi == AI_LAZHELP )
+			{
+				Monst->mtalkmsg = 0;
+			}
+
+			if ( Monst->_mAi != AI_LAZURUS || quests[15]._qvar1 <= 3 )
+			{
+				if ( Monst->mtalkmsg )
+				{
+					Monst->_mgoal = 6;
+				}
+			}
+			else
+			{
+				Monst->_mgoal = 1;
+			}
+		}
+
+		if ( gnDifficulty == DIFF_NIGHTMARE )
+		{
+			Monst->mLevel += 15;
+			Monst->_mmaxhp = 3 * Monst->_mmaxhp + 64;
+			Monst->_mhitpoints = 3 * Monst->_mmaxhp + 64;
+			Monst->mExp = 2 * (Monst->mExp + 1000);
+			Monst->mMinDamage = 2 * (Monst->mMinDamage + 2);
+			Monst->mMaxDamage = 2 * (Monst->mMaxDamage + 2);
+			Monst->mMinDamage2 = 2 * (Monst->mMinDamage2 + 2);
+			Monst->mMaxDamage2 = 2 * (Monst->mMaxDamage2 + 2);
+		}
+
+		if ( gnDifficulty == DIFF_HELL )
+		{
+			Monst->mLevel += 30;
+			Monst->_mmaxhp = 4 * Monst->_mmaxhp + 192;
+			Monst->_mhitpoints = 4 * Monst->_mmaxhp + 192;
+			Monst->mExp = 4 * (Monst->mExp + 1000);
+			Monst->mMinDamage = 4 * Monst->mMinDamage + 6;
+			Monst->mMaxDamage = 4 * Monst->mMaxDamage + 6;
+			Monst->mMinDamage2 = 4 * Monst->mMinDamage2 + 6;
+			Monst->mMaxDamage2 = 4 * Monst->mMaxDamage2 + 6;
+		}
+
+		sprintf(filestr, "Monsters\\Monsters\\%s.TRN", Uniq->mName);
+		LoadFileWithMem(filestr, &pLightTbl[256 * (uniquetrans + 19)]);
+
+		Monst->_uniqtrans = uniquetrans++;
+
+		if ( Uniq->mUnqAttr & 4 )
+		{
+			Monst->mHit = Uniq->mUnqVar1;
+			Monst->mHit2 = Uniq->mUnqVar1;
+		}
+		if ( Uniq->mUnqAttr & 8 )
+		{
+			Monst->mArmorClass = Uniq->mUnqVar1;
+		}
+
+		nummonsters++;
+
+		if ( Uniq->mUnqAttr & 1 )
+		{
+			PlaceGroup(miniontype, unpackfilesize, Uniq->mUnqAttr, nummonsters - 1);
+		}
+
+		if ( Monst->_mAi != AI_GARG )
+		{
+			Monst->_mAnimData = Monst->MType->Anims[0].Frames[Monst->_mdir];
+			Monst->_mFlags &= 0xFFFFFFFB;
+			Monst->_mmode = 0;
+			Monst->_mAnimFrame = random(88, Monst->_mAnimLen - 1) + 1;
+		}
+	}
+}
+
+void __cdecl PlaceQuestMonsters()
+{
+	int skeltype;
+	unsigned char *setp;
+
+	if ( !setlevel )
+	{
+		if ( QuestStatus(QTYPE_BUTCH) )
+		{
+			PlaceUniqueMonst(9, 0, 0);
+		}
+
+		if ( currlevel == quests[12]._qlevel && gbMaxPlayers != 1 )
+		{
+			skeltype = 0;
+
+			for ( skeltype = 0; skeltype < nummtypes; skeltype++ )
+			{
+				if ( IsSkel(Monsters[skeltype].mtype) )
+				{
+					break;
+				}
+			}
+
+			PlaceUniqueMonst(1, skeltype, 30);
+		}
+
+		if ( QuestStatus(QTYPE_BOL) )
+		{
+			setp = LoadFileInMem("Levels\\L1Data\\Banner1.DUN", 0);
+			SetMapMonsters(setp, 2 * setpc_x, 2 * setpc_y);
+			mem_free_dbg(setp);
+		}
+		if ( QuestStatus(QTYPE_BLOOD) )
+		{
+			setp = LoadFileInMem("Levels\\L2Data\\Blood2.DUN", 0);
+			SetMapMonsters(setp, 2 * setpc_x, 2 * setpc_y);
+			mem_free_dbg(setp);
+		}
+		if ( QuestStatus(QTYPE_BLIND) )
+		{
+			setp = LoadFileInMem("Levels\\L2Data\\Blind2.DUN", 0);
+			SetMapMonsters(setp, 2 * setpc_x, 2 * setpc_y);
+			mem_free_dbg(setp);
+		}
+		if ( QuestStatus(QTYPE_ANVIL) )
+		{
+			setp = LoadFileInMem("Levels\\L3Data\\Anvil.DUN", 0);
+			SetMapMonsters(setp, 2 * setpc_x + 2, 2 * setpc_y + 2);
+			mem_free_dbg(setp);
+		}
+		if ( QuestStatus(QTYPE_WARLRD) )
+		{
+			setp = LoadFileInMem("Levels\\L4Data\\Warlord.DUN", 0);
+			SetMapMonsters(setp, 2 * setpc_x, 2 * setpc_y);
+			mem_free_dbg(setp);
+			AddMonsterType(UniqMonst[8].mtype, 1);
+		}
+		if ( QuestStatus(QTYPE_VEIL) )
+		{
+			AddMonsterType(UniqMonst[7].mtype, 1);
+		}
+		if ( QuestStatus(QTYPE_ZHAR) && zharlib == -1 )
+		{
+			quests[3]._qactive = 0;
+		}
+
+		if ( currlevel == quests[15]._qlevel && gbMaxPlayers != 1 )
+		{
+			AddMonsterType(UniqMonst[4].mtype, 4);
+			AddMonsterType(UniqMonst[5].mtype, 4);
+			PlaceUniqueMonst(4, 0, 0);
+			PlaceUniqueMonst(5, 0, 0);
+			PlaceUniqueMonst(6, 0, 0);
+			setp = LoadFileInMem("Levels\\L4Data\\Vile1.DUN", 0);
+			SetMapMonsters(setp, 2 * setpc_x, 2 * setpc_y);
+			mem_free_dbg(setp);
+		}
+	}
+	else
+	{
+		if ( setlvlnum == SL_SKELKING )
+		{
+			PlaceUniqueMonst(1, 0, 0);
+		}
+	}
+}
+
+void __fastcall PlaceGroup(int mtype, int num, int leaderf, int leader)
+{
+	int placed = 0;
+	int xp;
+	int yp;
+	int x1;
+	int y1;
+
+	for ( int try1 = 0; try1 < 10; try1++ )
+	{
+		while ( placed )
+		{
+			nummonsters--;
+			placed--;
+			dMonster[monster[nummonsters]._mx][monster[nummonsters]._my] = 0;
+		}
+
+		if ( leaderf & 1 )
+		{
+			int offset = random(92, 8);
+			xp = monster[leader]._mx + offset_x[offset];
+			yp = monster[leader]._my + offset_y[offset];
+			x1 = monster[leader]._mx + offset_x[offset];
+			y1 = monster[leader]._my + offset_y[offset];
+		}
+		else
+		{
+			do
+			{
+				xp = random(93, 80) + 16;
+				x1 = xp;
+				yp = random(93, 80) + 16;
+				y1 = yp;
+			}
+			while ( !MonstPlace(xp, yp) );
+		}
+
+		if ( num + nummonsters > totalmonsters )
+			num = totalmonsters - nummonsters;
+
+		int try2 = 0;
+		for ( int j = 0; j < num; xp += offset_x[random(94, 8)], yp += offset_x[random(94, 8)] )
+		{
+			if ( try2 >= 100 )
+			{
+				break;
+			}
+
+			if ( !MonstPlace(xp, yp)
+				|| (dung_map[x1][y1] != dung_map[xp][yp])
+				|| leaderf & 2 && ((abs(xp - x1) >= 4) || (abs(yp - y1) >= 4)) )
+			{
+				try2++;
+				continue;
+			}
+
+			PlaceMonster(nummonsters, mtype, xp, yp);
+			if ( leaderf & 1 )
+			{
+				monster[nummonsters]._mmaxhp *= 2;
+				monster[nummonsters]._mhitpoints = monster[nummonsters]._mmaxhp;
+				monster[nummonsters]._mint = monster[leader]._mint;
+
+				if ( leaderf & 2 )
+				{
+					monster[nummonsters].leader = leader;
+					monster[nummonsters].leaderflag = 1;
+					monster[nummonsters]._mAi = monster[leader]._mAi;
+				}
+
+				if ( monster[nummonsters]._mAi != AI_GARG )
+				{
+					monster[nummonsters]._mAnimData = monster[nummonsters].MType->Anims[0].Frames[monster[nummonsters]._mdir];
+					monster[nummonsters]._mAnimFrame = random(88, monster[nummonsters]._mAnimLen - 1) + 1;
+					monster[nummonsters]._mFlags &= 0xFFFFFFFB;
+					monster[nummonsters]._mmode = MM_STAND;
+				}
+
+			}
+			++nummonsters;
+			++placed;
+			++j;
+		}
+		if ( placed >= num )
+			break;
+	}
+
+	if ( leaderf & 2 )
+	{
+		monster[leader].unpackfilesize = placed;
+	}
+}
+// 658550: using guessed type int totalmonsters;
+
+void __cdecl LoadDiabMonsts()
+{
+	unsigned char *lpSetPiece; // esi
+
+	lpSetPiece = LoadFileInMem("Levels\\L4Data\\diab1.DUN", 0);
+	SetMapMonsters(lpSetPiece, 2 * diabquad1x, 2 * diabquad1y);
+	mem_free_dbg(lpSetPiece);
+	lpSetPiece = LoadFileInMem("Levels\\L4Data\\diab2a.DUN", 0);
+	SetMapMonsters(lpSetPiece, 2 * diabquad2x, 2 * diabquad2y);
+	mem_free_dbg(lpSetPiece);
+	lpSetPiece = LoadFileInMem("Levels\\L4Data\\diab3a.DUN", 0);
+	SetMapMonsters(lpSetPiece, 2 * diabquad3x, 2 * diabquad3y);
+	mem_free_dbg(lpSetPiece);
+	lpSetPiece = LoadFileInMem("Levels\\L4Data\\diab4a.DUN", 0);
+	SetMapMonsters(lpSetPiece, 2 * diabquad4x, 2 * diabquad4y);
+	mem_free_dbg(lpSetPiece);
+}
+// 5289C4: using guessed type int diabquad1x;
+// 5289C8: using guessed type int diabquad1y;
+
+void __cdecl InitMonsters()
+{
+	int v0; // ebp
+	int v1; // ebx
+	TriggerStruct *v2; // esi
+	signed int v3; // ebp
+	signed int v4; // edi
+	int v5; // edi
+	int v6; // esi
+	int v7; // eax
+	int v8; // ecx
+	int v9; // edx
+	int v10; // eax
+	int v11; // esi
+	unsigned char *v12; // edi
+	int v13; // ebx
+	int v15; // esi
+	int v17; // eax
+	int v18; // eax
+	int v19; // ebx
+	TriggerStruct *v20; // esi
+	signed int v21; // ebp
+	signed int v22; // edi
+	int max; // [esp+10h] [ebp-1C4h]
+	int v24; // [esp+14h] [ebp-1C0h]
+	int scattertypes[111]; // [esp+18h] [ebp-1BCh]
+
+	v0 = 0;
+	max = 0;
+	if ( gbMaxPlayers != 1 )
+		CheckDungeonClear();
+	if ( !setlevel )
+	{
+		AddMonster(1, 0, 0, 0, 0);
+		AddMonster(1, 0, 0, 0, 0);
+		AddMonster(1, 0, 0, 0, 0);
+		AddMonster(1, 0, 0, 0, 0);
+		if ( !setlevel && currlevel == 16 )
+			LoadDiabMonsts();
+	}
+	v24 = trigflag[4];
+	if ( currlevel == 15 )
+		v24 = 1;
+	v1 = v24;
+	if ( v24 > 0 )
+	{
+		v2 = trigs;
+		do
+		{
+			v3 = -2;
+			do
+			{
+				v4 = -2;
+				do
+					DoVision(v3 + v2->_tx, v4++ + v2->_ty, 15, 0, 0);
+				while ( v4 < 2 );
+				++v3;
+			}
+			while ( v3 < 2 );
+			++v2;
+			--v1;
+		}
+		while ( v1 );
+		v0 = 0;
+	}
+	PlaceQuestMonsters();
+	if ( !setlevel )
+	{
+		PlaceUniques();
+		v5 = 16;
+		do
+		{
+			v6 = 16;
+			do
+			{
+				if ( !SolidLoc(v5, v6) )
+					++v0;
+				++v6;
+			}
+			while ( v6 < 96 );
+			++v5;
+		}
+		while ( v5 < 96 );
+		v7 = v0 / 30;
+		if ( gbMaxPlayers != 1 )
+			v7 += v7 >> 1;
+		v8 = nummonsters;
+		if ( nummonsters + v7 > 190 )
+			v7 = 190 - nummonsters;
+		v9 = nummtypes;
+		v10 = nummonsters + v7;
+		v11 = 0;
+		totalmonsters = v10;
+		if ( nummtypes > 0 )
+		{
+			v12 = &Monsters[0].mPlaceFlags;
+			do
+			{
+				if ( *v12 & 1 )
+				{
+					v13 = max++;
+					scattertypes[v13] = v11;
+				}
+				++v11;
+				v12 += 328;
+			}
+			while ( v11 < v9 );
+		}
+		if ( v8 < v10 )
+		{
+			while ( 1 )
+			{
+				v15 = scattertypes[random(95, max)];
+				if ( currlevel == 1 )
+					break;
+				if ( !random(95, 2) )
+					break;
+				if ( currlevel == 2 )
+				{
+					v17 = random(95, 2) + 1;
+				LABEL_40:
+					v18 = v17 + 1;
+					goto LABEL_41;
+				}
+				v18 = random(95, 3) + 3;
+			LABEL_41:
+				PlaceGroup(v15, v18, 0, 0);
+				if ( nummonsters >= totalmonsters )
+					goto LABEL_42;
+			}
+			v17 = 0;
+			goto LABEL_40;
+		}
+	}
+LABEL_42:
+	v19 = v24;
+	if ( v24 > 0 )
+	{
+		v20 = trigs;
+		do
+		{
+			v21 = -2;
+			do
+			{
+				v22 = -2;
+				do
+					DoUnVision(v21 + v20->_tx, v22++ + v20->_ty, 15);
+				while ( v22 < 2 );
+				++v21;
+			}
+			while ( v21 < 2 );
+			++v20;
+			--v19;
+		}
+		while ( v19 );
+	}
+}
+// 5CF31D: using guessed type char setlevel;
+// 658550: using guessed type int totalmonsters;
+// 679660: using guessed type char gbMaxPlayers;
+// 432637: using guessed type int var_1BC[111];
+
+void __cdecl PlaceUniques()
+{
+	int v0; // edi
+	int v1; // eax
+	UniqMonstStruct *v2; // ecx
+	int v3; // eax
+	int v4; // edx
+	CMonster *v5; // esi
+	int v6; // eax
+	int v7; // edx
+
+	v0 = 0;
+	if ( UniqMonst[0].mtype != -1 )
+	{
+		v1 = 0;
+		v2 = UniqMonst;
+		while ( UniqMonst[v1].mlevel != currlevel )
+		{
+		LABEL_25:
+			v1 = ++v0;
+			v2 = &UniqMonst[v0];
+			if ( v2->mtype == -1 )
+				return;
+		}
+		v3 = 0;
+		v4 = 0;
+		if ( nummtypes > 0 )
+		{
+			v5 = Monsters;
+			do
+			{
+				if ( v3 )
+					break;
+				v6 = -((char)v2->mtype != (unsigned char)v5->mtype);
+				++v5;
+				v3 = v6 + 1;
+				++v4;
+			}
+			while ( v4 < nummtypes );
+		}
+		v7 = v4 - 1;
+		if ( !v0 )
+		{
+			if ( quests[2]._qactive )
+				goto LABEL_23;
+			v3 = 0;
+		}
+		if ( v0 == 2 )
+		{
+			if ( quests[3]._qactive )
+				goto LABEL_23;
+			v3 = 0;
+		}
+		if ( v0 == 3 )
+		{
+			if ( quests[7]._qactive )
+				goto LABEL_23;
+			v3 = 0;
+		}
+		if ( v0 != 7 )
+		{
+		LABEL_20:
+			if ( v0 == 8 && !quests[11]._qactive )
+				v3 = 0;
+			goto LABEL_23;
+		}
+		if ( !quests[4]._qactive )
+		{
+			v3 = 0;
+			goto LABEL_20;
+		}
+	LABEL_23:
+		if ( v3 )
+			PlaceUniqueMonst(v0, v7, 8);
+		goto LABEL_25;
+	}
+}
+
+void __fastcall SetMapMonsters(unsigned char *pMap, int startx, int starty)
+{
+	unsigned char *v3; // esi
+	unsigned short v4; // cx
+	int v5; // edx
+	int v6; // edi
+	int v7; // ecx
+	unsigned char *v8; // edx
+	int i; // esi
+	int v10; // eax
+	int v11; // ecx
+	int v12; // [esp+Ch] [ebp-Ch]
+	int v13; // [esp+10h] [ebp-8h]
+	unsigned char *v14; // [esp+14h] [ebp-4h]
+	int startya; // [esp+20h] [ebp+8h]
+
+	v12 = startx;
+	v3 = pMap;
+	AddMonsterType(MT_GOLEM, 2);
+	AddMonster(1, 0, 0, 0, 0);
+	AddMonster(1, 0, 0, 0, 0);
+	AddMonster(1, 0, 0, 0, 0);
+	AddMonster(1, 0, 0, 0, 0);
+	if ( setlevel && setlvlnum == SL_VILEBETRAYER )
+	{
+		AddMonsterType((char)UniqMonst[4].mtype, 4);
+		AddMonsterType((char)UniqMonst[5].mtype, 4);
+		AddMonsterType((char)UniqMonst[6].mtype, 4);
+		PlaceUniqueMonst(4, 0, 0);
+		PlaceUniqueMonst(5, 0, 0);
+		PlaceUniqueMonst(6, 0, 0);
+	}
+	v4 = *((_WORD *)v3 + 1);
+	v5 = *(unsigned short *)v3 * v4;
+	v6 = (unsigned short)(2 * *(_WORD *)v3);
+	v7 = (unsigned short)(2 * v4);
+	v8 = &v3[2 * v5 + 4 + 2 * v7 * v6];
+	v14 = v8;
+	if ( v7 > 0 )
+	{
+		v13 = v7;
+		startya = starty + 16;
+		do
+		{
+			for ( i = 0; i < v6; v14 += 2 )
+			{
+				if ( *(_WORD *)v8 )
+				{
+					v10 = AddMonsterType(MonstConvTbl[*(unsigned short *)v8 - 1], 2); /* fix */
+					v11 = nummonsters++;
+					PlaceMonster(v11, v10, i + v12 + 16, startya);
+				}
+				v8 = v14 + 2;
+				++i;
+			}
+			++startya;
+			--v13;
+		}
+		while ( v13 );
+	}
+}
+// 5CCB10: using guessed type char setlvlnum;
+// 5CF31D: using guessed type char setlevel;
+
+void __fastcall DeleteMonster(int i)
+{
+	int *v1; // ecx
+	int *v2; // eax
+	int v3; // edx
+
+	--nummonsters;
+	v1 = &monstactive[i];
+	v2 = &monstactive[nummonsters];
+	v3 = *v2;
+	*v2 = *v1;
+	*v1 = v3;
+}
+
+int __fastcall AddMonster(int x, int y, int dir, int mtype, int InMap)
+{
+	int i; // esi
+
+	if ( nummonsters >= MAXMONSTERS )
+		return -1;
+	i = monstactive[nummonsters++];
+	if ( InMap )
+		dMonster[x][y] = i + 1;
+	InitMonster(i, dir, mtype, x, y);
+	return i;
+}
+
+void __fastcall NewMonsterAnim(int i, AnimStruct *anim, int md)
+{
+	MonsterStruct *v3; // eax
+	int v4; // esi
+	int v5; // edx
+
+	v3 = &monster[i];
+	v3->_mAnimData = anim->Frames[md];
+	v4 = anim->Rate;
+	v3->_mAnimCnt = 0;
+	v3->_mAnimLen = v4;
+	v3->_mAnimFrame = 1;
+	v5 = anim->Delay;
+	v3->_mFlags &= 0xFFFFFFF9;
+	v3->_mAnimDelay = v5;
+	v3->_mdir = md;
+}
+
+bool __fastcall M_Ranged(int i)
+{
+	char v1; // cl
+
+	v1 = monster[i]._mAi;
+	return v1 == AI_SKELBOW || v1 == AI_GOATBOW || v1 == AI_SUCC || v1 == AI_LAZHELP;
+}
+
+bool __fastcall M_Talker(int i)
+{
+	char v1; // cl
+
+	v1 = monster[i]._mAi;
+	return v1 == AI_LAZURUS
+		|| v1 == AI_WARLORD
+		|| v1 == AI_GARBUD
+		|| v1 == AI_ZHAR
+		|| v1 == AI_SNOTSPIL
+		|| v1 == AI_LACHDAN
+		|| v1 == AI_LAZHELP;
+}
+
+void __fastcall M_Enemy(int i)
+{
+	MonsterStruct *v1; // esi
+	int *v2; // edi
+	int v3; // eax
+	int v4; // ecx
+	int v5; // ebx
+	int v6; // eax
+	int v7; // eax
+	int v8; // eax
+	int v9; // ecx
+	int v10; // edi
+	//int v11; // edx
+	int v12; // eax
+	int v13; // ecx
+	int v14; // ebx
+	int v15; // eax
+	int v16; // eax
+	int v17; // [esp+Ch] [ebp-20h]
+	int v18; // [esp+10h] [ebp-1Ch]
+	BOOL v19; // [esp+14h] [ebp-18h]
+	BOOL v20; // [esp+14h] [ebp-18h]
+	signed int v21; // [esp+18h] [ebp-14h]
+	int j; // [esp+18h] [ebp-14h]
+	signed int v23; // [esp+1Ch] [ebp-10h]
+	signed int v24; // [esp+20h] [ebp-Ch]
+	BOOL v25; // [esp+24h] [ebp-8h]
+	char v26; // [esp+2Ah] [ebp-2h]
+	char v27; // [esp+2Bh] [ebp-1h]
+
+	v24 = -1;
+	v18 = i;
+	v23 = -1;
+	v1 = &monster[i];
+	v25 = 0;
+	if ( !(v1->_mFlags & 0x20) )
+	{
+		v21 = 0;
+		v2 = &plr[0].plrlevel;
+		do
+		{
+			if ( !*((_BYTE *)v2 - 23) || currlevel != *v2 || *((_BYTE *)v2 + 267) || !v2[89] && gbMaxPlayers != 1 )
+				goto LABEL_18;
+			v3 = v1->_my;
+			v4 = v2[2];
+			v19 = dung_map[v2[1]][v4] == dung_map[v1->_mx][v3];
+			v5 = abs(v3 - v4);
+			if ( abs(v1->_mx - v2[1]) <= v5 )
+				v6 = v1->_my - v2[2];
+			else
+				v6 = v1->_mx - v2[1];
+			v7 = abs(v6);
+			if ( v19 )
+			{
+				if ( !v25 )
+					goto LABEL_17;
+			}
+			else if ( v25 )
+			{
+				goto LABEL_16;
+			}
+			if ( v7 < v23 )
+				goto LABEL_17;
+		LABEL_16:
+			if ( v24 == -1 )
+			{
+			LABEL_17:
+				v1->_mFlags &= 0xFFFFFFEF;
+				v24 = v21;
+				v27 = *((_BYTE *)v2 + 12);
+				v26 = *((_BYTE *)v2 + 16);
+				v23 = v7;
+				v25 = v19;
+			}
+		LABEL_18:
+			++v21;
+			v2 += 5430;
+		}
+		while ( (signed int)v2 < (signed int)&plr[4].plrlevel );
+	}
+	v8 = 0;
+	for ( j = 0; j < nummonsters; v8 = j++ + 1 )
+	{
+		v9 = monstactive[v8];
+		v17 = monstactive[v8];
+		if ( v9 == v18 )
+			continue;
+		v10 = v9;
+		if ( monster[v9]._mx == 1 && !monster[v10]._my )
+			continue;
+		if ( M_Talker(v9) && monster[v10].mtalkmsg )
+			continue;
+		if ( !(v1->_mFlags & 0x20)
+			&& ((abs(monster[v10]._mx - v1->_mx) >= 2 || abs(monster[v10]._my - v1->_my) >= 2) && !M_Ranged(v18) /* v11 */
+				|| !(v1->_mFlags & 0x20) && !(monster[v10]._mFlags & 0x20)) )
+		{
+			continue;
+		}
+		v12 = v1->_my;
+		v13 = monster[v10]._my;
+		v20 = dung_map[monster[v10]._mx][v13] == dung_map[v1->_mx][v12];
+		v14 = abs(v12 - v13);
+		if ( abs(v1->_mx - monster[v10]._mx) <= v14 )
+			v15 = v1->_my - monster[v10]._my;
+		else
+			v15 = v1->_mx - monster[v10]._mx;
+		v16 = abs(v15);
+		if ( v20 )
+		{
+			if ( !v25 )
+				goto LABEL_40;
+		}
+		else if ( v25 )
+		{
+			goto LABEL_39;
+		}
+		if ( v16 < v23 )
+			goto LABEL_40;
+	LABEL_39:
+		if ( v24 == -1 )
+		{
+		LABEL_40:
+			v1->_mFlags |= 0x10u;
+			v24 = v17;
+			v27 = monster[v10]._mfutx;
+			v26 = monster[v10]._mfuty;
+			v23 = v16;
+			v25 = v20;
+		}
+	}
+	if ( v24 == -1 )
+	{
+		BYTE1(v1->_mFlags) |= 4u;
+	}
+	else
+	{
+		BYTE1(v1->_mFlags) &= 0xFBu;
+		v1->_menemy = v24;
+		v1->_menemyx = v27;
+		v1->_menemyy = v26;
+	}
+}
+// 679660: using guessed type char gbMaxPlayers;
+
+int __fastcall M_GetDir(int i)
+{
+	return GetDirection(
+		monster[i]._mx,
+		monster[i]._my,
+		(unsigned char)monster[i]._menemyx,
+		(unsigned char)monster[i]._menemyy);
+}
+
+void __fastcall M_CheckEFlag(int i)
+{
+	int v1; // ecx
+	int v2; // edi
+	char *v3; // eax
+	signed int v4; // edx
+
+	v1 = i;
+	v2 = 0;
+	v3 = (char *)dpiece_defs_map_2 + 32 * (112 * (monster[v1]._mx - 1) + monster[v1]._my + 1);
+	if ( v3 < (char *)dpiece_defs_map_2 )
+		goto LABEL_9;
+	v4 = 2;
+	do
+		v2 |= *(unsigned short *)&v3[2 * v4++];
+	while ( v4 < 10 );
+	if ( v2 | dArch[monster[v1]._mx - 1][monster[v1]._my + 1] )
+		monster[v1]._meflag = 1;
+	else
+		LABEL_9:
+	monster[v1]._meflag = 0;
+}
+
+void __fastcall M_StartStand(int i, int md)
+{
+	int v2; // ebx
+	int v3; // edi
+	int v4; // esi
+	CMonster *v5; // eax
+	AnimStruct *v6; // edx
+	int v7; // eax
+	int v8; // ecx
+
+	v2 = md;
+	v3 = i;
+	ClearMVars(i);
+	v4 = v3;
+	v5 = monster[v3].MType;
+	v6 = &v5->Anims[1];
+	if ( v5->mtype != MT_GOLEM )
+		v6 = v5->Anims;
+	NewMonsterAnim(v3, v6, v2);
+	monster[v4]._mdir = v2;
+	monster[v4]._mVar1 = monster[v4]._mmode;
+	monster[v4]._mVar2 = 0;
+	monster[v4]._mmode = 0;
+	v7 = monster[v4]._mx;
+	monster[v4]._mxoff = 0;
+	monster[v4]._myoff = 0;
+	v8 = monster[v4]._my;
+	monster[v4]._mfuty = v8;
+	monster[v4]._moldy = v8;
+	monster[v4]._mfutx = v7;
+	monster[v4]._moldx = v7;
+	M_CheckEFlag(v3);
+	M_Enemy(v3);
+}
+
+void __fastcall M_StartDelay(int i, int len)
+{
+	int v2; // eax
+
+	if ( len > 0 )
+	{
+		v2 = i;
+		if ( monster[i]._mAi != AI_LAZURUS )
+		{
+			monster[v2]._mVar2 = len;
+			monster[v2]._mmode = MM_DELAY;
+		}
+	}
+}
+
+void __fastcall M_StartSpStand(int i, int md)
+{
+	int v2; // ebx
+	int v3; // esi
+	int v4; // edi
+	int v5; // eax
+	int v6; // ecx
+
+	v2 = i;
+	v3 = i;
+	v4 = md;
+	NewMonsterAnim(i, &monster[i].MType->Anims[5], md);
+	v5 = monster[v3]._mx;
+	v6 = monster[v3]._my;
+	monster[v3]._mxoff = 0;
+	monster[v3]._myoff = 0;
+	monster[v3]._mdir = v4;
+	monster[v3]._mmode = MM_SPSTAND;
+	monster[v3]._mfutx = v5;
+	monster[v3]._mfuty = v6;
+	monster[v3]._moldx = v5;
+	monster[v3]._moldy = v6;
+	M_CheckEFlag(v2);
+}
+
+void __fastcall M_StartWalk(int i, int xvel, int yvel, int xadd, int yadd, int EndDir)
+{
+	int v6; // ST18_4
+	int v7; // esi
+	int v8; // eax
+	int v9; // ecx
+	CMonster *v10; // edx
+
+	v6 = i;
+	v7 = i;
+	v8 = monster[i]._mx;
+	monster[v7]._moldx = v8;
+	v9 = monster[i]._my;
+	monster[v7]._mfuty = v9 + yadd;
+	monster[v7]._mxvel = xvel;
+	monster[v7]._myvel = yvel;
+	monster[v7]._mVar1 = xadd;
+	monster[v7]._mVar2 = yadd;
+	dMonster[0][v9 + yadd + 112 * (v8 + xadd)] = -1 - v6;
+	v10 = monster[v7].MType;
+	monster[v7]._moldy = v9;
+	monster[v7]._mmode = MM_WALK;
+	monster[v7]._mfutx = v8 + xadd;
+	monster[v7]._mVar3 = EndDir;
+	monster[v7]._mdir = EndDir;
+	NewMonsterAnim(v6, &v10->Anims[1], EndDir);
+	monster[v7]._mVar6 = 0;
+	monster[v7]._mVar7 = 0;
+	monster[v7]._mVar8 = 0;
+	M_CheckEFlag(v6);
+}
+
+void __fastcall M_StartWalk2(int i, int xvel, int yvel, int xoff, int yoff, int xadd, int yadd, int EndDir)
+{
+	int v8; // esi
+	int v9; // edx
+	int v10; // ecx
+	int v11; // eax
+	int v12; // eax
+	bool v13; // zf
+	CMonster *v14; // edx
+	int v15; // [esp+Ch] [ebp-8h]
+	int ia; // [esp+10h] [ebp-4h]
+	int EndDira; // [esp+28h] [ebp+14h]
+
+	v15 = xvel;
+	ia = i;
+	v8 = i;
+	v9 = xadd + monster[i]._mx;
+	EndDira = monster[i]._mx;
+	v10 = monster[i]._my;
+	v11 = monster[v8]._my;
+	monster[v8]._mVar2 = v10;
+	dMonster[0][v10 + 112 * EndDira] = -1 - ia;
+	monster[v8]._mVar1 = EndDira;
+	monster[v8]._moldx = EndDira;
+	v12 = yadd + v11;
+	monster[v8]._moldy = v10;
+	v13 = monster[v8]._uniqtype == 0;
+	monster[v8]._mx = v9;
+	monster[v8]._my = v12;
+	monster[v8]._mfutx = v9;
+	monster[v8]._mfuty = v12;
+	dMonster[0][v12 + 112 * v9] = ia + 1;
+	if ( !v13 )
+		ChangeLightXY((unsigned char)monster[v8].mlid, v9, v12);
+	v14 = monster[v8].MType;
+	monster[v8]._mxvel = v15;
+	monster[v8]._myvel = yvel;
+	monster[v8]._mxoff = xoff;
+	monster[v8]._myoff = yoff;
+	monster[v8]._mmode = MM_WALK2;
+	monster[v8]._mVar3 = EndDir;
+	monster[v8]._mdir = EndDir;
+	NewMonsterAnim(ia, &v14->Anims[1], EndDir);
+	monster[v8]._mVar8 = 0;
+	monster[v8]._mVar6 = 16 * xoff;
+	monster[v8]._mVar7 = 16 * yoff;
+	M_CheckEFlag(ia);
+}
+
+void __fastcall M_StartWalk3(int i, int xvel, int yvel, int xoff, int yoff, int xadd, int yadd, int mapx, int mapy, int EndDir)
+{
+	int v10; // esi
+	int v11; // ebx
+	int v12; // edi
+	int v13; // edi
+	int v14; // ebx
+	int v15; // ecx
+	CMonster *v16; // edx
+	int v17; // [esp+Ch] [ebp-8h]
+	int ia; // [esp+10h] [ebp-4h]
+	int a6a; // [esp+28h] [ebp+14h]
+	int a7a; // [esp+2Ch] [ebp+18h]
+
+	ia = i;
+	v10 = i;
+	v11 = monster[i]._my;
+	v12 = monster[i]._mx;
+	v17 = xvel;
+	a6a = v12 + xadd;
+	a7a = v11 + yadd;
+	v13 = mapx + v12;
+	v14 = mapy + v11;
+	if ( monster[i]._uniqtype )
+		ChangeLightXY((unsigned char)monster[v10].mlid, v13, v14);
+	v15 = monster[v10]._my + 112 * monster[v10]._mx;
+	monster[v10]._mVar4 = v13;
+	dMonster[0][v15] = -1 - ia;
+	monster[v10]._mVar5 = v14;
+	dMonster[0][a7a + 112 * a6a] = -1 - ia;
+	monster[v10]._moldx = monster[v10]._mx;
+	monster[v10]._moldy = monster[v10]._my;
+	monster[v10]._mfutx = a6a;
+	monster[v10]._mxvel = v17;
+	dFlags[v13][v14] |= 0x10u;
+	v16 = monster[v10].MType;
+	monster[v10]._myvel = yvel;
+	monster[v10]._mfuty = a7a;
+	monster[v10]._mVar1 = a6a;
+	monster[v10]._mVar2 = a7a;
+	monster[v10]._mxoff = xoff;
+	monster[v10]._myoff = yoff;
+	monster[v10]._mmode = MM_WALK3;
+	monster[v10]._mVar3 = EndDir;
+	monster[v10]._mdir = EndDir;
+	NewMonsterAnim(ia, &v16->Anims[1], EndDir);
+	monster[v10]._mVar8 = 0;
+	monster[v10]._mVar6 = 16 * xoff;
+	monster[v10]._mVar7 = 16 * yoff;
+	M_CheckEFlag(ia);
+}
+
+void __fastcall M_StartAttack(int i)
+{
+	int v1; // edi
+	int v2; // ebx
+	int v3; // esi
+	int v4; // ecx
+	int v5; // eax
+
+	v1 = i;
+	v2 = M_GetDir(i);
+	v3 = v1;
+	NewMonsterAnim(v1, &monster[v1].MType->Anims[2], v2);
+	v4 = monster[v1]._my;
+	v5 = monster[v1]._mx;
+	monster[v3]._mxoff = 0;
+	monster[v3]._myoff = 0;
+	monster[v3]._mfuty = v4;
+	monster[v3]._moldy = v4;
+	monster[v3]._mmode = MM_ATTACK;
+	monster[v3]._mfutx = v5;
+	monster[v3]._moldx = v5;
+	monster[v3]._mdir = v2;
+	M_CheckEFlag(v1);
+}
+
+void __fastcall M_StartRAttack(int i, int missile_type, int dam)
+{
+	int v3; // ebp
+	int v4; // edi
+	int v5; // ebx
+	int v6; // esi
+	int v7; // ecx
+	int v8; // eax
+
+	v3 = missile_type;
+	v4 = i;
+	v5 = M_GetDir(i);
+	v6 = v4;
+	NewMonsterAnim(v4, &monster[v4].MType->Anims[2], v5);
+	v7 = monster[v4]._my;
+	monster[v6]._mxoff = 0;
+	monster[v6]._myoff = 0;
+	monster[v6]._mVar2 = dam;
+	v8 = monster[v4]._mx;
+	monster[v6]._mfuty = v7;
+	monster[v6]._moldy = v7;
+	monster[v6]._mmode = MM_RATTACK;
+	monster[v6]._mVar1 = v3;
+	monster[v6]._mfutx = v8;
+	monster[v6]._moldx = v8;
+	monster[v6]._mdir = v5;
+	M_CheckEFlag(v4);
+}
+
+void __fastcall M_StartRSpAttack(int i, int missile_type, int dam)
+{
+	int v3; // ebp
+	int v4; // edi
+	int v5; // ebx
+	int v6; // esi
+	int v7; // ecx
+	int v8; // eax
+
+	v3 = missile_type;
+	v4 = i;
+	v5 = M_GetDir(i);
+	v6 = v4;
+	NewMonsterAnim(v4, &monster[v4].MType->Anims[5], v5);
+	monster[v6]._mmode = MM_RSPATTACK;
+	monster[v6]._mVar2 = 0;
+	monster[v6]._mVar3 = dam;
+	v7 = monster[v4]._my;
+	monster[v6]._mxoff = 0;
+	monster[v6]._myoff = 0;
+	v8 = monster[v4]._mx;
+	monster[v6]._mfuty = v7;
+	monster[v6]._moldy = v7;
+	monster[v6]._mVar1 = v3;
+	monster[v6]._mfutx = v8;
+	monster[v6]._moldx = v8;
+	monster[v6]._mdir = v5;
+	M_CheckEFlag(v4);
+}
+
+void __fastcall M_StartSpAttack(int i)
+{
+	int v1; // edi
+	int v2; // ebx
+	int v3; // esi
+	int v4; // ecx
+	int v5; // eax
+
+	v1 = i;
+	v2 = M_GetDir(i);
+	v3 = v1;
+	NewMonsterAnim(v1, &monster[v1].MType->Anims[5], v2);
+	v4 = monster[v1]._my;
+	v5 = monster[v1]._mx;
+	monster[v3]._mxoff = 0;
+	monster[v3]._myoff = 0;
+	monster[v3]._mfuty = v4;
+	monster[v3]._moldy = v4;
+	monster[v3]._mmode = MM_SATTACK;
+	monster[v3]._mfutx = v5;
+	monster[v3]._moldx = v5;
+	monster[v3]._mdir = v2;
+	M_CheckEFlag(v1);
+}
+
+void __fastcall M_StartEat(int i)
+{
+	int v1; // edi
+	int v2; // esi
+	int v3; // ecx
+	int v4; // eax
+
+	v1 = i;
+	v2 = i;
+	NewMonsterAnim(i, &monster[i].MType->Anims[5], monster[i]._mdir);
+	v3 = monster[v2]._my;
+	v4 = monster[v2]._mx;
+	monster[v2]._mxoff = 0;
+	monster[v2]._myoff = 0;
+	monster[v2]._mfuty = v3;
+	monster[v2]._moldy = v3;
+	monster[v2]._mmode = MM_SATTACK;
+	monster[v2]._mfutx = v4;
+	monster[v2]._moldx = v4;
+	M_CheckEFlag(v1);
+}
+
+void __fastcall M_ClearSquares(int i)
+{
+	int v1; // edx
+	int v2; // eax
+	int v3; // esi
+	int v4; // ecx
+	int v5; // edi
+	int v6; // [esp+8h] [ebp-Ch]
+	_DWORD *v7; // [esp+Ch] [ebp-8h]
+	int v8; // [esp+10h] [ebp-4h]
+
+	v1 = monster[i]._moldx;
+	v2 = monster[i]._moldy;
+	v3 = -1 - i;
+	v6 = i + 1;
+	v4 = v2 - 1;
+	v5 = v2 + 1;
+	if ( (unsigned char)(__OFSUB__(v2 - 1, v2 + 1) ^ 1) | (v2 - 1 == v2 + 1) )
+	{
+		do
+		{
+			if ( v4 >= 0 && v4 < 112 )
+			{
+				v8 = v1 - 1;
+				if ( (unsigned char)(__OFSUB__(v1 - 1, v1 + 1) ^ 1) | (v1 - 1 == v1 + 1) )
+				{
+					v7 = (_DWORD *)((char *)dMonster + 4 * (v4 + 112 * (v1 - 1)));
+					do
+					{
+						if ( v8 >= 0 && v8 < 112 && (*v7 == v3 || *v7 == v6) )
+							*v7 = 0;
+						++v8;
+						v7 += 112;
+					}
+					while ( v8 <= v1 + 1 );
+				}
+			}
+			++v4;
+			v5 = v2 + 1;
+		}
+		while ( v4 <= v2 + 1 );
+	}
+	if ( v1 + 1 < 112 )
+		dFlags[v1 + 1][v2] &= 0xEFu;
+	if ( v5 < 112 )
+		dFlags[v1][v2 + 1] &= 0xEFu;
+}
+
+void __fastcall M_GetKnockback(int i)
+{
+	int v1; // edi
+	int v2; // esi
+	int v3; // ebx
+	//int v4; // eax
+	int v5; // ST00_4
+	AnimStruct *v6; // edx
+	int v7; // eax
+	int v8; // ecx
+	int v9; // eax
+
+	v1 = i;
+	v2 = i;
+	v3 = ((unsigned char)monster[i]._mdir - 4) & 7;
+	//_LOBYTE(v4) = DirOK(i, v3);
+	if ( DirOK(i, v3) )
+	{
+		M_ClearSquares(v1);
+		v5 = monster[v2]._mdir;
+		v6 = &monster[v2].MType->Anims[3];
+		v7 = offset_y[v3];
+		monster[v2]._moldx += offset_x[v3];
+		monster[v2]._moldy += v7;
+		NewMonsterAnim(v1, v6, v5);
+		v8 = monster[v2]._moldy;
+		v9 = monster[v2]._moldx;
+		monster[v2]._mxoff = 0;
+		monster[v2]._myoff = 0;
+		monster[v2]._my = v8;
+		monster[v2]._mfuty = v8;
+		monster[v2]._mmode = MM_GOTHIT;
+		monster[v2]._mx = v9;
+		monster[v2]._mfutx = v9;
+		M_CheckEFlag(v1);
+		M_ClearSquares(v1);
+		dMonster[0][monster[v2]._my + 112 * monster[v2]._mx] = v1 + 1;
+	}
+}
+
+void __fastcall M_StartHit(int i, int pnum, int dam)
+{
+	int v3; // ebx
+	int v4; // edi
+	int v5; // esi
+	unsigned char v6; // al
+	char v7; // al
+	unsigned char v8; // al
+	int v9; // ecx
+	int v10; // eax
+
+	v3 = pnum;
+	v4 = i;
+	if ( pnum >= 0 )
+		monster[i].mWhoHit |= 1 << pnum;
+	if ( pnum == myplr )
+	{
+		delta_monster_hp(i, monster[i]._mhitpoints, currlevel);
+		NetSendCmdParam2(0, CMD_MONSTDAMAGE, v4, dam);
+	}
+	PlayEffect(v4, 1);
+	v5 = v4;
+	v6 = monster[v4].MType->mtype;
+	if ( v6 >= MT_SNEAK && v6 <= MT_ILLWEAV || dam >> 6 >= SLOBYTE(monster[v5].mLevel) + 3 )
+	{
+		if ( v3 >= 0 )
+		{
+			monster[v5]._mFlags &= 0xFFFFFFEF;
+			monster[v5]._menemy = v3;
+			v7 = plr[v3]._py;
+			monster[v5]._menemyx = plr[v3]._px;
+			monster[v5]._menemyy = v7;
+			monster[v5]._mdir = M_GetDir(v4);
+		}
+		v8 = monster[v5].MType->mtype;
+		if ( v8 == MT_BLINK )
+		{
+			M_Teleport(v4);
+		}
+		else if ( v8 >= MT_NSCAV && v8 <= MT_YSCAV )
+		{
+			_LOBYTE(monster[v5]._mgoal) = 1;
+		}
+		if ( monster[v5]._mmode != MM_STONE )
+		{
+			NewMonsterAnim(v4, &monster[v5].MType->Anims[3], monster[v5]._mdir);
+			v9 = monster[v5]._moldy;
+			v10 = monster[v5]._moldx;
+			monster[v5]._mxoff = 0;
+			monster[v5]._myoff = 0;
+			monster[v5]._my = v9;
+			monster[v5]._mfuty = v9;
+			monster[v5]._mmode = MM_GOTHIT;
+			monster[v5]._mx = v10;
+			monster[v5]._mfutx = v10;
+			M_CheckEFlag(v4);
+			M_ClearSquares(v4);
+			dMonster[0][monster[v5]._my + 112 * monster[v5]._mx] = v4 + 1;
+		}
+	}
+}
+
+void __fastcall M_DiabloDeath(int i, unsigned char sendmsg)
+{
+	int v2; // esi
+	int v3; // edi
+	int v4; // eax
+	int v5; // ebx
+	int v6; // esi
+	int v7; // ecx
+	int v8; // eax
+	int v9; // esi
+	int v10; // eax
+	double v11; // st7
+	int v12; // eax
+	int v13; // ecx
+	int v14; // esi
+	int v15; // [esp+8h] [ebp-8h]
+	int j; // [esp+Ch] [ebp-4h]
+	int v17; // [esp+Ch] [ebp-4h]
+
+	v15 = i;
+	v2 = sendmsg;
+	v3 = i;
+	PlaySFX(USFX_DIABLOD);
+	quests[5]._qactive = 3;
+	if ( v2 )
+		NetSendCmdQuest(1u, 5u);
+	gbProcessPlayers = 0;
+	_LOBYTE(sgbSaveSoundOn) = gbSoundOn;
+	v4 = 0;
+	for ( j = 0; j < nummonsters; ++j )
+	{
+		v5 = monstactive[v4];
+		if ( v5 != v15 && monster[v3]._msquelch )
+		{
+			v6 = v5;
+			NewMonsterAnim(monstactive[v4], &monster[v5].MType->Anims[4], monster[v5]._mdir);
+			v7 = monster[v5]._moldy;
+			monster[v6]._mxoff = 0;
+			monster[v6]._myoff = 0;
+			monster[v6]._mVar1 = 0;
+			v8 = monster[v5]._moldx;
+			monster[v6]._my = v7;
+			monster[v6]._mfuty = v7;
+			monster[v6]._mmode = MM_DEATH;
+			monster[v6]._mx = v8;
+			monster[v6]._mfutx = v8;
+			M_CheckEFlag(v5);
+			M_ClearSquares(v5);
+			dMonster[0][monster[v6]._my + 112 * monster[v6]._mx] = v5 + 1;
+		}
+		v4 = j + 1;
+	}
+	AddLight(monster[v3]._mx, monster[v3]._my, 8);
+	DoVision(monster[v3]._mx, monster[v3]._my, 8, 0, 1);
+	v9 = abs(ViewY - monster[v3]._my);
+	if ( abs(ViewX - monster[v3]._mx) <= v9 )
+		v10 = ViewY - monster[v3]._my;
+	else
+		v10 = ViewX - monster[v3]._mx;
+	v17 = abs(v10);
+	if ( v17 > 20 )
+		v17 = 20;
+	v11 = (double)v17;
+	v12 = ViewX << 16;
+	v13 = monster[v3]._mx << 16;
+	monster[v3]._mVar3 = ViewX << 16;
+	v14 = ViewY << 16;
+	monster[v3]._mVar4 = ViewY << 16;
+	monster[v3]._mVar5 = (signed __int64)((double)(v12 - v13) / v11);
+	monster[v3]._mVar6 = (signed __int64)((double)(v14 - (monster[v3]._my << 16)) / v11);
+}
+// 4A22D5: using guessed type char gbSoundOn;
+// 5256A0: using guessed type int gbProcessPlayers;
+// 64D32C: using guessed type int sgbSaveSoundOn;
+
+void __fastcall M2MStartHit(int mid, int i, int dam)
+{
+	int v3; // edi
+	int v4; // ebx
+	int v5; // esi
+	CMonster *v6; // eax
+	char v7; // al
+	CMonster *v8; // eax
+	int v9; // ecx
+	int v10; // eax
+	int v11; // [esp+Ch] [ebp-4h]
+
+	v3 = mid;
+	v4 = i;
+	v11 = i;
+	if ( (unsigned int)mid >= MAXMONSTERS )
+		TermMsg("Invalid monster %d getting hit by monster", mid);
+	v5 = v3;
+	if ( !monster[v3].MType )
+		TermMsg("Monster %d \"%s\" getting hit by monster: MType NULL", v3, monster[v5].mName);
+	if ( v4 >= 0 )
+		monster[v4].mWhoHit |= 1 << v4;
+	delta_monster_hp(v3, monster[v5]._mhitpoints, currlevel);
+	NetSendCmdParam2(0, CMD_MONSTDAMAGE, v3, dam);
+	PlayEffect(v3, 1);
+	v6 = monster[v5].MType;
+	if ( v6->mtype >= MT_SNEAK && v6->mtype <= MT_ILLWEAV || dam >> 6 >= SLOBYTE(monster[v5].mLevel) + 3 )
+	{
+		if ( v11 >= 0 )
+			monster[v5]._mdir = ((unsigned char)monster[v11]._mdir - 4) & 7;
+		v7 = v6->mtype;
+		if ( v7 == 39 )
+		{
+			M_Teleport(v3);
+		}
+		else if ( v7 >= MT_NSCAV && v7 <= MT_YSCAV )
+		{
+			_LOBYTE(monster[v5]._mgoal) = 1;
+		}
+		if ( monster[v5]._mmode != MM_STONE )
+		{
+			v8 = monster[v5].MType;
+			if ( v8->mtype != MT_GOLEM )
+			{
+				NewMonsterAnim(v3, &v8->Anims[3], monster[v5]._mdir);
+				monster[v5]._mmode = MM_GOTHIT;
+			}
+			v9 = monster[v5]._moldy;
+			v10 = monster[v5]._moldx;
+			monster[v5]._mxoff = 0;
+			monster[v5]._myoff = 0;
+			monster[v5]._my = v9;
+			monster[v5]._mfuty = v9;
+			monster[v5]._mx = v10;
+			monster[v5]._mfutx = v10;
+			M_CheckEFlag(v3);
+			M_ClearSquares(v3);
+			dMonster[0][monster[v5]._my + 112 * monster[v5]._mx] = v3 + 1;
+		}
+	}
+}
+
+void __fastcall MonstStartKill(int i, int pnum, unsigned char sendmsg)
+{
+	signed int v3; // edi
+	int v4; // ebx
+	signed int v5; // esi
+	int v6; // ecx
+	int v7; // eax
+	//int v8; // eax
+	int v9; // eax
+	AnimStruct *v10; // edx
+	int v11; // ecx
+	int v12; // eax
+	unsigned char v13; // al
+
+	v3 = i;
+	v4 = pnum;
+	if ( (unsigned int)i >= MAXMONSTERS )
+		TermMsg("MonstStartKill: Invalid monster %d", i);
+	v5 = v3;
+	if ( !monster[v3].MType )
+		TermMsg("MonstStartKill: Monster %d \"%s\" MType NULL", v3, monster[v5].mName);
+	if ( v4 >= 0 )
+		monster[v5].mWhoHit |= 1 << v4;
+	if ( v4 < 4 && v3 > 4 )
+		AddPlrMonstExper(SLOBYTE(monster[v5].mLevel), (unsigned short)monster[v5].mExp, monster[v5].mWhoHit);
+	v6 = monster[v5]._mRndSeed;
+	v7 = monster[v5].MType->mtype;
+	monster[v5]._mhitpoints = 0;
+	++monstkills[v7];
+	SetRndSeed(v6);
+	//_LOBYTE(v8) = QuestStatus(2);
+	if ( QuestStatus(2) && monster[v5].mName == UniqMonst[0].mName )
+	{
+		CreateTypeItem(monster[v5]._mx + 1, monster[v5]._my + 1, 1u, 4, 0, 1, 0);
+	}
+	else if ( v3 > 3 )
+	{
+		SpawnItem(v3, monster[v5]._mx, monster[v5]._my, sendmsg);
+	}
+	if ( monster[v5].MType->mtype == MT_DIABLO )
+		M_DiabloDeath(v3, 1u);
+	else
+		PlayEffect(v3, 2);
+	if ( v4 < 0 )
+		v9 = monster[v5]._mdir;
+	else
+		v9 = M_GetDir(v3);
+	v10 = &monster[v5].MType->Anims[4];
+	monster[v5]._mdir = v9;
+	NewMonsterAnim(v3, v10, v9);
+	v11 = monster[v5]._moldy;
+	v12 = monster[v5]._moldx;
+	monster[v5]._my = v11;
+	monster[v5]._mfuty = v11;
+	monster[v5]._mmode = MM_DEATH;
+	monster[v5]._mxoff = 0;
+	monster[v5]._myoff = 0;
+	monster[v5]._mVar1 = 0;
+	monster[v5]._mx = v12;
+	monster[v5]._mfutx = v12;
+	M_CheckEFlag(v3);
+	M_ClearSquares(v3);
+	dMonster[0][monster[v5]._my + 112 * monster[v5]._mx] = v3 + 1;
+	CheckQuestKill(v3, sendmsg);
+	M_FallenFear(monster[v5]._mx, monster[v5]._my);
+	v13 = monster[v5].MType->mtype;
+	if ( v13 >= MT_NACID && v13 <= MT_XACID )
+		AddMissile(monster[v5]._mx, monster[v5]._my, 0, 0, 0, 59, 1, v3, (unsigned char)monster[v5]._mint + 1, 0);
+}
+
+void __fastcall M2MStartKill(int i, int mid)
+{
+	signed int v2; // ebx
+	signed int v3; // edi
+	signed int v4; // esi
+	int v5; // ecx
+	int v6; // eax
+	CMonster *v7; // ecx
+	int v8; // eax
+	int v9; // ecx
+	int v10; // eax
+	unsigned char v11; // al
+
+	v2 = i;
+	v3 = mid;
+	if ( (unsigned int)i >= MAXMONSTERS )
+	{
+		TermMsg("M2MStartKill: Invalid monster (attacker) %d", i);
+		TermMsg("M2MStartKill: Invalid monster (killed) %d", v3);
+	}
+	if ( !monster[v2].MType )
+		TermMsg("M2MStartKill: Monster %d \"%s\" MType NULL", v3, monster[v3].mName);
+	v4 = v3;
+	delta_kill_monster(v3, monster[v3]._mx, monster[v3]._my, currlevel);
+	NetSendCmdLocParam1(0, CMD_MONSTDEATH, monster[v4]._mx, monster[v4]._my, v3);
+	monster[v4].mWhoHit |= 1 << v2;
+	if ( v2 < 4 )
+		AddPlrMonstExper(SLOBYTE(monster[v4].mLevel), (unsigned short)monster[v4].mExp, monster[v3].mWhoHit);
+	v5 = monster[v4]._mRndSeed;
+	v6 = monster[v4].MType->mtype;
+	monster[v4]._mhitpoints = 0;
+	++monstkills[v6];
+	SetRndSeed(v5);
+	if ( v3 >= 4 )
+		SpawnItem(v3, monster[v4]._mx, monster[v4]._my, 1u);
+	if ( monster[v4].MType->mtype == MT_DIABLO )
+		M_DiabloDeath(v3, 1u);
+	else
+		PlayEffect(v2, 2);
+	PlayEffect(v3, 2);
+	v7 = monster[v4].MType;
+	v8 = ((unsigned char)monster[v2]._mdir - 4) & 7;
+	if ( v7->mtype == MT_GOLEM )
+		v8 = 0;
+	monster[v4]._mdir = v8;
+	NewMonsterAnim(v3, &v7->Anims[4], v8);
+	v9 = monster[v4]._moldy;
+	v10 = monster[v4]._moldx;
+	monster[v4]._my = v9;
+	monster[v4]._mfuty = v9;
+	monster[v4]._mmode = MM_DEATH;
+	monster[v4]._mxoff = 0;
+	monster[v4]._myoff = 0;
+	monster[v4]._mx = v10;
+	monster[v4]._mfutx = v10;
+	M_CheckEFlag(v3);
+	M_ClearSquares(v3);
+	dMonster[0][monster[v4]._my + 112 * monster[v4]._mx] = v3 + 1;
+	CheckQuestKill(v3, 1u);
+	M_FallenFear(monster[v4]._mx, monster[v4]._my);
+	v11 = monster[v4].MType->mtype;
+	if ( v11 >= MT_NACID && v11 <= MT_XACID )
+		AddMissile(monster[v4]._mx, monster[v4]._my, 0, 0, 0, 59, 1, v3, (unsigned char)monster[v4]._mint + 1, 0);
+}
+
+void __fastcall M_StartKill(int i, int pnum)
+{
+	int v2; // edi
+	int v3; // ebx
+	int v4; // esi
+	int v5; // eax
+
+	v2 = i;
+	v3 = pnum;
+	if ( (unsigned int)i >= MAXMONSTERS )
+		TermMsg("M_StartKill: Invalid monster %d", i);
+	if ( myplr == v3 )
+	{
+		v4 = v2;
+		delta_kill_monster(v2, monster[v2]._mx, monster[v2]._my, currlevel);
+		if ( v2 == v3 )
+		{
+			_LOWORD(v5) = currlevel;
+			NetSendCmdLocParam1(0, CMD_KILLGOLEM, monster[v4]._mx, monster[v4]._my, v5);
+		}
+		else
+		{
+			NetSendCmdLocParam1(0, CMD_MONSTDEATH, monster[v4]._mx, monster[v4]._my, v2);
+		}
+	}
+	MonstStartKill(v2, v3, 1u);
+}
+
+void __fastcall M_SyncStartKill(int i, int x, int y, int pnum)
+{
+	int v4; // esi
+	int v5; // ebx
+	int v6; // esi
+	int arglist; // [esp+Ch] [ebp-4h]
+
+	v4 = i;
+	v5 = x;
+	arglist = i;
+	if ( (unsigned int)i >= MAXMONSTERS )
+		TermMsg("M_SyncStartKill: Invalid monster %d", i);
+	v6 = v4;
+	if ( monster[v6]._mhitpoints && monster[v6]._mmode != MM_DEATH )
+	{
+		if ( !dMonster[0][y + 112 * v5] )
+		{
+			M_ClearSquares(arglist);
+			monster[v6]._mx = v5;
+			monster[v6]._my = y;
+			monster[v6]._moldx = v5;
+			monster[v6]._moldy = y;
+		}
+		if ( monster[v6]._mmode == MM_STONE )
+		{
+			MonstStartKill(arglist, pnum, 0);
+			monster[v6]._mmode = MM_STONE;
+		}
+		else
+		{
+			MonstStartKill(arglist, pnum, 0);
+		}
+	}
+}
+
+void __fastcall M_StartFadein(int i, int md, unsigned char backwards)
+{
+	int v3; // esi
+	int v4; // ebx
+	int v5; // esi
+	int v6; // ecx
+	int v7; // eax
+	int *v8; // eax
+	int arglist; // [esp+Ch] [ebp-4h]
+
+	v3 = i;
+	v4 = md;
+	arglist = i;
+	if ( (unsigned int)i >= MAXMONSTERS )
+		TermMsg("M_StartFadein: Invalid monster %d", i);
+	v5 = v3;
+	if ( !monster[v5].MType )
+		TermMsg("M_StartFadein: Monster %d \"%s\" MType NULL", arglist, monster[v5].mName);
+	NewMonsterAnim(arglist, &monster[v5].MType->Anims[5], v4);
+	v6 = monster[v5]._my;
+	v7 = monster[v5]._mx;
+	monster[v5]._mfuty = v6;
+	monster[v5]._moldy = v6;
+	monster[v5]._mmode = MM_FADEIN;
+	monster[v5]._mxoff = 0;
+	monster[v5]._myoff = 0;
+	monster[v5]._mfutx = v7;
+	monster[v5]._moldx = v7;
+	M_CheckEFlag(arglist);
+	v8 = &monster[v5]._mFlags;
+	monster[v5]._mdir = v4;
+	*v8 &= 0xFFFFFFFE;
+	if ( backwards )
+	{
+		*v8 = monster[v5]._mFlags | 2;
+		monster[v5]._mAnimFrame = monster[v5]._mAnimLen;
+	}
+}
+
+void __fastcall M_StartFadeout(int i, int md, unsigned char backwards)
+{
+	int v3; // ebx
+	int v4; // esi
+	CMonster **v5; // edi
+	int v6; // ecx
+	int v7; // eax
+	int v8; // eax
+	int mda; // [esp+Ch] [ebp-4h]
+
+	v3 = i;
+	mda = md;
+	if ( (unsigned int)i >= MAXMONSTERS )
+		TermMsg("M_StartFadeout: Invalid monster %d", i);
+	v4 = v3;
+	v5 = &monster[v3].MType;
+	if ( !*v5 )
+		TermMsg("M_StartFadeout: Monster %d \"%s\" MType NULL", v3, monster[v4].mName);
+	NewMonsterAnim(v3, &(*v5)->Anims[5], mda);
+	v6 = monster[v4]._my;
+	v7 = monster[v4]._mx;
+	monster[v4]._mfuty = v6;
+	monster[v4]._moldy = v6;
+	monster[v4]._mmode = MM_FADEOUT;
+	monster[v4]._mxoff = 0;
+	monster[v4]._myoff = 0;
+	monster[v4]._mfutx = v7;
+	monster[v4]._moldx = v7;
+	M_CheckEFlag(v3);
+	monster[v4]._mdir = mda;
+	if ( backwards )
+	{
+		v8 = monster[v4]._mAnimLen;
+		monster[v4]._mFlags |= 2u;
+		monster[v4]._mAnimFrame = v8;
+	}
+}
+
+void __fastcall M_StartHeal(int i)
+{
+	int v1; // edi
+	int v2; // esi
+	CMonster *v3; // eax
+	unsigned char *v4; // ecx
+	int v5; // eax
+
+	v1 = i;
+	if ( (unsigned int)i >= MAXMONSTERS )
+		TermMsg("M_StartHeal: Invalid monster %d", i);
+	v2 = v1;
+	if ( !monster[v1].MType )
+		TermMsg("M_StartHeal: Monster %d \"%s\" MType NULL", v1, monster[v2].mName);
+	v3 = monster[v2].MType;
+	v4 = v3->Anims[5].Frames[monster[v2]._mdir];
+	monster[v2]._mAnimData = v4;
+	v5 = v3->Anims[5].Rate;
+	monster[v2]._mFlags |= 2u;
+	monster[v2]._mAnimFrame = v5;
+	monster[v2]._mmode = MM_HEAL;
+	monster[v2]._mVar1 = monster[v2]._mmaxhp / (16 * (random(97, 5) + 4));
+}
+
+void __fastcall M_ChangeLightOffset(int monst)
+{
+	int v1; // esi
+	int v2; // ecx
+	int v3; // eax
+	int v4; // esi
+	int v5; // edx
+	int v6; // eax
+	signed int v7; // esi
+	int v8; // edx
+	signed int v9; // esi
+
+	v1 = monst;
+	if ( (unsigned int)monst >= MAXMONSTERS )
+		TermMsg("M_ChangeLightOffset: Invalid monster %d", monst);
+	v2 = v1;
+	v3 = monster[v1]._myoff;
+	v4 = monster[v1]._mxoff;
+	v3 *= 2;
+	v5 = v4 + v3;
+	v6 = v3 - v4;
+	if ( v5 >= 0 )
+	{
+		v7 = 1;
+	}
+	else
+	{
+		v7 = -1;
+		v5 = -v5;
+	}
+	v8 = v7 * (v5 >> 3);
+	if ( v6 >= 0 )
+	{
+		v9 = 1;
+	}
+	else
+	{
+		v9 = -1;
+		v6 = -v6;
+	}
+	ChangeLightOff((unsigned char)monster[v2].mlid, v8, v9 * (v6 >> 3));
+}
+
+int __fastcall M_DoStand(int i)
+{
+	int v1; // edi
+	int v2; // esi
+	CMonster *v3; // eax
+	int v4; // ecx
+	unsigned char *v5; // eax
+
+	v1 = i;
+	if ( (unsigned int)i >= MAXMONSTERS )
+		TermMsg("M_DoStand: Invalid monster %d", i);
+	v2 = v1;
+	if ( !monster[v1].MType )
+		TermMsg("M_DoStand: Monster %d \"%s\" MType NULL", v1, monster[v2].mName);
+	v3 = monster[v2].MType;
+	v4 = monster[v2]._mdir;
+	if ( v3->mtype == MT_GOLEM )
+		v5 = v3->Anims[1].Frames[v4];
+	else
+		v5 = v3->Anims[0].Frames[v4];
+	monster[v2]._mAnimData = v5;
+	if ( monster[v2]._mAnimFrame == monster[v2]._mAnimLen )
+		M_Enemy(v1);
+	++monster[v2]._mVar2;
+	return 0;
+}
+
+int __fastcall M_DoWalk(int i)
+{
+	int v1; // ebx
+	int v2; // esi
+	int v3; // edi
+	int v4; // eax
+	int v5; // edi
+	int v6; // ecx
+	int v7; // edx
+	int v8; // eax
+	bool v9; // zf
+	int v10; // ecx
+	int v11; // edx
+	int v12; // eax
+	int v13; // ecx
+
+	v1 = i;
+	if ( (unsigned int)i >= MAXMONSTERS )
+		TermMsg("M_DoWalk: Invalid monster %d", i);
+	v2 = v1;
+	v3 = 0;
+	if ( !monster[v1].MType )
+		TermMsg("M_DoWalk: Monster %d \"%s\" MType NULL", v1, monster[v2].mName);
+	v4 = monster[v2]._mVar8;
+	if ( v4 == monster[v2].MType->Anims[1].Rate )
+	{
+		v5 = monster[v2]._my;
+		v6 = monster[v2]._mx;
+		dMonster[0][v5 + 112 * monster[v2]._mx] = 0;
+		v7 = v6 + monster[v2]._mVar1;
+		monster[v2]._mx = v7;
+		v8 = v5 + monster[v2]._mVar2;
+		v9 = monster[v2]._uniqtype == 0;
+		monster[v2]._my = v8;
+		dMonster[0][v8 + 112 * v7] = v1 + 1;
+		if ( !v9 )
+			ChangeLightXY((unsigned char)monster[v2].mlid, v7, v8);
+		M_StartStand(v1, monster[v2]._mdir);
+		v3 = 1;
+	}
+	else if ( !monster[v2]._mAnimCnt )
+	{
+		v10 = monster[v2]._mxvel;
+		v11 = monster[v2]._myvel;
+		monster[v2]._mVar8 = v4 + 1;
+		monster[v2]._mVar6 += v10;
+		v12 = monster[v2]._mVar6 >> 4;
+		monster[v2]._mVar7 += v11;
+		v13 = monster[v2]._mVar7 >> 4;
+		monster[v2]._mxoff = v12;
+		monster[v2]._myoff = v13;
+	}
+	if ( monster[v2]._uniqtype )
+		M_ChangeLightOffset(v1);
+	return v3;
+}
+
+int __fastcall M_DoWalk2(int i)
+{
+	int v1; // ebp
+	int v2; // esi
+	int v3; // eax
+	bool v4; // zf
+	int v5; // edi
+	int v6; // ecx
+	int v7; // edx
+	int v8; // eax
+	int v9; // ecx
+
+	v1 = i;
+	if ( (unsigned int)i >= MAXMONSTERS )
+		TermMsg("M_DoWalk2: Invalid monster %d", i);
+	v2 = v1;
+	if ( !monster[v1].MType )
+		TermMsg("M_DoWalk2: Monster %d \"%s\" MType NULL", v1, monster[v2].mName);
+	v3 = monster[v2]._mVar8;
+	if ( v3 == monster[v2].MType->Anims[1].Rate )
+	{
+		v4 = monster[v2]._uniqtype == 0;
+		dMonster[0][monster[v2]._mVar2 + 112 * monster[v2]._mVar1] = 0;
+		if ( !v4 )
+			ChangeLightXY((unsigned char)monster[v2].mlid, monster[v2]._mx, monster[v2]._my);
+		M_StartStand(v1, monster[v2]._mdir);
+		v5 = 1;
+	}
+	else
+	{
+		if ( !monster[v2]._mAnimCnt )
+		{
+			v6 = monster[v2]._mxvel;
+			v7 = monster[v2]._myvel;
+			monster[v2]._mVar8 = v3 + 1;
+			monster[v2]._mVar6 += v6;
+			v8 = monster[v2]._mVar6 >> 4;
+			monster[v2]._mVar7 += v7;
+			v9 = monster[v2]._mVar7 >> 4;
+			monster[v2]._mxoff = v8;
+			monster[v2]._myoff = v9;
+		}
+		v5 = 0;
+	}
+	if ( monster[v2]._uniqtype )
+		M_ChangeLightOffset(v1);
+	return v5;
+}
+
+int __fastcall M_DoWalk3(int i)
+{
+	int v1; // ebp
+	int v2; // esi
+	int v3; // eax
+	int v4; // edi
+	int v5; // edx
+	int v6; // ecx
+	int v7; // edx
+	char *v8; // eax
+	bool v9; // zf
+	int v10; // edi
+	int v11; // ecx
+	int v12; // edx
+	int v13; // eax
+	int v14; // ecx
+
+	v1 = i;
+	if ( (unsigned int)i >= MAXMONSTERS )
+		TermMsg("M_DoWalk3: Invalid monster %d", i);
+	v2 = v1;
+	if ( !monster[v1].MType )
+		TermMsg("M_DoWalk3: Monster %d \"%s\" MType NULL", v1, monster[v2].mName);
+	v3 = monster[v2]._mVar8;
+	if ( v3 == monster[v2].MType->Anims[1].Rate )
+	{
+		v4 = monster[v2]._mVar2;
+		v5 = monster[v2]._my + 112 * monster[v2]._mx;
+		monster[v2]._my = v4;
+		v6 = monster[v2]._mVar5;
+		dMonster[0][v5] = 0;
+		v7 = monster[v2]._mVar1;
+		monster[v2]._mx = v7;
+		v8 = &dFlags[monster[v2]._mVar4][v6];
+		*v8 &= 0xEFu;
+		v9 = monster[v2]._uniqtype == 0;
+		dMonster[0][v4 + 112 * v7] = v1 + 1;
+		if ( !v9 )
+			ChangeLightXY((unsigned char)monster[v2].mlid, v7, v4);
+		M_StartStand(v1, monster[v2]._mdir);
+		v10 = 1;
+	}
+	else
+	{
+		if ( !monster[v2]._mAnimCnt )
+		{
+			v11 = monster[v2]._mxvel;
+			v12 = monster[v2]._myvel;
+			monster[v2]._mVar8 = v3 + 1;
+			monster[v2]._mVar6 += v11;
+			v13 = monster[v2]._mVar6 >> 4;
+			monster[v2]._mVar7 += v12;
+			v14 = monster[v2]._mVar7 >> 4;
+			monster[v2]._mxoff = v13;
+			monster[v2]._myoff = v14;
+		}
+		v10 = 0;
+	}
+	if ( monster[v2]._uniqtype )
+		M_ChangeLightOffset(v1);
+	return v10;
+}
+
+void __fastcall M_TryM2MHit(int i, int mid, int hper, int mind, int maxd)
+{
+	int v5; // edi
+	//int v6; // ST08_4
+	int v7; // esi
+	int v8; // ebx
+	//int v9; // eax
+	int v11; // eax
+	bool ret; // [esp+Ch] [ebp-Ch]
+	char v13[4]; // [esp+10h] [ebp-8h]
+	char arglist[4]; // [esp+14h] [ebp-4h]
+
+	v5 = mid;
+	*(_DWORD *)arglist = mid;
+	*(_DWORD *)v13 = i;
+	if ( (unsigned int)mid >= MAXMONSTERS )
+	{
+		TermMsg("M_TryM2MHit: Invalid monster %d", mid);
+		//i = v6;
+	}
+	v7 = v5;
+	if ( !monster[v5].MType )
+		TermMsg("M_TryM2MHit: Monster %d \"%s\" MType NULL", v5, monster[v7].mName);
+	if ( (signed int)(monster[v7]._mhitpoints & 0xFFFFFFC0) > 0
+		&& (monster[v7].MType->mtype != MT_ILLWEAV || _LOBYTE(monster[v7]._mgoal) != 2) )
+	{
+		v8 = random(4, 100);
+		if ( monster[v7]._mmode == MM_STONE )
+			v8 = 0;
+		//_LOBYTE(v9) = CheckMonsterHit(*(int *)arglist, &ret);
+		if ( !CheckMonsterHit(*(int *)arglist, &ret) && v8 < hper )
+		{
+			v11 = (mind + random(5, maxd - mind + 1)) << 6;
+			monster[v7]._mhitpoints -= v11;
+			if ( (signed int)(monster[v7]._mhitpoints & 0xFFFFFFC0) > 0 )
+			{
+				if ( monster[v7]._mmode == MM_STONE )
+				{
+					M2MStartHit(*(int *)arglist, *(int *)v13, v11);
+					goto LABEL_15;
+				}
+				M2MStartHit(*(int *)arglist, *(int *)v13, v11);
+			}
+			else
+			{
+				if ( monster[v7]._mmode == MM_STONE )
+				{
+					M2MStartKill(*(int *)v13, *(int *)arglist);
+				LABEL_15:
+					monster[v7]._mmode = MM_STONE;
+					return;
+				}
+				M2MStartKill(*(int *)v13, *(int *)arglist);
+			}
+		}
+	}
+}
+
+void __fastcall M_TryH2HHit(int i, int pnum, int Hit, int MinDam, int MaxDam)
+{
+	int v5; // esi
+	int v6; // ebx
+	int v7; // esi
+	int v8; // edi
+	int v9; // eax
+	//int v10; // ST08_4
+	int v12; // ecx
+	int v13; // edi
+	int v14; // eax
+	int v15; // eax
+	int *v16; // ecx
+	int v17; // eax
+	int v18; // edi
+	int v19; // edx
+	int v20; // eax
+	int v21; // eax
+	int v22; // edx
+	int v23; // eax
+	bool v24; // zf
+	bool v25; // sf
+	unsigned char v26; // of
+	int v27; // eax
+	int v29; // edi
+	int v30; // eax
+	int v31; // eax
+	int v32; // eax
+	int v33; // edi
+	int v34; // ebx
+	int v35; // edx
+	int v36; // [esp+Ch] [ebp-Ch]
+	int arglist; // [esp+10h] [ebp-8h]
+	int plr_num; // [esp+14h] [ebp-4h]
+	int hper; // [esp+20h] [ebp+8h]
+
+	v5 = i;
+	plr_num = pnum;
+	arglist = i;
+	if ( (unsigned int)i >= MAXMONSTERS )
+		TermMsg("M_TryH2HHit: Invalid monster %d", i);
+	v6 = v5;
+	if ( !monster[v5].MType )
+		TermMsg("M_TryH2HHit: Monster %d \"%s\" MType NULL", v5, monster[v6].mName);
+	if ( monster[v6]._mFlags & 0x10 )
+	{
+		M_TryM2MHit(v5, plr_num, Hit, MinDam, MaxDam);
+		return;
+	}
+	v7 = plr_num;
+	if ( (signed int)(plr[plr_num]._pHitPoints & 0xFFFFFFC0) > 0 && !plr[v7]._pInvincible && !(plr[v7]._pSpellFlags & 1) )
+	{
+		v8 = abs(monster[v6]._mx - plr[v7].WorldX);
+		v9 = abs(monster[v6]._my - plr[v7].WorldY);
+		//v11 = v10;
+		if ( v8 < 2 && v9 < 2 )
+		{
+			v36 = random(98, 100);
+#ifdef _DEBUG
+			if ( debug_mode_dollar_sign || debug_mode_key_inverted_v )
+				v36 = 1000;
+#endif
+			v12 = 5;
+			v13 = Hit
+				+ 2 * (SLOBYTE(monster[v6].mLevel) - plr[v7]._pLevel)
+				+ 30
+				- plr[v7]._pIBonusAC
+				- plr[v7]._pIAC
+				- plr[v7]._pDexterity / 5;
+			if ( v13 < 15 )
+				v13 = 15;
+			if ( currlevel == 14 )
+			{
+				if ( v13 >= 20 )
+					goto LABEL_23;
+				v13 = 20;
+			}
+			if ( currlevel != 15 )
+			{
+			LABEL_20:
+				if ( currlevel == 16 && v13 < 30 )
+					v13 = 30;
+				goto LABEL_23;
+			}
+			if ( v13 < 25 )
+			{
+				v13 = 25;
+				goto LABEL_20;
+			}
+		LABEL_23:
+			v14 = plr[v7]._pmode;
+			if ( v14 && v14 != 4 || !plr[v7]._pBlockFlag )
+			{
+				v15 = 100;
+			}
+			else
+			{
+				v15 = random(98, 100);
+			}
+			v16 = (int *)(plr[v7]._pDexterity
+				+ plr[v7]._pBaseToBlk
+				- 2 * SLOBYTE(monster[v6].mLevel)
+				+ 2 * plr[v7]._pLevel);
+			if ( (signed int)v16 < 0 )
+				v16 = 0;
+			if ( (signed int)v16 > 100 )
+				v16 = (int *)100;
+			if ( v36 < v13 )
+			{
+				if ( v15 >= (signed int)v16 )
+				{
+					if ( monster[v6].MType->mtype == MT_YZOMBIE && plr_num == myplr )
+					{
+						v18 = -1;
+						v19 = 0;
+						for ( hper = -1; v19 < nummissiles; ++v19 )
+						{
+							v20 = missileactive[v19];
+							if ( missile[v20]._mitype == 13 )
+							{
+								if ( missile[v20]._misource == plr_num )
+								{
+									v18 = missileactive[v19];
+									hper = missileactive[v19];
+								}
+								else
+								{
+									v18 = hper;
+								}
+							}
+						}
+						v16 = &plr[v7]._pMaxHP;
+						v21 = plr[v7]._pMaxHP;
+						if ( v21 > 64 )
+						{
+							v22 = plr[v7]._pMaxHPBase;
+							if ( v22 > 64 )
+							{
+								v23 = v21 - 64;
+								v26 = __OFSUB__(plr[v7]._pHitPoints, v23);
+								v24 = plr[v7]._pHitPoints == v23;
+								v25 = plr[v7]._pHitPoints - v23 < 0;
+								*v16 = v23;
+								if ( !((unsigned char)(v25 ^ v26) | v24) )
+								{
+									plr[v7]._pHitPoints = v23;
+									if ( v18 >= 0 )
+										missile[v18]._miVar1 = v23;
+								}
+								v16 = &plr[v7]._pHPBase;
+								v27 = v22 - 64;
+								plr[v7]._pMaxHPBase = v22 - 64;
+								if ( plr[v7]._pHPBase > v22 - 64 )
+								{
+									*v16 = v27;
+									if ( v18 >= 0 )
+										missile[v18]._miVar2 = v27;
+								}
+							}
+						}
+					}
+					v29 = (plr[v7]._pIGetHit << 6) + (MinDam << 6) + random(99, (MaxDam - MinDam + 1) << 6);
+					if ( v29 < 64 )
+						v29 = 64;
+					if ( plr_num == myplr )
+					{
+						plr[v7]._pHitPoints -= v29;
+						plr[v7]._pHPBase -= v29;
+					}
+					if ( plr[v7]._pIFlags & 0x4000000 )
+					{
+						v30 = (random(99, 3) + 1) << 6;
+						monster[v6]._mhitpoints -= v30;
+						if ( (signed int)(monster[v6]._mhitpoints & 0xFFFFFFC0) > 0 )
+							M_StartHit(arglist, plr_num, v30);
+						else
+							M_StartKill(arglist, plr_num);
+					}
+					if ( !(monster[v6]._mFlags & 0x1000) && monster[v6].MType->mtype == MT_SKING && gbMaxPlayers != 1 )
+						monster[v6]._mhitpoints += v29;
+					v31 = plr[v7]._pMaxHP;
+					if ( plr[v7]._pHitPoints > v31 )
+					{
+						plr[v7]._pHitPoints = v31;
+						plr[v7]._pHPBase = plr[v7]._pMaxHPBase;
+					}
+					if ( (signed int)(plr[v7]._pHitPoints & 0xFFFFFFC0) > 0 )
+					{
+						StartPlrHit(plr_num, v29, 0);
+						if ( SLOBYTE(monster[v6]._mFlags) < 0 )
+						{
+							if ( plr[v7]._pmode != PM_GOTHIT )
+								StartPlrHit(plr_num, 0, 1u);
+							v32 = monster[v6]._mdir;
+							v33 = plr[v7].WorldX + offset_x[v32];
+							v34 = plr[v7].WorldY + offset_y[v32];
+							if ( PosOkPlayer(plr_num, v33, v34) )
+							{
+								v35 = plr[v7]._pdir;
+								plr[v7].WorldX = v33;
+								plr[v7].WorldY = v34;
+								FixPlayerLocation(plr_num, v35);
+								FixPlrWalkTags(plr_num);
+								dPlayer[v33][v34] = plr_num + 1;
+								SetPlayerOld(plr_num);
+							}
+						}
+					}
+					else
+					{
+						SyncPlrKill(plr_num, 0);
+					}
+				}
+				else
+				{
+					v17 = GetDirection(plr[v7].WorldX, plr[v7].WorldY, monster[v6]._mx, monster[v6]._my);
+					StartPlrBlock(plr_num, v17);
+				}
+			}
+			return;
+		}
+	}
+}
+// 679660: using guessed type char gbMaxPlayers;
+
+int __fastcall M_DoAttack(int i)
+{
+	int v1; // edi
+	int v2; // esi
+	CMonster **v3; // ebx
+	unsigned char v4; // al
+	unsigned char v5; // al
+
+	v1 = i;
+	if ( (unsigned int)i >= MAXMONSTERS )
+		TermMsg("M_DoAttack: Invalid monster %d", i);
+	v2 = v1;
+	v3 = &monster[v1].MType;
+	if ( !*v3 )
+	{
+		TermMsg("M_DoAttack: Monster %d \"%s\" MType NULL", v1, monster[v2].mName);
+		if ( !*v3 )
+			TermMsg("M_DoAttack: Monster %d \"%s\" MData NULL", v1, monster[v2].mName);
+	}
+	if ( monster[v2]._mAnimFrame == monster[v2].MData->mAFNum )
+	{
+		M_TryH2HHit(
+			v1,
+			monster[v2]._menemy,
+			(unsigned char)monster[v2].mHit,
+			(unsigned char)monster[v2].mMinDamage,
+			(unsigned char)monster[v2].mMaxDamage);
+		if ( monster[v2]._mAi != AI_SNAKE )
+			PlayEffect(v1, 0);
+	}
+	v4 = monster[v2].MType->mtype;
+	if ( v4 >= MT_NMAGMA && v4 <= MT_WMAGMA && monster[v2]._mAnimFrame == 9 )
+	{
+		M_TryH2HHit(
+			v1,
+			monster[v2]._menemy,
+			(unsigned char)monster[v2].mHit + 10,
+			(unsigned char)monster[v2].mMinDamage - 2,
+			(unsigned char)monster[v2].mMaxDamage - 2);
+		PlayEffect(v1, 0);
+	}
+	v5 = monster[v2].MType->mtype;
+	if ( v5 >= MT_STORM && v5 <= MT_MAEL && monster[v2]._mAnimFrame == 13 )
+	{
+		M_TryH2HHit(
+			v1,
+			monster[v2]._menemy,
+			(unsigned char)monster[v2].mHit - 20,
+			(unsigned char)monster[v2].mMinDamage + 4,
+			(unsigned char)monster[v2].mMaxDamage + 4);
+		PlayEffect(v1, 0);
+	}
+	if ( monster[v2]._mAi == AI_SNAKE && monster[v2]._mAnimFrame == 1 )
+		PlayEffect(v1, 0);
+	if ( monster[v2]._mAnimFrame != monster[v2]._mAnimLen )
+		return 0;
+	M_StartStand(v1, monster[v2]._mdir);
+	return 1;
+}
+
+int __fastcall M_DoRAttack(int i)
+{
+	int v1; // ebx
+	int v2; // esi
+	CMonster **v3; // edi
+	int v4; // eax
+	int v5; // eax
+	int v6; // edi
+
+	v1 = i;
+	if ( (unsigned int)i >= MAXMONSTERS )
+		TermMsg("M_DoRAttack: Invalid monster %d", i);
+	v2 = v1;
+	v3 = &monster[v1].MType;
+	if ( !*v3 )
+	{
+		TermMsg("M_DoRAttack: Monster %d \"%s\" MType NULL", v1, monster[v2].mName);
+		if ( !*v3 )
+			TermMsg("M_DoRAttack: Monster %d \"%s\" MData NULL", v1, monster[v2].mName);
+	}
+	if ( monster[v2]._mAnimFrame == monster[v2].MData->mAFNum )
+	{
+		v4 = monster[v2]._mVar1;
+		if ( v4 != -1 )
+		{
+			v5 = 2 * (v4 == 52) + 1;
+			if ( v5 > 0 )
+			{
+				v6 = v5;
+				do
+				{
+					AddMissile(
+						monster[v2]._mx,
+						monster[v2]._my,
+						(unsigned char)monster[v2]._menemyx,
+						(unsigned char)monster[v2]._menemyy,
+						monster[v2]._mdir,
+						monster[v2]._mVar1,
+						1,
+						v1,
+						monster[v2]._mVar2,
+						0);
+					--v6;
+				}
+				while ( v6 );
+			}
+		}
+		PlayEffect(v1, 0);
+	}
+	if ( monster[v2]._mAnimFrame != monster[v2]._mAnimLen )
+		return 0;
+	M_StartStand(v1, monster[v2]._mdir);
+	return 1;
+}
+
+int __fastcall M_DoRSpAttack(int i)
+{
+	int v1; // ebx
+	int v2; // esi
+	CMonster **v3; // edi
+	bool v4; // zf
+	int v5; // ecx
+
+	v1 = i;
+	if ( (unsigned int)i >= MAXMONSTERS )
+		TermMsg("M_DoRSpAttack: Invalid monster %d", i);
+	v2 = v1;
+	v3 = &monster[v1].MType;
+	v4 = *v3 == 0;
+	if ( !*v3 )
+	{
+		TermMsg("M_DoRSpAttack: Monster %d \"%s\" MType NULL", v1, monster[v2].mName);
+		v4 = *v3 == 0;
+	}
+	if ( v4 )
+		TermMsg("M_DoRSpAttack: Monster %d \"%s\" MData NULL", v1, monster[v2].mName);
+	if ( monster[v2]._mAnimFrame == monster[v2].MData->mAFNum2 && !monster[v2]._mAnimCnt )
+	{
+		AddMissile(
+			monster[v2]._mx,
+			monster[v2]._my,
+			(unsigned char)monster[v2]._menemyx,
+			(unsigned char)monster[v2]._menemyy,
+			monster[v2]._mdir,
+			monster[v2]._mVar1,
+			1,
+			v1,
+			monster[v2]._mVar3,
+			0);
+		PlayEffect(v1, 3);
+	}
+	if ( monster[v2]._mAi == AI_MEGA && monster[v2]._mAnimFrame == 3 )
+	{
+		v5 = monster[v2]._mVar2;
+		monster[v2]._mVar2 = v5 + 1;
+		if ( v5 )
+		{
+			if ( v5 == 14 )
+				monster[v2]._mFlags &= 0xFFFFFFFB;
+		}
+		else
+		{
+			monster[v2]._mFlags |= 4u;
+		}
+	}
+	if ( monster[v2]._mAnimFrame != monster[v2]._mAnimLen )
+		return 0;
+	M_StartStand(v1, monster[v2]._mdir);
+	return 1;
+}
+
+int __fastcall M_DoSAttack(int i)
+{
+	int v1; // ebx
+	int v2; // esi
+	CMonster **v3; // edi
+	bool v4; // zf
+
+	v1 = i;
+	if ( (unsigned int)i >= MAXMONSTERS )
+		TermMsg("M_DoSAttack: Invalid monster %d", i);
+	v2 = v1;
+	v3 = &monster[v1].MType;
+	v4 = *v3 == 0;
+	if ( !*v3 )
+	{
+		TermMsg("M_DoSAttack: Monster %d \"%s\" MType NULL", v1, monster[v2].mName);
+		v4 = *v3 == 0;
+	}
+	if ( v4 )
+		TermMsg("M_DoSAttack: Monster %d \"%s\" MData NULL", v1, monster[v2].mName);
+	if ( monster[v2]._mAnimFrame == monster[v2].MData->mAFNum2 )
+		M_TryH2HHit(
+			v1,
+			monster[v2]._menemy,
+			(unsigned char)monster[v2].mHit2,
+			(unsigned char)monster[v2].mMinDamage2,
+			(unsigned char)monster[v2].mMaxDamage2);
+	if ( monster[v2]._mAnimFrame != monster[v2]._mAnimLen )
+		return 0;
+	M_StartStand(v1, monster[v2]._mdir);
+	return 1;
+}
+
+int __fastcall M_DoFadein(int i)
+{
+	int v1; // edi
+	int v2; // esi
+
+	v1 = i;
+	if ( (unsigned int)i >= MAXMONSTERS )
+		TermMsg("M_DoFadein: Invalid monster %d", i);
+	v2 = v1;
+	if ( (!(monster[v1]._mFlags & 2) || monster[v2]._mAnimFrame != 1)
+		&& (monster[v1]._mFlags & 2 || monster[v2]._mAnimFrame != monster[v2]._mAnimLen) )
+	{
+		return 0;
+	}
+	M_StartStand(v1, monster[v2]._mdir);
+	monster[v2]._mFlags &= 0xFFFFFFFD;
+	return 1;
+}
+
+int __fastcall M_DoFadeout(int i)
+{
+	int v1; // esi
+	int v2; // eax
+	int v3; // ecx
+	signed int v4; // edx
+	int v5; // ecx
+	int v6; // edx
+
+	v1 = i;
+	if ( (unsigned int)i >= MAXMONSTERS )
+		TermMsg("M_DoFadeout: Invalid monster %d", i);
+	v2 = v1;
+	v3 = monster[v1]._mFlags;
+	if ( (!(monster[v1]._mFlags & 2) || monster[v2]._mAnimFrame != 1)
+		&& (monster[v1]._mFlags & 2 || monster[v2]._mAnimFrame != monster[v2]._mAnimLen) )
+	{
+		return 0;
+	}
+	v4 = monster[v2].MType->mtype;
+	if ( v4 < MT_INCIN || v4 > MT_HELLBURN )
+		v5 = v3 & 0xFFFFFFFD | 1;
+	else
+		v5 = v3 & 0xFFFFFFFD;
+	v6 = monster[v2]._mdir;
+	monster[v2]._mFlags = v5;
+	M_StartStand(v1, v6);
+	return 1;
+}
+
+int __fastcall M_DoHeal(int i)
+{
+	int v1; // esi
+	int v2; // eax
+	int v3; // esi
+	int *v4; // edx
+	int v5; // ecx
+	int v6; // edi
+	int v7; // edi
+	int v8; // esi
+
+	v1 = i;
+	if ( (unsigned int)i >= MAXMONSTERS )
+		TermMsg("M_DoHeal: Invalid monster %d", i);
+	v2 = v1;
+	if ( monster[v1]._mFlags & 8 )
+	{
+		monster[v2]._mFlags &= 0xFFFFFFFB;
+		monster[v2]._mmode = MM_SATTACK;
+	}
+	else if ( monster[v2]._mAnimFrame == 1 )
+	{
+		v3 = monster[v2]._mVar1;
+		v4 = &monster[v2]._mhitpoints;
+		v5 = monster[v2]._mFlags & 0xFFFFFFFD | 4;
+		v6 = monster[v2]._mhitpoints;
+		monster[v2]._mFlags = v5;
+		v7 = v3 + v6;
+		v8 = monster[v2]._mmaxhp;
+		if ( v7 >= v8 )
+		{
+			*v4 = v8;
+			monster[v2]._mFlags = v5 & 0xFFFFFFFB;
+			monster[v2]._mmode = MM_SATTACK;
+		}
+		else
+		{
+			*v4 = v7;
+		}
+	}
+	return 0;
+}
+
+int __fastcall M_DoTalk(int i)
+{
+	int v1; // edi
+	int v2; // esi
+	//int v3; // eax
+	int v4; // eax
+	int v5; // edx
+	int v6; // ecx
+	char v7; // bl
+	int v8; // eax
+	char *v9; // eax
+
+	v1 = i;
+	if ( (unsigned int)i >= MAXMONSTERS )
+		TermMsg("M_DoTalk: Invalid monster %d", i);
+	v2 = v1;
+	M_StartStand(v1, monster[v1]._mdir);
+	_LOBYTE(monster[v1]._mgoal) = 7;
+	//_LOBYTE(v3) = effect_is_playing(alltext[monster[v1].mtalkmsg].sfxnr);
+	if ( !effect_is_playing(alltext[monster[v1].mtalkmsg].sfxnr) )
+	{
+		InitQTextMsg(monster[v2].mtalkmsg);
+		if ( monster[v2].mName == UniqMonst[0].mName )
+		{
+			v4 = monster[v2].mtalkmsg;
+			if ( v4 == QUEST_GARBUD1 )
+				quests[2]._qactive = 2;
+			quests[2]._qlog = 1;
+			if ( v4 == QUEST_GARBUD2 && !(monster[v2]._mFlags & 0x40) )
+			{
+				SpawnItem(v1, monster[v2]._mx + 1, monster[v2]._my + 1, 1u);
+				monster[v2]._mFlags |= 0x40u;
+			}
+		}
+		if ( monster[v2].mName == UniqMonst[2].mName
+			&& monster[v2].mtalkmsg == QUEST_ZHAR1
+			&& !(monster[v2]._mFlags & 0x40) )
+		{
+			v5 = monster[v2]._my + 1;
+			v6 = monster[v2]._mx + 1;
+			quests[3]._qactive = 2;
+			quests[3]._qlog = 1;
+			CreateTypeItem(v6, v5, 0, 0, 24, 1, 0);
+			monster[v2]._mFlags |= 0x40u;
+		}
+		if ( monster[v2].mName == UniqMonst[3].mName )
+		{
+			if ( monster[v2].mtalkmsg == QUEST_BANNER10 && !(monster[v2]._mFlags & 0x40) )
+			{
+				ObjChangeMap(setpc_x, setpc_y, (setpc_w >> 1) + setpc_x + 2, (setpc_h >> 1) + setpc_y - 2);
+				v7 = TransVal;
+				TransVal = 9;
+				DRLG_MRectTrans(setpc_x, setpc_y, (setpc_w >> 1) + setpc_x + 4, setpc_y + (setpc_h >> 1));
+				TransVal = v7;
+				quests[7]._qvar1 = 2;
+				if ( quests[7]._qactive == 1 )
+					quests[7]._qactive = 2;
+				monster[v2]._mFlags |= 0x40u;
+			}
+			if ( quests[7]._qvar1 < 2u )
+			{
+				sprintf(tempstr, "SS Talk = %i, Flags = %i", monster[v2].mtalkmsg, monster[v2]._mFlags);
+				TermMsg(tempstr);
+			}
+		}
+		if ( monster[v2].mName == UniqMonst[7].mName )
+		{
+			v8 = monster[v2].mtalkmsg;
+			if ( v8 == QUEST_VEIL9 )
+			{
+				quests[4]._qactive = 2;
+				quests[4]._qlog = 1;
+			}
+			if ( v8 == QUEST_VEIL11 && !(monster[v2]._mFlags & 0x40) )
+			{
+				SpawnUnique(UITEM_STEELVEIL, monster[v2]._mx + 1, monster[v2]._my + 1);
+				monster[v2]._mFlags |= 0x40u;
+			}
+		}
+		v9 = monster[v2].mName;
+		if ( v9 == UniqMonst[8].mName )
+			quests[11]._qvar1 = 2;
+		if ( v9 == UniqMonst[4].mName && gbMaxPlayers != 1 )
+		{
+			monster[v2]._msquelch = -1;
+			monster[v2].mtalkmsg = 0;
+			quests[15]._qvar1 = 6;
+			_LOBYTE(monster[v2]._mgoal) = 1;
+		}
+	}
+	return 0;
+}
+// 4351F5: could not find valid save-restore pair for ebp
+// 5A5590: using guessed type char TransVal;
+// 5CF330: using guessed type int setpc_h;
+// 5CF334: using guessed type int setpc_w;
+// 679660: using guessed type char gbMaxPlayers;
+
+void __fastcall M_Teleport(int i)
+{
+	int v1; // ebx
+	//int v2; // ST04_4
+	MonsterStruct *v3; // esi
+	int v4; // eax
+	int v6; // edi
+	int v7; // ebx
+	int v8; // eax
+	int v9; // [esp+Ch] [ebp-24h]
+	int v10; // [esp+10h] [ebp-20h]
+	int v11; // [esp+14h] [ebp-1Ch]
+	int v12; // [esp+18h] [ebp-18h]
+	int v13; // [esp+1Ch] [ebp-14h]
+	int a1; // [esp+20h] [ebp-10h]
+	signed int v15; // [esp+24h] [ebp-Ch]
+	signed int v16; // [esp+28h] [ebp-8h]
+	signed int v17; // [esp+2Ch] [ebp-4h]
+
+	v1 = i;
+	a1 = i;
+	if ( (unsigned int)i >= MAXMONSTERS )
+	{
+		TermMsg("M_Teleport: Invalid monster %d", i);
+		//i = v2;
+	}
+	v15 = 0;
+	v3 = &monster[v1];
+	if ( v3->_mmode != 15 )
+	{
+		v10 = (unsigned char)v3->_menemyx;
+		v12 = (unsigned char)v3->_menemyy;
+		v4 = random(100, 2);
+		v11 = 2 * v4 - 1;
+		v17 = -1;
+		v6 = 0; /* v9 */
+		v13 = 2 * random(100, 2) - 1;
+		while ( !v15 )
+		{
+			v16 = -1;
+			v7 = v12 - v13;
+			do
+			{
+				if ( v15 )
+					break;
+				if ( v17 || v16 )
+				{
+					v9 = v7;
+					v6 = v10 + v11 * v17;
+					if ( v7 >= 0 && v7 < 112 && v6 >= 0 && v6 < 112 && v6 != v3->_mx && v7 != v3->_my )
+					{
+						if ( PosOkMonst(a1, v10 + v11 * v17, v7) )
+							v15 = 1;
+					}
+				}
+				++v16;
+				v7 += v13;
+			}
+			while ( v16 < 1 );
+			if ( ++v17 > 1 )
+			{
+				if ( !v15 )
+					return;
+				v1 = a1;
+				break;
+			}
+			v1 = a1;
+		}
+		M_ClearSquares(v1);
+		v8 = v3->_my + 112 * v3->_mx;
+		v3->_moldx = v6;
+		dMonster[0][v8] = 0;
+		v3->_moldy = v9;
+		dMonster[0][v9 + 112 * v6] = v1 + 1;
+		v3->_mdir = M_GetDir(v1);
+		M_CheckEFlag(v1);
+	}
+}
+
+int __fastcall M_DoGotHit(int i)
+{
+	int v1; // edi
+	int v2; // esi
+
+	v1 = i;
+	if ( (unsigned int)i >= MAXMONSTERS )
+		TermMsg("M_DoGotHit: Invalid monster %d", i);
+	v2 = v1;
+	if ( !monster[v1].MType )
+		TermMsg("M_DoGotHit: Monster %d \"%s\" MType NULL", v1, monster[v2].mName);
+	if ( monster[v2]._mAnimFrame != monster[v2]._mAnimLen )
+		return 0;
+	M_StartStand(v1, monster[v2]._mdir);
+	return 1;
+}
+
+void __fastcall M_UpdateLeader(int i)
+{
+	int v1; // edi
+	int v2; // esi
+	int j; // edx
+	int v4; // eax
+	unsigned char *v5; // eax
+
+	v1 = i;
+	if ( (unsigned int)i >= MAXMONSTERS )
+		TermMsg("M_UpdateLeader: Invalid monster %d", i);
+	v2 = nummonsters;
+	for ( j = 0; j < v2; ++j )
+	{
+		v4 = monstactive[j];
+		if ( monster[v4].leaderflag == 1 && (unsigned char)monster[v4].leader == v1 )
+			monster[v4].leaderflag = 0;
+	}
+	if ( monster[v1].leaderflag == 1 )
+	{
+		v5 = &monster[(unsigned char)monster[v1].leader].unpackfilesize;
+		--*v5;
+	}
+}
+
+void __cdecl DoEnding()
+{
+	char v0; // al
+	char *v1; // ecx
+	char bMusicOn; // bl
+	int v3; // esi
+
+	if ( (unsigned char)gbMaxPlayers > 1u )
+		SNetLeaveGame(0x40000004);
+	music_stop();
+	if ( (unsigned char)gbMaxPlayers > 1u )
+		Sleep(1000);
+	v0 = plr[myplr]._pClass;
+	if ( v0 )
+	{
+		v1 = "gendata\\DiabVic1.smk";
+		if ( v0 != 2 )
+			v1 = "gendata\\DiabVic3.smk";
+	}
+	else
+	{
+		v1 = "gendata\\DiabVic2.smk";
+	}
+	play_movie(v1, 0);
+	play_movie("gendata\\Diabend.smk", 0);
+	bMusicOn = gbMusicOn;
+	gbMusicOn = 1;
+	v3 = sound_get_or_set_music_volume(1);
+	sound_get_or_set_music_volume(0);
+	music_start(2);
+	loop_movie = 1;
+	play_movie("gendata\\loopdend.smk", 1);
+	loop_movie = 0;
+	music_stop();
+	sound_get_or_set_music_volume(v3);
+	gbMusicOn = bMusicOn;
+}
+// 4A22D4: using guessed type char gbMusicOn;
+// 659AFC: using guessed type int loop_movie;
+// 679660: using guessed type char gbMaxPlayers;
+
+void __cdecl PrepDoEnding()
+{
+	int *v0; // eax
+	int v1; // ecx
+	int *v2; // eax
+	bool v3; // cf
+	bool v4; // zf
+
+	gbSoundOn = sgbSaveSoundOn;
+	gbRunGame = 0;
+	deathflag = 0;
+	v0 = &plr[myplr].pDiabloKillLevel;
+	v1 = gnDifficulty + 1;
+	cineflag = 1;
+	if ( *v0 > (unsigned int)(gnDifficulty + 1) )
+		v1 = *v0;
+	*v0 = v1;
+	v2 = &plr[0]._pHitPoints;
+	do
+	{
+		v3 = (unsigned char)gbMaxPlayers < 1u;
+		v4 = gbMaxPlayers == 1;
+		*(v2 - 102) = 11;
+		*((_BYTE *)v2 - 91) = 1;
+		if ( !v3 && !v4 )
+		{
+			if ( !(*v2 & 0xFFFFFFC0) )
+				*v2 = 64;
+			if ( !(v2[5] & 0xFFFFFFC0) )
+				v2[5] = 64;
+		}
+		v2 += 5430;
+	}
+	while ( (signed int)v2 < (signed int)&plr[4]._pHitPoints );
+}
+// 4A22D5: using guessed type char gbSoundOn;
+// 525650: using guessed type int gbRunGame;
+// 525718: using guessed type char cineflag;
+// 64D32C: using guessed type int sgbSaveSoundOn;
+// 679660: using guessed type char gbMaxPlayers;
+
+int __fastcall M_DoDeath(int i)
+{
+	int v1; // edi
+	int v2; // esi
+	CMonster *v3; // ecx
+	int v4; // eax
+	int v5; // ecx
+	signed int v6; // ecx
+	int v7; // esi
+	int v8; // esi
+	signed int v9; // ecx
+	char v10; // al
+	int v11; // eax
+
+	v1 = i;
+	if ( (unsigned int)i >= MAXMONSTERS )
+		TermMsg("M_DoDeath: Invalid monster %d", i);
+	v2 = v1;
+	if ( !monster[v1].MType )
+		TermMsg("M_DoDeath: Monster %d \"%s\" MType NULL", v1, monster[v2].mName);
+	v3 = monster[v2].MType;
+	v4 = ++monster[v2]._mVar1;
+	if ( v3->mtype == MT_DIABLO )
+	{
+		v5 = monster[v2]._mx - ViewX;
+		if ( v5 >= 0 )
+			v6 = v5 > 0;
+		else
+			v6 = -1;
+		v7 = monster[v2]._my;
+		ViewX += v6;
+		v8 = v7 - ViewY;
+		if ( v8 >= 0 )
+		{
+			v9 = v8 < 0;
+			_LOBYTE(v9) = v8 > 0;
+		}
+		else
+		{
+			v9 = -1;
+		}
+		ViewY += v9;
+		if ( v4 == 140 )
+			PrepDoEnding();
+	}
+	else if ( monster[v2]._mAnimFrame == monster[v2]._mAnimLen )
+	{
+		if ( monster[v2]._uniqtype )
+			v10 = monster[v2]._udeadval;
+		else
+			v10 = v3->mdeadval;
+		AddDead(monster[v2]._mx, monster[v2]._my, v10, (direction)monster[v2]._mdir);
+		v11 = monster[v2]._my + 112 * monster[v2]._mx;
+		monster[v2]._mDelFlag = 1;
+		dMonster[0][v11] = 0;
+		M_UpdateLeader(v1);
+	}
+	return 0;
+}
+
+int __fastcall M_DoSpStand(int i)
+{
+	int v1; // ebx
+	int v2; // esi
+
+	v1 = i;
+	if ( (unsigned int)i >= MAXMONSTERS )
+		TermMsg("M_DoSpStand: Invalid monster %d", i);
+	v2 = v1;
+	if ( !monster[v1].MType )
+		TermMsg("M_DoSpStand: Monster %d \"%s\" MType NULL", v1, monster[v2].mName);
+	if ( monster[v2]._mAnimFrame == monster[v2].MData->mAFNum2 )
+		PlayEffect(v1, 3);
+	if ( monster[v2]._mAnimFrame != monster[v2]._mAnimLen )
+		return 0;
+	M_StartStand(v1, monster[v2]._mdir);
+	return 1;
+}
+
+int __fastcall M_DoDelay(int i)
+{
+	int v1; // ebp
+	int v2; // esi
+	int v3; // eax
+	bool v4; // zf
+	int v5; // ecx
+	int v6; // ecx
+	int v7; // ebx
+
+	v1 = i;
+	if ( (unsigned int)i >= MAXMONSTERS )
+		TermMsg("M_DoDelay: Invalid monster %d", i);
+	v2 = v1;
+	if ( !monster[v1].MType )
+		TermMsg("M_DoDelay: Monster %d \"%s\" MType NULL", v1, monster[v2].mName);
+	v3 = M_GetDir(v1);
+	v4 = monster[v2]._mAi == AI_LAZURUS;
+	monster[v2]._mAnimData = monster[v2].MType->Anims[0].Frames[v3];
+	if ( v4 )
+	{
+		v5 = monster[v2]._mVar2;
+		if ( v5 > 8 || v5 < 0 )
+			monster[v2]._mVar2 = 8;
+	}
+	v6 = monster[v2]._mVar2;
+	monster[v2]._mVar2 = v6 - 1;
+	if ( v6 )
+		return 0;
+	v7 = monster[v2]._mAnimFrame;
+	M_StartStand(v1, monster[v2]._mdir);
+	monster[v2]._mAnimFrame = v7;
+	return 1;
+}
+
+int __fastcall M_DoStone(int i)
+{
+	int v1; // esi
+	int v2; // eax
+	int v3; // ecx
+
+	v1 = i;
+	if ( (unsigned int)i >= MAXMONSTERS )
+		TermMsg("M_DoStone: Invalid monster %d", i);
+	v2 = v1;
+	if ( !monster[v1]._mhitpoints )
+	{
+		v3 = monster[v2]._mx;
+		monster[v2]._mDelFlag = 1;
+		dMonster[0][monster[v2]._my + 112 * v3] = 0;
+	}
+	return 0;
+}
+
+void __fastcall M_WalkDir(int i, int md)
+{
+	int v2; // esi
+	int v3; // edi
+	int v4; // eax
+	int v5; // eax
+	int v6; // edx
+	int v7; // ecx
+	int v8; // eax
+	int v9; // edx
+	int v10; // eax
+	int v11; // [esp-14h] [ebp-1Ch]
+	int v12; // [esp-Ch] [ebp-14h]
+	int v13; // [esp-Ch] [ebp-14h]
+	int v14; // [esp-8h] [ebp-10h]
+	int v15; // [esp-8h] [ebp-10h]
+	int v16; // [esp-4h] [ebp-Ch]
+	int v17; // [esp-4h] [ebp-Ch]
+
+	v2 = i;
+	v3 = md;
+	if ( (unsigned int)i >= MAXMONSTERS )
+		TermMsg("M_WalkDir: Invalid monster %d", i);
+	v4 = monster[v2].MType->Anims[1].Rate - 1;
+	switch ( v3 )
+	{
+	case DIR_S:
+		M_StartWalk2(v2, 0, MWVel[v4][1], 0, -32, 1, 1, 0);
+		return;
+	case DIR_SW:
+		v17 = 1;
+		v8 = v4;
+		v15 = 1;
+		v13 = 0;
+		v11 = 32;
+		v9 = -MWVel[v8][1];
+		goto LABEL_10;
+	case DIR_W:
+		M_StartWalk3(v2, -MWVel[v4][2], 0, 32, -16, -1, 1, 0, 1, 2);
+		return;
+	case DIR_NW:
+		v16 = 3;
+		v10 = v4;
+		v14 = 0;
+		v12 = -1;
+		v7 = -MWVel[v10][0];
+		v6 = -MWVel[v10][1];
+		goto LABEL_15;
+	case DIR_N:
+		M_StartWalk(v2, 0, -MWVel[v4][1], -1, -1, 4);
+		break;
+	case DIR_NE:
+		v16 = 5;
+		v5 = v4;
+		v14 = -1;
+		v12 = 0;
+		v6 = MWVel[v5][1];
+		v7 = -MWVel[v5][0];
+	LABEL_15:
+		M_StartWalk(v2, v6, v7, v12, v14, v16);
+		break;
+	case DIR_E:
+		M_StartWalk3(v2, MWVel[v4][2], 0, -32, -16, 1, -1, 1, 0, 6);
+		break;
+	case DIR_SE:
+		v17 = 7;
+		v8 = v4;
+		v15 = 0;
+		v13 = 1;
+		v9 = MWVel[v8][1];
+		v11 = -32;
+	LABEL_10:
+		M_StartWalk2(v2, v9, MWVel[v8][0], v11, -16, v13, v15, v17);
+		break;
+	default:
+		return;
+	}
+}
+
+void __fastcall GroupUnity(int i)
+{
+	int v1; // ebx
+	int v2; // esi
+	int v3; // ebp
+	int v4; // edi
+	bool v5; // eax
+	int v6; // eax
+	int v7; // ecx
+	unsigned char v8; // al
+	int v9; // ebp
+	int j; // edi
+	int v11; // eax
+	int v12; // ecx
+	//int v13; // [esp+10h] [ebp-4h]
+
+	v1 = i;
+	if ( (unsigned int)i >= MAXMONSTERS )
+		TermMsg("GroupUnity: Invalid monster %d", i);
+	v2 = v1;
+	if ( monster[v1].leaderflag )
+	{
+		v3 = (unsigned char)monster[v2].leader;
+		v4 = v3;
+		v5 = LineClearF(
+			CheckNoSolid,
+			monster[v2]._mx,
+			monster[v2]._my,
+			monster[v4]._mfutx,
+			monster[v4]._mfuty);
+		if ( v5 )
+		{
+			if ( monster[v2].leaderflag == 2
+				&& abs(monster[v2]._mx - monster[v4]._mfutx) < 4
+				&& abs(monster[v2]._my - monster[v4]._mfuty) < 4 )
+			{
+				++monster[v4].unpackfilesize;
+				monster[v2].leaderflag = 1;
+			}
+		}
+		else
+		{
+			if ( monster[v2].leaderflag != 1 )
+				goto LABEL_18;
+			--monster[v4].unpackfilesize;
+			monster[v2].leaderflag = 2;
+		}
+	}
+	else
+	{
+		v3 = 0; /* v13 */
+	}
+	if ( monster[v2].leaderflag == 1 )
+	{
+		v6 = v3;
+		if ( monster[v2]._msquelch > monster[v3]._msquelch )
+		{
+			monster[v6]._lastx = monster[v2]._mx;
+			monster[v6]._lasty = monster[v2]._my;
+			monster[v6]._msquelch = monster[v2]._msquelch - 1;
+		}
+		if ( monster[v6]._mAi == AI_GARG )
+		{
+			v7 = monster[v6]._mFlags;
+			if ( v7 & 4 )
+			{
+				monster[v6]._mmode = MM_SATTACK;
+				monster[v6]._mFlags = v7 & 0xFFFFFFFB;
+			}
+		}
+		return;
+	}
+LABEL_18:
+	v8 = monster[v2]._uniqtype;
+	if ( v8 )
+	{
+		if ( UniqMonst[v8 - 1].mUnqAttr & 2 )
+		{
+			v9 = nummonsters;
+			for ( j = 0; j < v9; ++j )
+			{
+				v11 = monstactive[j];
+				if ( monster[v11].leaderflag == 1 && (unsigned char)monster[v11].leader == v1 )
+				{
+					if ( monster[v2]._msquelch > monster[v11]._msquelch )
+					{
+						monster[v11]._lastx = monster[v2]._mx;
+						monster[v11]._lasty = monster[v2]._my;
+						monster[v11]._msquelch = monster[v2]._msquelch - 1;
+					}
+					if ( monster[v11]._mAi == AI_GARG )
+					{
+						v12 = monster[v11]._mFlags;
+						if ( v12 & 4 )
+						{
+							monster[v11]._mmode = MM_SATTACK;
+							monster[v11]._mFlags = v12 & 0xFFFFFFFB;
+						}
+					}
+				}
+			}
+		}
+	}
+}
+
+bool __fastcall M_CallWalk(int i, int md)
+{
+	int v2; // esi
+	int v3; // edi
+	int v4; // ebp
+	//int v5; // eax
+	bool v7; // ebx
+	int v9; // ebx
+	//int v10; // eax
+	int v11; // ebx
+	//int v12; // eax
+	//int v13; // eax
+	signed int v14; // ebx
+	//int v15; // eax
+	//int v16; // eax
+	//int v17; // eax
+	unsigned char v18; // bl
+
+	v2 = md;
+	v3 = i;
+	v4 = md;
+	//_LOBYTE(v5) = DirOK(i, md);
+	v7 = DirOK(i, md);
+	if ( random(101, 2) )
+	{
+		if ( v7 )
+			goto LABEL_10;
+		v9 = v2;
+		v2 = left[v2];
+		//_LOBYTE(v10) = DirOK(v3, v2);
+		if ( DirOK(v3, v2) )
+			goto LABEL_10;
+		v2 = right[v9];
+	}
+	else
+	{
+		if ( v7 )
+			goto LABEL_10;
+		v11 = v2;
+		v2 = right[v2];
+		//_LOBYTE(v12) = DirOK(v3, v2);
+		if ( DirOK(v3, v2) )
+			goto LABEL_10;
+		v2 = left[v11];
+	}
+	//_LOBYTE(v13) = DirOK(v3, v2);
+	if ( !DirOK(v3, v2) )
+	{
+		v14 = 0;
+		goto LABEL_11;
+	}
+LABEL_10:
+	v14 = 1;
+LABEL_11:
+	if ( random(102, 2) )
+	{
+		if ( v14 )
+			goto LABEL_20;
+		v2 = right[right[v4]];
+		//_LOBYTE(v15) = DirOK(v3, v2);
+		if ( DirOK(v3, v2) )
+			goto LABEL_20;
+		v2 = left[left[v4]];
+	}
+	else
+	{
+		if ( v14 )
+			goto LABEL_20;
+		v2 = left[left[v4]];
+		//_LOBYTE(v16) = DirOK(v3, v2);
+		if ( DirOK(v3, v2) )
+			goto LABEL_20;
+		v2 = right[right[v4]];
+	}
+	//_LOBYTE(v17) = DirOK(v3, v2);
+	if ( DirOK(v3, v2) )
+	{
+	LABEL_20:
+		v18 = 1;
+		M_WalkDir(v3, v2);
+		return v18;
+	}
+	return 0;
+}
+
+bool __fastcall M_PathWalk(int i)
+{
+	int v1; // esi
+	BOOL(__fastcall *Check)(int, int, int); // ecx
+	char path[25]; // [esp+4h] [ebp-1Ch]
+
+	v1 = i;
+	if ( (unsigned int)i >= MAXMONSTERS )
+		TermMsg("M_PathWalk: Invalid monster %d", i);
+	Check = PosOkMonst3;
+	if ( !(monster[v1]._mFlags & 0x200) )
+		Check = PosOkMonst;
+	if ( !FindPath(
+		Check,
+		v1,
+		monster[v1]._mx,
+		monster[v1]._my,
+		(unsigned char)monster[v1]._menemyx,
+		(unsigned char)monster[v1]._menemyy,
+		path) )
+		return 0;
+	M_CallWalk(v1, (char)plr2monst[path[0]]); /* plr2monst is local */
+	return 1;
+}
+
+bool __fastcall M_CallWalk2(int i, int md)
+{
+	int v2; // esi
+	int v3; // ebx
+	//int v4; // eax
+	bool v6; // edi
+	int v7; // edi
+	//int v8; // eax
+	int v9; // edi
+	//int v10; // eax
+	//int v11; // eax
+	bool v12; // di
+
+	v2 = md;
+	v3 = i;
+	//_LOBYTE(v4) = DirOK(i, md);
+	v6 = DirOK(i, md);
+	if ( random(101, 2) )
+	{
+		if ( v6 )
+			goto LABEL_10;
+		v7 = v2;
+		v2 = left[v2];
+		//_LOBYTE(v8) = DirOK(v3, v2);
+		if ( DirOK(v3, v2) )
+			goto LABEL_10;
+		v2 = right[v7];
+	}
+	else
+	{
+		if ( v6 )
+			goto LABEL_10;
+		v9 = v2;
+		v2 = right[v2];
+		//_LOBYTE(v10) = DirOK(v3, v2);
+		if ( DirOK(v3, v2) )
+			goto LABEL_10;
+		v2 = left[v9];
+	}
+	//_LOBYTE(v11) = DirOK(v3, v2);
+	if ( DirOK(v3, v2) )
+	{
+	LABEL_10:
+		v12 = 1;
+		M_WalkDir(v3, v2);
+		return v12;
+	}
+	return 0;
+}
+
+bool __fastcall M_DumbWalk(int i, int md)
+{
+	int v2; // esi
+	int v3; // edi
+	//int v4; // eax
+	bool v5; // bl
+
+	v2 = md;
+	v3 = i;
+	//_LOBYTE(v4) = DirOK(i, md);
+	v5 = DirOK(i, md);
+	if ( v5 )
+		M_WalkDir(v3, v2);
+	return v5;
+}
+
+bool __fastcall M_RoundWalk(int i, int md, int *dir)
+{
+	int *v3; // ebp
+	int v4; // ebx
+	int v5; // esi
+	//int v6; // eax
+	bool v7; // di
+	int v8; // edi
+	//int v9; // eax
+	//int v10; // eax
+	int *v11; // ebp
+	//int v12; // eax
+	//int v13; // eax
+
+	v3 = dir;
+	v4 = i;
+	if ( *dir )
+		v5 = left[left[md]];
+	else
+		v5 = right[right[md]];
+	//_LOBYTE(v6) = DirOK(i, v5);
+	v7 = DirOK(i, v5);
+	if ( v7 )
+		goto LABEL_12;
+	v8 = v5;
+	if ( !*dir )
+	{
+		v11 = &left[v8];
+		v5 = left[v8];
+		//_LOBYTE(v12) = DirOK(v4, left[v8]);
+		if ( DirOK(v4, left[v8]) )
+			goto LABEL_11;
+		v5 = left[*v11];
+		//_LOBYTE(v13) = DirOK(v4, left[*v11]);
+		if ( DirOK(v4, left[*v11]) )
+			goto LABEL_11;
+		v3 = dir;
+	LABEL_14:
+		*v3 = *v3 == 0;
+		return M_CallWalk(v4, opposite[v8]);
+	}
+	v5 = right[v8];
+	//_LOBYTE(v9) = DirOK(v4, right[v8]);
+	if ( !DirOK(v4, right[v8]) )
+	{
+		v5 = right[right[v8]];
+		//_LOBYTE(v10) = DirOK(v4, v5);
+		if ( !DirOK(v4, v5) )
+			goto LABEL_14;
+	}
+LABEL_11:
+	v7 = 1;
+LABEL_12:
+	M_WalkDir(v4, v5);
+	return v7;
+}
+
+void __fastcall MAI_Zombie(int i)
+{
+	int v1; // esi
+	//int v2; // ST04_4
+	MonsterStruct *v3; // esi
+	int v4; // edi
+	int v5; // ebx
+	int v6; // edi
+	int v7; // eax
+	int v8; // ecx
+	int v9; // eax
+	int v10; // eax
+	int v11; // eax
+	int v12; // ecx
+	int md; // [esp+Ch] [ebp-Ch]
+	int v14; // [esp+10h] [ebp-8h]
+	int arglist; // [esp+14h] [ebp-4h]
+
+	v1 = i;
+	arglist = i;
+	if ( (unsigned int)i >= MAXMONSTERS )
+	{
+		TermMsg("MAI_Zombie: Invalid monster %d", i);
+		//i = v2;
+	}
+	v3 = &monster[v1];
+	if ( v3->_mmode == MM_STAND )
+	{
+		v4 = v3->_my;
+		if ( dFlags[v3->_mx][v4] & 2 )
+		{
+			v5 = v3->_mx - (unsigned char)v3->_menemyx;
+			v6 = v4 - (unsigned char)v3->_menemyy;
+			md = v3->_mdir;
+			v14 = random(103, 100);
+			if ( abs(v5) >= 2 || abs(v6) >= 2 )
+			{
+				if ( v14 < 2 * (unsigned char)v3->_mint + 10 )
+				{
+					v7 = abs(v5);
+					v8 = 2 * (unsigned char)v3->_mint + 4;
+					if ( v7 >= v8 || (v9 = abs(v6), v8 = 2 * (unsigned char)v3->_mint + 4, v9 >= v8) )
+					{
+						v11 = random(104, 100);
+						v12 = 2 * (unsigned char)v3->_mint + 20;
+						if ( v11 < v12 )
+						{
+							md = random(104, 8);
+						}
+						M_DumbWalk(arglist, md);
+					}
+					else
+					{
+						v10 = M_GetDir(arglist);
+						M_CallWalk(arglist, v10);
+					}
+				}
+			}
+			else if ( v14 < 2 * (unsigned char)v3->_mint + 10 )
+			{
+				M_StartAttack(arglist);
+			}
+			if ( v3->_mmode == MM_STAND )
+				v3->_mAnimData = v3->MType->Anims[0].Frames[v3->_mdir];
+		}
+	}
+}
+
+void __fastcall MAI_SkelSd(int i)
+{
+	int v1; // esi
+	MonsterStruct *v2; // esi
+	int v3; // ecx
+	int v4; // edx
+	int v5; // edi
+	int v6; // ebp
+	int v7; // ebx
+	int v8; // eax
+	//int v9; // ST04_4
+	int v11; // eax
+	//int v12; // ST04_4
+	int v13; // eax
+	int v14; // ecx
+	int v15; // edx
+	int v16; // eax
+	int v17; // ecx
+	int arglist; // [esp+8h] [ebp-4h]
+
+	v1 = i;
+	arglist = i;
+	if ( (unsigned int)i >= MAXMONSTERS )
+		TermMsg("MAI_SkelSd: Invalid monster %d", i);
+	v2 = &monster[v1];
+	if ( v2->_mmode == MM_STAND && v2->_msquelch )
+	{
+		v3 = v2->_mx;
+		v4 = v2->_my;
+		v5 = v3 - (unsigned char)v2->_menemyx;
+		v6 = v4 - (unsigned char)v2->_menemyy;
+		v7 = GetDirection(v3, v4, v2->_lastx, v2->_lasty);
+		v2->_mdir = v7;
+		v8 = abs(v5);
+		//v10 = v9;
+		if ( v8 >= 2 || (v11 = abs(v6), v11 >= 2) ) /* v10 = v12,  */
+		{
+			if ( v2->_mVar1 != 13 )
+			{
+				v16 = random(106, 100);
+				v17 = 4 * (unsigned char)v2->_mint;
+				if ( v16 < 35 - v17 )
+				{
+					v15 = 15 - 2 * (unsigned char)v2->_mint + random(106, 10);
+					goto LABEL_10;
+				}
+			}
+			M_CallWalk(arglist, v7);
+		}
+		else
+		{
+			if ( v2->_mVar1 != 13 )
+			{
+				v13 = random(105, 100);
+				v14 = 2 * (unsigned char)v2->_mint + 20;
+				if ( v13 >= v14 )
+				{
+					v15 = random(105, 10) + 2 * (5 - (unsigned char)v2->_mint);
+				LABEL_10:
+					M_StartDelay(arglist, v15);
+					goto LABEL_16;
+				}
+			}
+			M_StartAttack(arglist);
+		}
+	LABEL_16:
+		if ( v2->_mmode == MM_STAND )
+			v2->_mAnimData = v2->MType->Anims[0].Frames[v7];
+	}
+}
+
+bool __fastcall MAI_Path(int i)
+{
+	int v1; // edi
+	MonsterStruct *v2; // esi
+	char v3; // al
+	bool v4; // eax
+	unsigned char v5; // al
+
+	v1 = i;
+	if ( (unsigned int)i >= MAXMONSTERS )
+		TermMsg("MAI_Path: Invalid monster %d", i);
+	v2 = &monster[v1];
+	if ( v2->MType->mtype != MT_GOLEM )
+	{
+		if ( !v2->_msquelch )
+			return 0;
+		if ( v2->_mmode )
+			return 0;
+		v3 = v2->_mgoal;
+		if ( v3 != 1 && v3 != 4 && v3 != 5 )
+			return 0;
+		if ( v2->_mx == 1 && !v2->_my )
+			return 0;
+	}
+	v4 = LineClearF1(
+		PosOkMonst2,
+		v1,
+		v2->_mx,
+		v2->_my,
+		(unsigned char)v2->_menemyx,
+		(unsigned char)v2->_menemyy);
+	if ( !v4 || (v5 = v2->_pathcount, v5 >= 5u) && v5 < 8u )
+	{
+		if ( v2->_mFlags & 0x200 )
+			MonstCheckDoors(v1);
+		if ( ++_LOBYTE(v2->_pathcount) < 5u )
+			return 0;
+		if ( M_PathWalk(v1) )
+			return 1;
+	}
+	if ( v2->MType->mtype != MT_GOLEM )
+		_LOBYTE(v2->_pathcount) = 0;
+	return 0;
+}
+
+void __fastcall MAI_Snake(int i)
+{
+	int esi1; // esi
+	MonsterStruct *esi3; // esi
+	bool v3; // zf
+	int v4; // ecx
+	int v5; // eax
+	int v6; // ST1C_4
+	int v7; // edi
+	int v8; // edx
+	int v9; // ST18_4
+	int v10; // ebx
+	int v11; // eax
+	//int v12; // ST1C_4
+	int v14; // eax
+	int v15; // eax
+	int v16; // ecx
+	int v17; // edx
+	int v18; // ecx
+	int v19; // eax
+	//int v20; // ST1C_4
+	int v22; // eax
+	//int v23; // ST1C_4
+	int v24; // ebx
+	int v26; // ecx
+	int v27; // eax
+	int v28; // ecx
+	int v29; // ecx
+	int v30; // eax
+	int v31; // edx
+	int v32; // eax
+	int v33; // ecx
+	int v34; // ecx
+	int v35; // eax
+	char pattern[6]; // [esp+4h] [ebp-1Ch]
+	int micaster; // [esp+Ch] [ebp-14h]
+	int midir; // [esp+10h] [ebp-10h]
+	int v1; // [esp+14h] [ebp-Ch]
+	int v2; // [esp+18h] [ebp-8h]
+	int arglist; // [esp+1Ch] [ebp-4h]
+
+	esi1 = i;
+	arglist = i;
+	if ( (unsigned int)i >= MAXMONSTERS )
+		TermMsg("MAI_Snake: Invalid monster %d", i);
+	pattern[2] = 0;
+	pattern[3] = -1;
+	pattern[4] = -1;
+	pattern[5] = 0;
+	esi3 = &monster[esi1];
+	pattern[0] = 1;
+	pattern[1] = 1;
+	v3 = esi3->_mmode == 0;
+	micaster = esi3->_menemy;
+	if ( v3 && esi3->_msquelch )
+	{
+		v4 = esi3->_mx;
+		v5 = (unsigned char)esi3->_menemyy;
+		v6 = esi3->_lasty;
+		v1 = (unsigned char)esi3->_menemyx;
+		v7 = v4 - v1;
+		v8 = esi3->_my;
+		v9 = esi3->_lastx;
+		v2 = v5;
+		v10 = v8 - v5;
+		midir = GetDirection(v4, v8, v9, v6);
+		esi3->_mdir = midir;
+		if ( abs(v7) < 2 )
+		{
+			v11 = abs(v10);
+			//v13 = v12;
+			if ( v11 < 2 )
+			{
+				v14 = esi3->_mVar1;
+				if ( v14 == 13
+					|| v14 == 14
+					|| (v15 = random(105, 100), v16 = (unsigned char)esi3->_mint + 20, v15 < v16) )
+				{
+					M_StartAttack(arglist);
+				LABEL_49:
+					if ( esi3->_mmode == MM_STAND )
+						esi3->_mAnimData = esi3->MType->Anims[0].Frames[esi3->_mdir];
+					return;
+				}
+				v17 = 10 - (unsigned char)esi3->_mint + random(105, 10);
+				v18 = arglist;
+			LABEL_11:
+				M_StartDelay(v18, v17);
+				goto LABEL_49;
+			}
+		}
+		v19 = abs(v7);
+		//v21 = v20;
+		if ( v19 >= 3 || (v22 = abs(v10), v22 >= 3) ) /* v21 = v23,  */
+		{
+			v24 = arglist;
+		}
+		else
+		{
+			v24 = arglist;
+			if ( LineClearF1(PosOkMonst, arglist, esi3->_mx, esi3->_my, v1, v2) && esi3->_mVar1 != 14 )
+			{
+				if ( AddMissile(esi3->_mx, esi3->_my, v1, v2, midir, 20, micaster, arglist, 0, 0) != -1 )
+				{
+					PlayEffect(arglist, 0);
+					v26 = esi3->_my + 112 * esi3->_mx;
+					esi3->_mmode = 14;
+					dMonster[0][v26] = -1 - v24;
+				}
+				goto LABEL_49;
+			}
+		}
+		if ( esi3->_mVar1 != 13 )
+		{
+			v27 = random(106, 100);
+			v28 = 2 * (unsigned char)esi3->_mint;
+			if ( v27 < 35 - v28 )
+			{
+				v17 = 15 - (unsigned char)esi3->_mint + random(106, 10);
+				v18 = v24;
+				goto LABEL_11;
+			}
+		}
+		v29 = esi3->_mgoalvar1;
+		v30 = midir + pattern[v29];
+		if ( v30 >= 0 )
+		{
+			v31 = v30 - 8;
+			if ( v30 < 8 )
+				v31 = midir + pattern[v29];
+		}
+		else
+		{
+			v31 = v30 + 8;
+		}
+		esi3->_mgoalvar1 = v29 + 1;
+		if ( v29 + 1 > 5 )
+			esi3->_mgoalvar1 = 0;
+		v32 = esi3->_mgoalvar2;
+		v33 = v31 - v32;
+		if ( v31 - v32 >= 0 )
+		{
+			if ( v33 >= 8 )
+				v33 -= 8;
+		}
+		else
+		{
+			v33 += 8;
+		}
+		if ( v33 <= 0 )
+		{
+		LABEL_47:
+			if ( !M_DumbWalk(v24, esi3->_mgoalvar2) )
+				M_CallWalk2(v24, esi3->_mdir);
+			goto LABEL_49;
+		}
+		if ( v33 >= 4 )
+		{
+			if ( v33 == 4 )
+			{
+				esi3->_mgoalvar2 = v31;
+				goto LABEL_47;
+			}
+			v34 = v32 - 1;
+			if ( v32 - 1 < 0 )
+			{
+				v35 = v32 + 7;
+				goto LABEL_46;
+			}
+			if ( v34 >= 8 )
+			{
+				v35 = v32 - 9;
+				goto LABEL_46;
+			}
+		}
+		else
+		{
+			v34 = v32 + 1;
+			if ( v32 + 1 < 0 )
+			{
+				v35 = v32 + 9;
+			LABEL_46:
+				esi3->_mgoalvar2 = v35;
+				goto LABEL_47;
+			}
+			if ( v34 >= 8 )
+			{
+				v35 = v32 - 7;
+				goto LABEL_46;
+			}
+		}
+		v35 = v34;
+		goto LABEL_46;
+	}
+}
+
+void __fastcall MAI_Bat(int i)
+{
+	int esi1; // esi
+	MonsterStruct *esi3; // esi
+	int v3; // ecx
+	int v4; // edx
+	int v5; // edi
+	int v6; // ebx
+	int v7; // eax
+	int v10; // edx
+	bool v11; // eax
+	int v12; // ecx
+	CMonster *v14; // eax
+	int v15; // edi
+	int v16; // eax
+	signed int v17; // ecx
+	int v18; // eax
+	int micaster; // [esp+Ch] [ebp-18h]
+	int v1; // [esp+10h] [ebp-14h]
+	int v2; // [esp+14h] [ebp-10h]
+	int v22; // [esp+18h] [ebp-Ch]
+	int midir; // [esp+1Ch] [ebp-8h]
+	int arglist; // [esp+20h] [ebp-4h]
+
+	esi1 = i;
+	arglist = i;
+	if ( (unsigned int)i >= MAXMONSTERS )
+		TermMsg("MAI_Bat: Invalid monster %d", i);
+	esi3 = &monster[esi1];
+	micaster = esi3->_menemy;
+	if ( esi3->_mmode == MM_STAND && esi3->_msquelch )
+	{
+		v3 = esi3->_mx;
+		v4 = esi3->_my;
+		v5 = v3 - (unsigned char)esi3->_menemyx;
+		v6 = v4 - (unsigned char)esi3->_menemyy;
+		v7 = GetDirection(v3, v4, esi3->_lastx, esi3->_lasty);
+		midir = v7;
+		esi3->_mdir = v7;
+		v22 = random(107, 100);
+		if ( _LOBYTE(esi3->_mgoal) == 2 )
+		{
+			if ( esi3->_mgoalvar1 )
+			{
+				if ( random(108, 2) )
+					v10 = left[midir];
+				else
+					v10 = right[midir];
+				M_CallWalk(arglist, v10);
+				_LOBYTE(esi3->_mgoal) = 1;
+			}
+			else
+			{
+				M_CallWalk(arglist, opposite[midir]);
+				++esi3->_mgoalvar1;
+			}
+		}
+		else
+		{
+			v1 = (unsigned char)esi3->_menemyx;
+			v2 = (unsigned char)esi3->_menemyy;
+			if ( esi3->MType->mtype == MT_GLOOM
+				&& (abs(v5) >= 5 || abs(v6) >= 5)
+				&& v22 < 4 * (unsigned char)esi3->_mint + 33
+				&& (v11 = LineClearF1(
+					PosOkMonst,
+					arglist,
+					esi3->_mx,
+					esi3->_my,
+					v1,
+					v2),
+					v11) )
+			{
+				if ( AddMissile(esi3->_mx, esi3->_my, v1, v2, midir, 20, micaster, arglist, 0, 0) != -1 )
+				{
+					v12 = esi3->_my + 112 * esi3->_mx;
+					esi3->_mmode = 14;
+					dMonster[0][v12] = -1 - arglist;
+				}
+			}
+			else if ( abs(v5) >= 2 || abs(v6) >= 2 )
+			{
+				v17 = esi3->_mVar2;
+				if ( v17 > 20 && v22 < (unsigned char)esi3->_mint + 13
+					|| ((v18 = esi3->_mVar1, v18 == 1) || v18 == 2 || v18 == 3)
+					&& !v17
+					&& v22 < (unsigned char)esi3->_mint + 63 )
+				{
+					M_CallWalk(arglist, midir);
+				}
+			}
+			else if ( v22 < 4 * (unsigned char)esi3->_mint + 8 )
+			{
+				M_StartAttack(arglist);
+				v14 = esi3->MType;
+				esi3->_mgoalvar1 = 0;
+				_LOBYTE(esi3->_mgoal) = 2;
+				if ( v14->mtype == 41 )
+				{
+					v15 = (unsigned char)esi3->_menemyx;
+					v16 = random(109, 10);
+					AddMissile(v15, (unsigned char)esi3->_menemyy, v15 + 1, 0, -1, 8, 1, arglist, v16 + 1, 0);
+				}
+			}
+			if ( esi3->_mmode == MM_STAND )
+				esi3->_mAnimData = esi3->MType->Anims[0].Frames[midir];
+		}
+	}
+}
+
+void __fastcall MAI_SkelBow(int i)
+{
+	int v1; // esi
+	MonsterStruct *v2; // esi
+	int v3; // edi
+	int v4; // ebx
+	int v5; // eax
+	int v7; // eax
+	//int v8; // ST04_4
+	int v9; // ecx
+	int v10; // eax
+	//int v11; // ST04_4
+	int v12; // eax
+	//int v13; // eax
+	int v14; // edi
+	int v15; // ebx
+	//int v16; // eax
+	int v17; // [esp+4h] [ebp-10h]
+	bool v18; // [esp+8h] [ebp-Ch]
+	int v19; // [esp+Ch] [ebp-8h]
+	int arglist; // [esp+10h] [ebp-4h]
+
+	v18 = 0;
+	v1 = i;
+	arglist = i;
+	if ( (unsigned int)i >= MAXMONSTERS )
+		TermMsg("MAI_SkelBow: Invalid monster %d", i);
+	v2 = &monster[v1];
+	if ( v2->_mmode == MM_STAND && v2->_msquelch )
+	{
+		v3 = v2->_mx - (unsigned char)v2->_menemyx;
+		v4 = v2->_my - (unsigned char)v2->_menemyy;
+		v5 = M_GetDir(arglist);
+		v17 = v5;
+		v2->_mdir = v5;
+		v19 = random(110, 100);
+		v7 = abs(v3);
+		//v9 = v8;
+		if ( v7 < 4 )
+		{
+			v10 = abs(v4);
+			//v9 = v11;
+			if ( v10 < 4 )
+			{
+				if ( (v9 = v2->_mVar2, v9 > 20) && v19 < 2 * (unsigned char)v2->_mint + 13
+					|| ((v12 = v2->_mVar1, v12 == 1) || v12 == 2 || v12 == 3)
+					&& !v9
+					&& v19 < 2 * (unsigned char)v2->_mint + 63 )
+				{
+					//_LOBYTE(v13) = M_DumbWalk(arglist, opposite[v17]);
+					v18 = M_DumbWalk(arglist, opposite[v17]);
+				}
+			}
+		}
+		v14 = (unsigned char)v2->_menemyx;
+		v15 = (unsigned char)v2->_menemyy;
+		if ( !v18 )
+		{
+			if ( random(110, 100) < 2 * (unsigned char)v2->_mint + 3 )
+			{
+				//_LOBYTE(v16) = LineClear(v2->_mx, v2->_my, v14, v15);
+				if ( LineClear(v2->_mx, v2->_my, v14, v15) )
+					M_StartRAttack(arglist, 0, 4);
+			}
+		}
+		if ( v2->_mmode == MM_STAND )
+			v2->_mAnimData = v2->MType->Anims[0].Frames[v17];
+	}
+}
+
+void __fastcall MAI_Fat(int i)
+{
+	int v1; // esi
+	MonsterStruct *v2; // esi
+	int v3; // edi
+	int v4; // ebx
+	int v5; // eax
+	int v7; // eax
+	signed int v8; // ecx
+	int v9; // eax
+	int md; // [esp+4h] [ebp-Ch]
+	int arglist; // [esp+8h] [ebp-8h]
+	int v12; // [esp+Ch] [ebp-4h]
+
+	v1 = i;
+	arglist = i;
+	if ( (unsigned int)i >= MAXMONSTERS )
+		TermMsg("MAI_Fat: Invalid monster %d", i);
+	v2 = &monster[v1];
+	if ( v2->_mmode == MM_STAND && v2->_msquelch )
+	{
+		v3 = v2->_mx - (unsigned char)v2->_menemyx;
+		v4 = v2->_my - (unsigned char)v2->_menemyy;
+		v5 = M_GetDir(arglist);
+		md = v5;
+		v2->_mdir = v5;
+		v12 = random(111, 100);
+		if ( abs(v3) >= 2 || abs(v4) >= 2 )
+		{
+			v8 = v2->_mVar2;
+			if ( v8 > 20 && v12 < 4 * (unsigned char)v2->_mint + 20
+				|| ((v9 = v2->_mVar1, v9 == 1) || v9 == 2 || v9 == 3) && !v8 && v12 < 4 * (unsigned char)v2->_mint + 70 )
+			{
+				M_CallWalk(arglist, md);
+			}
+		}
+		else
+		{
+			v7 = (unsigned char)v2->_mint;
+			if ( v12 >= 4 * v7 + 15 )
+			{
+				if ( v12 < 4 * v7 + 20 )
+					M_StartSpAttack(arglist);
+			}
+			else
+			{
+				M_StartAttack(arglist);
+			}
+		}
+		if ( v2->_mmode == MM_STAND )
+			v2->_mAnimData = v2->MType->Anims[0].Frames[md];
+	}
+}
+
+void __fastcall MAI_Sneak(int i)
+{
+	int v1; // edi
+	MonsterStruct *v2; // esi
+	int v3; // ebx
+	int v4; // ebx
+	int v6; // edi
+	int v7; // eax
+	//int v8; // ST04_4
+	int v9; // eax
+	//int v10; // ST04_4
+	int v11; // eax
+	int v12; // edi
+	signed int v13; // ecx
+	int v14; // eax
+	int v15; // [esp+Ch] [ebp-10h]
+	int arglist; // [esp+10h] [ebp-Ch]
+	int v17; // [esp+14h] [ebp-8h]
+	int md; // [esp+18h] [ebp-4h]
+
+	v1 = i;
+	arglist = i;
+	if ( (unsigned int)i >= MAXMONSTERS )
+		TermMsg("MAI_Sneak: Invalid monster %d", i);
+	v2 = &monster[v1];
+	if ( v2->_mmode == MM_STAND )
+	{
+		v3 = v2->_my;
+		if ( dTransVal[v2->_mx][v3] != lightmax )
+		{
+			v17 = v2->_mx - (unsigned char)v2->_menemyx;
+			v4 = v3 - (unsigned char)v2->_menemyy;
+			md = M_GetDir(v1);
+			v6 = 5 - (unsigned char)v2->_mint;
+			if ( v2->_mVar1 == 5 )
+			{
+				v2->_mgoalvar1 = 0;
+				_LOBYTE(v2->_mgoal) = 2;
+			}
+			else
+			{
+				v7 = abs(v17);
+				//v5 = v8;
+				if ( v7 >= v6 + 3 || (v9 = abs(v4), v9 >= v6 + 3) || v2->_mgoalvar1 > 8 ) /* v5 = v10,  */
+				{
+					v2->_mgoalvar1 = 0;
+					_LOBYTE(v2->_mgoal) = 1;
+				}
+			}
+			if ( _LOBYTE(v2->_mgoal) == 2 )
+			{
+				if ( v2->_mFlags & 0x10 )
+					md = GetDirection(v2->_mx, v2->_my, plr[v2->_menemy]._pownerx, plr[v2->_menemy]._pownery);
+				md = opposite[md];
+				if ( v2->MType->mtype == MT_UNSEEN )
+				{
+					if ( random(112, 2) )
+						v11 = left[md];
+					else
+						v11 = right[md];
+					md = v11;
+				}
+			}
+			v2->_mdir = md;
+			v15 = random(112, 100);
+			if ( abs(v17) < v6 && abs(v4) < v6 && v2->_mFlags & 1 )
+			{
+				M_StartFadein(arglist, md, 0);
+			}
+			else
+			{
+				v12 = v6 + 1;
+				if ( abs(v17) < v12 && abs(v4) < v12 || v2->_mFlags & 1 )
+				{
+					if ( _LOBYTE(v2->_mgoal) == 2
+						|| (abs(v17) >= 2 || abs(v4) >= 2)
+						&& ((v13 = v2->_mVar2, v13 > 20) && v15 < 4 * (unsigned char)v2->_mint + 14
+							|| ((v14 = v2->_mVar1, v14 == 1) || v14 == 2 || v14 == 3)
+							&& !v13
+							&& v15 < 4 * (unsigned char)v2->_mint + 64) )
+					{
+						++v2->_mgoalvar1;
+						M_CallWalk(arglist, md);
+					}
+				}
+				else
+				{
+					M_StartFadeout(arglist, md, 1u);
+				}
+			}
+			if ( v2->_mmode == MM_STAND )
+			{
+				if ( abs(v17) >= 2 || abs(v4) >= 2 || v15 >= 4 * (unsigned char)v2->_mint + 10 )
+					v2->_mAnimData = v2->MType->Anims[0].Frames[md];
+				else
+					M_StartAttack(arglist);
+			}
+		}
+	}
+}
+// 642A14: using guessed type char lightmax;
+
+void __fastcall MAI_Fireman(int i)
+{
+	int esi1; // esi
+	int esi3; // esi
+	int v3; // ecx
+	int v4; // eax
+	int v5; // ebx
+	int v6; // edi
+	int v7; // edx
+	char v9; // al
+	//int v10; // eax
+	//int v11; // eax
+	int v13; // eax
+	//int v14; // eax
+	int v15; // edx
+	//int v16; // eax
+	int v17; // eax
+	int micaster; // [esp+Ch] [ebp-14h]
+	int v1; // [esp+10h] [ebp-10h]
+	int v2; // [esp+14h] [ebp-Ch]
+	int midir; // [esp+18h] [ebp-8h]
+	int arglist; // [esp+1Ch] [ebp-4h]
+
+	esi1 = i;
+	arglist = i;
+	if ( (unsigned int)i >= MAXMONSTERS )
+		TermMsg("MAI_Fireman: Invalid monster %d", i);
+	esi3 = esi1;
+	if ( monster[esi3]._mmode || !monster[esi3]._msquelch )
+		return;
+	v3 = (unsigned char)monster[esi3]._menemyy;
+	micaster = monster[esi3]._menemy;
+	v4 = (unsigned char)monster[esi3]._menemyx;
+	v2 = v3;
+	v5 = monster[esi3]._my - v3;
+	v1 = v4;
+	v6 = monster[esi3]._mx - v4;
+	v7 = M_GetDir(arglist);
+	v9 = monster[esi3]._mgoal;
+	midir = v7;
+	switch ( v9 )
+	{
+	case 1:
+		//_LOBYTE(v10) = LineClear(monster[esi3]._mx, monster[esi3]._my, v1, v2);
+		if ( !LineClear(monster[esi3]._mx, monster[esi3]._my, v1, v2)
+			|| AddMissile(monster[esi3]._mx, monster[esi3]._my, v1, v2, midir, 50, micaster, arglist, 0, 0) == -1 )
+		{
+			break;
+		}
+		monster[esi3]._mgoalvar1 = 0;
+		monster[esi3]._mmode = MM_CHARGE;
+		goto LABEL_18;
+	case 5:
+		if ( monster[esi3]._mgoalvar1 == 3 )
+		{
+			_LOBYTE(monster[esi3]._mgoal) = 1;
+			M_StartFadeout(arglist, v7, 1u);
+		}
+		else
+		{
+			//_LOBYTE(v11) = LineClear(monster[esi3]._mx, monster[esi3]._my, v1, v2);
+			if ( LineClear(monster[esi3]._mx, monster[esi3]._my, v1, v2) )
+			{
+				M_StartRAttack(arglist, 51, 4);
+			}
+			else
+			{
+				//_LOBYTE(v11) = LineClear(monster[esi3]._mx, monster[esi3]._my, v1, v2);
+				if ( LineClear(monster[esi3]._mx, monster[esi3]._my, v1, v2) )
+				{
+					M_StartRAttack(arglist, 51, 4);
+				}
+				else
+				{
+					v13 = random(112, 10);
+					M_StartDelay(arglist, v13 + 5);
+				}
+				++monster[esi3]._mgoalvar1;
+			}
+			++monster[esi3]._mgoalvar1;
+		}
+		break;
+	case 2:
+		M_StartFadein(arglist, v7, 0);
+	LABEL_18:
+		_LOBYTE(monster[esi3]._mgoal) = 5;
+		break;
+	}
+	monster[esi3]._mdir = midir;
+	random(112, 100);
+	if ( monster[esi3]._mmode )
+		return;
+	if ( abs(v6) < 2 && abs(v5) < 2 && _LOBYTE(monster[esi3]._mgoal) == 1 )
+	{
+		M_TryH2HHit(
+			arglist,
+			monster[esi3]._menemy,
+			(unsigned char)monster[esi3].mHit,
+			(unsigned char)monster[esi3].mMinDamage,
+			(unsigned char)monster[esi3].mMaxDamage);
+		_LOBYTE(monster[esi3]._mgoal) = 2;
+		//_LOBYTE(v14) = M_CallWalk(arglist, opposite[midir]);
+		if ( M_CallWalk(arglist, opposite[midir]) )
+			return;
+		v15 = midir;
+		goto LABEL_29;
+	}
+	//_LOBYTE(v16) = M_CallWalk(arglist, midir);
+	if ( !M_CallWalk(arglist, midir) )
+	{
+		v17 = _LOBYTE(monster[esi3]._mgoal);
+		if ( (_BYTE)v17 == 1 || (_BYTE)v17 == 2 )
+		{
+			v15 = midir;
+		LABEL_29:
+			M_StartFadein(arglist, v15, 0);
+			_LOBYTE(monster[esi3]._mgoal) = 5;
+			return;
+		}
+	}
+}
+
+void __fastcall MAI_Fallen(int i)
+{
+	int v1; // edi
+	//int v2; // ST04_4
+	int v3; // esi
+	int v4; // eax
+	int v5; // ecx
+	int *v6; // eax
+	int v7; // edx
+	int v8; // edx
+	int j; // edi
+	int k; // ecx
+	int v11; // eax
+	int v12; // eax
+	char v13; // al
+	int v14; // edx
+	int v15; // eax
+	int v16; // esi
+
+	v1 = i;
+	if ( (unsigned int)i >= MAXMONSTERS )
+	{
+		TermMsg("MAI_Fallen: Invalid monster %d", i);
+		//i = v2;
+	}
+	v3 = v1;
+	if ( _LOBYTE(monster[v1]._mgoal) == 5 )
+	{
+		i = monster[v3]._mgoalvar1;
+		if ( i )
+			monster[v3]._mgoalvar1 = --i;
+		else
+			_LOBYTE(monster[v3]._mgoal) = 1;
+	}
+	if ( monster[v3]._mmode == MM_STAND && monster[v3]._msquelch )
+	{
+		if ( _LOBYTE(monster[v3]._mgoal) == 2 )
+		{
+			i = monster[v3]._mgoalvar1;
+			monster[v3]._mgoalvar1 = i - 1;
+			if ( !i )
+			{
+				v4 = monster[v3]._mdir;
+				_LOBYTE(monster[v3]._mgoal) = 1;
+				M_StartStand(v1, opposite[v4]);
+			}
+		}
+		if ( monster[v3]._mAnimFrame != monster[v3]._mAnimLen )
+		{
+			v13 = monster[v3]._mgoal;
+			if ( v13 == 2 )
+			{
+				v14 = monster[v3]._mdir;
+			}
+			else
+			{
+				if ( v13 != 5 )
+				{
+					MAI_SkelSd(v1);
+					return;
+				}
+				v15 = monster[v3]._mx - (unsigned char)monster[v3]._menemyx;
+				v16 = monster[v3]._my - (unsigned char)monster[v3]._menemyy;
+				if ( abs(v15) < 2 && abs(v16) < 2 )
+				{
+					M_StartAttack(v1);
+					return;
+				}
+				v14 = M_GetDir(v1);
+			}
+			M_CallWalk(v1, v14);
+			return;
+		}
+		if ( !random(113, 4) )
+		{
+			if ( !(monster[v3]._mFlags & 8) )
+			{
+				M_StartSpStand(v1, monster[v3]._mdir);
+				v5 = 2 * (unsigned char)monster[v3]._mint + 2;
+				v6 = &monster[v3]._mhitpoints;
+				v7 = monster[v3]._mhitpoints;
+				if ( monster[v3]._mmaxhp - v5 < v7 )
+					*v6 = monster[v3]._mmaxhp;
+				else
+					*v6 = v5 + v7;
+			}
+			v8 = 2 * (unsigned char)monster[v3]._mint + 4;
+			for ( j = -v8; j <= v8; ++j )
+			{
+				for ( k = -v8; k <= v8; ++k )
+				{
+					if ( j >= 0 && j < 112 && k >= 0 && k < 112 )
+					{
+						v11 = dMonster[0][j + monster[v3]._my + 112 * (k + monster[v3]._mx)];
+						if ( v11 > 0 )
+						{
+							v12 = v11 - 1;
+							if ( monster[v12]._mAi == AI_FALLEN )
+							{
+								_LOBYTE(monster[v12]._mgoal) = 5;
+								monster[v12]._mgoalvar1 = 30 * (unsigned char)monster[v3]._mint + 105;
+							}
+						}
+					}
+				}
+			}
+		}
+	}
+}
+
+void __fastcall MAI_Cleaver(int i)
+{
+	int v1; // esi
+	MonsterStruct *v2; // esi
+	int v3; // ecx
+	int v4; // edx
+	int v5; // edi
+	int v6; // ebp
+	int v7; // ebx
+	int arglist; // [esp+8h] [ebp-4h]
+
+	v1 = i;
+	arglist = i;
+	if ( (unsigned int)i >= MAXMONSTERS )
+		TermMsg("MAI_Cleaver: Invalid monster %d", i);
+	v2 = &monster[v1];
+	if ( v2->_mmode == MM_STAND && v2->_msquelch )
+	{
+		v3 = v2->_mx;
+		v4 = v2->_my;
+		v5 = v3 - (unsigned char)v2->_menemyx;
+		v6 = v4 - (unsigned char)v2->_menemyy;
+		v7 = GetDirection(v3, v4, v2->_lastx, v2->_lasty);
+		v2->_mdir = v7;
+		if ( abs(v5) >= 2 || abs(v6) >= 2 )
+			M_CallWalk(arglist, v7);
+		else
+			M_StartAttack(arglist);
+		if ( v2->_mmode == MM_STAND )
+			v2->_mAnimData = v2->MType->Anims[0].Frames[v7];
+	}
+}
+
+void __fastcall MAI_Round(int i, unsigned char special)
+{
+	int v2; // esi
+	MonsterStruct *v3; // esi
+	int v4; // edx
+	int v5; // ecx
+	int v6; // edi
+	int v7; // ebx
+	int v9; // eax
+	//int v10; // ST04_4
+	int v12; // eax
+	//int v13; // ST04_4
+	int v15; // edi
+	int v16; // eax
+	int v17; // ecx
+	bool v18; // eax
+	//int v19; // eax
+	int v21; // eax
+	int v22; // eax
+	//int v23; // ST04_4
+	signed int v25; // ecx
+	int v26; // eax
+	int v27; // [esp+4h] [ebp-18h]
+	int v28; // [esp+8h] [ebp-14h]
+	char *v29; // [esp+8h] [ebp-14h]
+	int v30; // [esp+Ch] [ebp-10h]
+	int md; // [esp+10h] [ebp-Ch]
+	int v32; // [esp+14h] [ebp-8h]
+	int arglist; // [esp+18h] [ebp-4h]
+
+	v2 = i;
+	v27 = special;
+	arglist = i;
+	if ( (unsigned int)i >= MAXMONSTERS )
+		TermMsg("MAI_Round: Invalid monster %d", i);
+	v3 = &monster[v2];
+	if ( v3->_mmode == MM_STAND && v3->_msquelch )
+	{
+		v4 = v3->_my;
+		v5 = v3->_mx;
+		v28 = (unsigned char)v3->_menemyy;
+		v6 = (unsigned char)v3->_menemyx;
+		v7 = v5 - v6;
+		v32 = v4 - v28;
+		md = GetDirection(v5, v4, v3->_lastx, v3->_lasty);
+		if ( v3->_msquelch < 0xFFu ) /* check sign */
+			MonstCheckDoors(arglist);
+		v30 = random(114, 100);
+		if ( (abs(v7) >= 2 || abs(v32) >= 2) && v3->_msquelch == -1 )
+		{
+			v29 = &dung_map[v6][v28];
+			if ( dung_map[v3->_mx][v3->_my] == *v29 )
+			{
+				if ( _LOBYTE(v3->_mgoal) != 4 )
+				{
+					v9 = abs(v7);
+					//v11 = v10;
+					if ( v9 < 4 )
+					{
+						v12 = abs(v32);
+						//v11 = v13;
+						if ( v12 < 4 )
+							goto LABEL_26;
+					}
+					if ( random(115, 4) )
+						goto LABEL_26;
+					if ( _LOBYTE(v3->_mgoal) != 4 )
+					{
+						v3->_mgoalvar1 = 0;
+						v3->_mgoalvar2 = random(116, 2);
+					}
+				}
+				_LOBYTE(v3->_mgoal) = 4;
+				v15 = abs(v32);
+				if ( abs(v7) <= v15 )
+					v16 = abs(v32);
+				else
+					v16 = abs(v7);
+				v17 = v3->_mgoalvar1;
+				v3->_mgoalvar1 = v17 + 1;
+				if ( v17 < 2 * v16 || (v18 = DirOK(arglist, md), !v18) )
+				{
+					if ( dung_map[v3->_mx][v3->_my] == *v29 )
+					{
+						//_LOBYTE(v19) = M_RoundWalk(arglist, md, &v3->_mgoalvar2);
+						if ( !M_RoundWalk(arglist, md, &v3->_mgoalvar2) )
+						{
+							v21 = random(125, 10);
+							M_StartDelay(arglist, v21 + 10);
+						}
+						goto LABEL_26;
+					}
+				}
+			}
+		}
+		_LOBYTE(v3->_mgoal) = 1;
+	LABEL_26:
+		if ( _LOBYTE(v3->_mgoal) == 1 )
+		{
+			if ( abs(v7) >= 2 || (v22 = abs(v32), v22 >= 2) ) /* v24 = v23,  */
+			{
+				v25 = v3->_mVar2;
+				if ( v25 > 20 && v30 < 2 * (unsigned char)v3->_mint + 28
+					|| ((v26 = v3->_mVar1, v26 == 1) || v26 == 2 || v26 == 3)
+					&& !v25
+					&& v30 < 2 * (unsigned char)v3->_mint + 78 )
+				{
+					M_CallWalk(arglist, md);
+				}
+			}
+			else if ( v30 < 2 * (unsigned char)v3->_mint + 23 )
+			{
+				v3->_mdir = md;
+				if ( v27 && v3->_mhitpoints < v3->_mmaxhp >> 1 && random(117, 2) )
+					M_StartSpAttack(arglist);
+				else
+					M_StartAttack(arglist);
+			}
+		}
+		if ( v3->_mmode == MM_STAND )
+			v3->_mAnimData = v3->MType->Anims[0].Frames[md];
+	}
+}
+
+void __fastcall MAI_GoatMc(int i)
+{
+	MAI_Round(i, 1u);
+}
+
+void __fastcall MAI_Ranged(int i, int missile_type, unsigned char special)
+{
+	int v3; // edi
+	int v4; // esi
+	char v5; // al
+	int v6; // eax
+	int v7; // ecx
+	int v8; // ebx
+	int v9; // edi
+	bool v11; // zf
+	int v12; // eax
+	int v13; // eax
+	//int v14; // ST00_4
+	//int v16; // eax
+	int x2; // [esp+8h] [ebp-14h]
+	int y2; // [esp+Ch] [ebp-10h]
+	int missile_typea; // [esp+10h] [ebp-Ch]
+	int v20; // [esp+14h] [ebp-8h]
+	int arglist; // [esp+18h] [ebp-4h]
+
+	v3 = i;
+	missile_typea = missile_type;
+	arglist = i;
+	if ( (unsigned int)i >= MAXMONSTERS )
+		TermMsg("MAI_Ranged: Invalid monster %d", i);
+	v4 = v3;
+	if ( monster[v3]._mmode == MM_STAND )
+	{
+		v5 = monster[v4]._msquelch;
+		if ( v5 == -1 || monster[v4]._mFlags & 0x10 )
+		{
+			v7 = (unsigned char)monster[v4]._menemyy;
+			y2 = v7;
+			v8 = monster[v4]._my - v7;
+			x2 = (unsigned char)monster[v4]._menemyx;
+			v9 = monster[v4]._mx - x2;
+			v20 = M_GetDir(arglist);
+			if ( monster[v4]._msquelch < 0xFFu ) /* check sign */
+				MonstCheckDoors(arglist);
+			v11 = monster[v4]._mVar1 == 10;
+			monster[v4]._mdir = v20;
+			if ( v11 )
+			{
+				v12 = random(118, 20);
+				M_StartDelay(arglist, v12);
+			}
+			else if ( abs(v9) < 4 )
+			{
+				v13 = abs(v8);
+				//v15 = v14;
+				if ( v13 < 4 )
+				{
+					if ( random(119, 100) < 10 * ((unsigned char)monster[v4]._mint + 7) )
+						M_CallWalk(arglist, opposite[v20]);
+				}
+			}
+			if ( monster[v4]._mmode == MM_STAND )
+			{
+				//_LOBYTE(v16) = LineClear(monster[v4]._mx, monster[v4]._my, x2, y2);
+				if ( LineClear(monster[v4]._mx, monster[v4]._my, x2, y2) )
+				{
+					if ( special )
+						M_StartRSpAttack(arglist, missile_typea, 4);
+					else
+						M_StartRAttack(arglist, missile_typea, 4);
+				}
+				else
+				{
+					monster[v4]._mAnimData = monster[v4].MType->Anims[0].Frames[v20];
+				}
+			}
+		}
+		else if ( v5 )
+		{
+			v6 = GetDirection(monster[v4]._mx, monster[v4]._my, monster[v4]._lastx, monster[v4]._lasty);
+			M_CallWalk(v3, v6);
+		}
+	}
+}
+
+void __fastcall MAI_GoatBow(int i)
+{
+	MAI_Ranged(i, 0, 0);
+}
+
+void __fastcall MAI_Succ(int i)
+{
+	MAI_Ranged(i, 24, 0);
+}
+
+void __fastcall MAI_AcidUniq(int i)
+{
+	MAI_Ranged(i, 57, 1u);
+}
+
+void __fastcall MAI_Scav(int i)
+{
+	int v1; // edi
+	int v2; // esi
+	unsigned char *v3; // eax
+	int v4; // ecx
+	int v5; // ecx
+	signed int v6; // ebx
+	signed int v7; // edi
+	int v8; // edx
+	int v9; // eax
+	bool v10; // eax
+	int v11; // ebx
+	int v12; // edi
+	signed int v13; // edi
+	int v14; // edx
+	int v15; // eax
+	bool v16; // eax
+	int v17; // eax
+	int v18; // eax
+	int arglist; // [esp+Ch] [ebp-8h]
+	BOOL v20; // [esp+10h] [ebp-4h]
+
+	v1 = i;
+	arglist = i;
+	if ( (unsigned int)i >= MAXMONSTERS )
+		TermMsg("MAI_Scav: Invalid monster %d", i);
+	v2 = v1;
+	v20 = 0;
+	if ( monster[v1]._mmode == MM_STAND )
+	{
+		if ( monster[v2]._mhitpoints < monster[v2]._mmaxhp >> 1 )
+		{
+			if ( _LOBYTE(monster[v2]._mgoal) == 3 )
+				goto LABEL_10;
+			if ( monster[v2].leaderflag )
+			{
+				v3 = &monster[(unsigned char)monster[v2].leader].unpackfilesize;
+				--*v3;
+				monster[v2].leaderflag = 0;
+			}
+			_LOBYTE(monster[v2]._mgoal) = 3;
+			monster[v2]._mgoalvar3 = 10;
+		}
+		if ( _LOBYTE(monster[v2]._mgoal) != 3 )
+		{
+		LABEL_52:
+			if ( monster[v2]._mmode == MM_STAND )
+				MAI_SkelSd(arglist);
+			return;
+		}
+	LABEL_10:
+		v4 = monster[v2]._mgoalvar3;
+		if ( v4 )
+		{
+			monster[v2]._mgoalvar3 = v4 - 1;
+			v5 = monster[v2]._my;
+			if ( dDead[monster[v2]._mx][v5] )
+			{
+				M_StartEat(v1);
+				if ( !(monster[v2]._mFlags & 8) )
+					monster[v2]._mhitpoints += 64;
+				if ( monster[v2]._mhitpoints >= (monster[v2]._mmaxhp >> 1) + (monster[v2]._mmaxhp >> 2) )
+				{
+					_LOBYTE(monster[v2]._mgoal) = 1;
+					monster[v2]._mgoalvar1 = 0;
+					monster[v2]._mgoalvar2 = 0;
+				}
+			}
+			else
+			{
+				if ( !monster[v2]._mgoalvar1 )
+				{
+					v6 = arglist;
+					if ( random(120, 2) )
+					{
+						v7 = -4;
+						do
+						{
+							if ( v20 )
+								break;
+							v6 = -4;
+							do
+							{
+								if ( v20 )
+									break;
+								if ( v7 >= 0 && v7 < 112 && v6 >= 0 && v6 < 112 )
+								{
+									v8 = monster[v2]._mx;
+									v9 = monster[v2]._my;
+									v20 = dDead[v8 + v6][v9 + v7]
+										&& (v10 = LineClearF(
+											CheckNoSolid,
+											v8,
+											v9,
+											v8 + v6,
+											v9 + v7),
+											v10);
+								}
+								++v6;
+							}
+							while ( v6 <= 4 );
+							++v7;
+						}
+						while ( v7 <= 4 );
+						v11 = v6 - 1;
+						v12 = v7 - 1;
+					}
+					else
+					{
+						v13 = 4;
+						do
+						{
+							if ( v20 )
+								break;
+							v6 = 4;
+							do
+							{
+								if ( v20 )
+									break;
+								if ( v13 >= 0 && v13 < 112 && v6 >= 0 && v6 < 112 )
+								{
+									v14 = monster[v2]._mx;
+									v15 = monster[v2]._my;
+									v20 = dDead[v14 + v6][v15 + v13]
+										&& (v16 = LineClearF(
+											CheckNoSolid,
+											v14,
+											v15,
+											v14 + v6,
+											v15 + v13),
+											v16);
+								}
+								--v6;
+							}
+							while ( v6 >= -4 );
+							--v13;
+						}
+						while ( v13 >= -4 );
+						v11 = v6 + 1;
+						v12 = v13 + 1;
+					}
+					if ( v20 )
+					{
+						monster[v2]._mgoalvar1 = monster[v2]._mx + v11 + 1;
+						monster[v2]._mgoalvar2 = monster[v2]._my + v12 + 1;
+					}
+				}
+				v17 = monster[v2]._mgoalvar1;
+				if ( v17 )
+				{
+					v18 = GetDirection(monster[v2]._mx, monster[v2]._my, v17 - 1, monster[v2]._mgoalvar2 - 1);
+					monster[v2]._mdir = v18;
+					M_CallWalk(arglist, v18);
+				}
+			}
+		}
+		goto LABEL_52;
+	}
+}
+
+void __fastcall MAI_Garg(int i)
+{
+	int v1; // ebp
+	MonsterStruct *v2; // esi
+	int v3; // edi
+	int v4; // ebx
+	char v5; // al
+	int v6; // edi
+	//int v7; // eax
+	int v8; // [esp+10h] [ebp-4h]
+
+	v1 = i;
+	if ( (unsigned int)i >= MAXMONSTERS )
+		TermMsg("MAI_Garg: Invalid monster %d", i);
+	v2 = &monster[v1];
+	v3 = v2->_mx - v2->_lastx;
+	v4 = v2->_my - v2->_lasty;
+	v8 = M_GetDir(v1);
+	v5 = v2->_msquelch;
+	if ( v5 && v2->_mFlags & 4 )
+	{
+		M_Enemy(v1);
+		v6 = v2->_my - (unsigned char)v2->_menemyy;
+		if ( abs(v2->_mx - (unsigned char)v2->_menemyx) < (unsigned char)v2->_mint + 2
+			&& abs(v6) < (unsigned char)v2->_mint + 2 )
+		{
+			v2->_mFlags &= 0xFFFFFFFB;
+		}
+	}
+	else if ( v2->_mmode == MM_STAND && v5 )
+	{
+		if ( v2->_mhitpoints < v2->_mmaxhp >> 1 && !(v2->_mFlags & 8) )
+			_LOBYTE(v2->_mgoal) = 2;
+		if ( _LOBYTE(v2->_mgoal) == 2 )
+		{
+			if ( abs(v3) >= (unsigned char)v2->_mint + 2 || abs(v4) >= (unsigned char)v2->_mint + 2 )
+			{
+				_LOBYTE(v2->_mgoal) = 1;
+				M_StartHeal(v1);
+			}
+			else
+			{
+				//_LOBYTE(v7) = M_CallWalk(v1, opposite[v8]);
+				if ( !M_CallWalk(v1, opposite[v8]) )
+					_LOBYTE(v2->_mgoal) = 1;
+			}
+		}
+		MAI_Round(v1, 0);
+	}
+}
+
+void __fastcall MAI_RoundRanged(int i, int missile_type, unsigned char checkdoors, int dam, int lessmissiles)
+{
+	int v5; // esi
+	MonsterStruct *v6; // esi
+	int v7; // edx
+	int v8; // ebx
+	int v9; // edi
+	int v11; // eax
+	//int v12; // ST04_4
+	int v13; // ecx
+	int v14; // eax
+	//int v15; // ST04_4
+	int v16; // eax
+	//int v17; // ST04_4
+	int v18; // ecx
+	int v19; // ebx
+	int v20; // eax
+	int v21; // ecx
+	bool v22; // eax
+	bool v23; // eax
+	bool v24; // eax
+	int v25; // eax
+	//int v26; // ST04_4
+	int v27; // eax
+	//int v28; // ST04_4
+	int v29; // eax
+	int v30; // edx
+	int v31; // eax
+	int missile_typea; // [esp+4h] [ebp-18h]
+	int v33; // [esp+8h] [ebp-14h]
+	int x2; // [esp+Ch] [ebp-10h]
+	int md; // [esp+10h] [ebp-Ch]
+	int y2; // [esp+14h] [ebp-8h]
+	int arglist; // [esp+18h] [ebp-4h]
+	int checkdoorsa; // [esp+24h] [ebp+8h]
+
+	v5 = i;
+	missile_typea = missile_type;
+	arglist = i;
+	if ( (unsigned int)i >= MAXMONSTERS )
+		TermMsg("MAI_RoundRanged: Invalid monster %d", i);
+	v6 = &monster[v5];
+	if ( v6->_mmode == MM_STAND && v6->_msquelch )
+	{
+		v7 = v6->_my;
+		y2 = (unsigned char)v6->_menemyy;
+		v8 = v7 - y2;
+		x2 = (unsigned char)v6->_menemyx;
+		v9 = v6->_mx - x2;
+		v33 = v7 - y2;
+		md = GetDirection(v6->_mx, v7, v6->_lastx, v6->_lasty);
+		if ( checkdoors && v6->_msquelch < 0xFFu ) /* check sign */
+			MonstCheckDoors(arglist);
+		checkdoorsa = random(121, 10000);
+		v11 = abs(v9);
+		//v13 = v12;
+		if ( v11 < 2 )
+		{
+			v14 = abs(v8);
+			//v13 = v15;
+			if ( v14 < 2 )
+				goto LABEL_50;
+		}
+		if ( v6->_msquelch != -1 )
+			goto LABEL_50;
+		//v13 = y2;
+		if ( dung_map[v6->_mx][v6->_my] != dung_map[x2][y2] )
+			goto LABEL_50;
+		if ( _LOBYTE(v6->_mgoal) != 4 )
+		{
+			if ( abs(v9) < 3 )
+			{
+				v16 = abs(v8);
+				//v13 = v17;
+				if ( v16 < 3 )
+					goto LABEL_28;
+			}
+			v18 = lessmissiles;
+			if ( random(122, 4 << lessmissiles) )
+				goto LABEL_28;
+			if ( _LOBYTE(v6->_mgoal) != 4 )
+			{
+				v6->_mgoalvar1 = 0;
+				v6->_mgoalvar2 = random(123, 2);
+			}
+		}
+		_LOBYTE(v6->_mgoal) = 4;
+		v19 = abs(v8);
+		if ( abs(v9) <= v19 )
+		{
+			v8 = v33;
+			v20 = abs(v33);
+		}
+		else
+		{
+			v20 = abs(v9);
+			v8 = v33;
+		}
+		v21 = v6->_mgoalvar1;
+		v6->_mgoalvar1 = v21 + 1;
+		if ( v21 >= 2 * v20 && (v22 = DirOK(arglist, md), v22) )
+		{
+		LABEL_50:
+			_LOBYTE(v6->_mgoal) = 1;
+		}
+		else if ( checkdoorsa < 500 * ((unsigned char)v6->_mint + 1) >> lessmissiles
+			&& (v23 = LineClear(v6->_mx, v6->_my, x2, y2), v23) )
+		{
+			M_StartRSpAttack(arglist, missile_typea, dam);
+		}
+		else
+		{
+			M_RoundWalk(arglist, md, &v6->_mgoalvar2);
+		}
+	LABEL_28:
+		if ( _LOBYTE(v6->_mgoal) == 1 )
+		{
+			if ( ((abs(v9) >= 3 || abs(v8) >= 3) && checkdoorsa < 500 * ((unsigned char)v6->_mint + 2) >> lessmissiles
+				|| checkdoorsa < 500 * ((unsigned char)v6->_mint + 1) >> lessmissiles)
+				&& (v24 = LineClear(v6->_mx, v6->_my, x2, y2), v24) )
+			{
+				M_StartRSpAttack(arglist, missile_typea, dam);
+			}
+			else
+			{
+				v25 = abs(v9);
+				//v13 = v26;
+				if ( v25 >= 2 || (v27 = abs(v8), v27 >= 2) ) /* v13 = v28,  */
+				{
+					v29 = random(124, 100);
+					v30 = (unsigned char)v6->_mint;
+					if ( v29 < 1000 * (v30 + 5)
+						|| ((v13 = v6->_mVar1, v13 == 1) || v13 == 2 || v13 == 3) && !v6->_mVar2 && v29 < 1000 * (v30 + 8) )
+					{
+						M_CallWalk(arglist, md);
+					}
+				}
+				else if ( checkdoorsa < 1000 * ((unsigned char)v6->_mint + 6) )
+				{
+					v6->_mdir = md;
+					M_StartAttack(arglist);
+				}
+			}
+		}
+		if ( v6->_mmode == MM_STAND )
+		{
+			v31 = random(125, 10);
+			M_StartDelay(arglist, v31 + 5);
+		}
+	}
+}
+
+void __fastcall MAI_Magma(int i)
+{
+	MAI_RoundRanged(i, 21, 1u, 4, 0);
+}
+
+void __fastcall MAI_Storm(int i)
+{
+	MAI_RoundRanged(i, 22, 1u, 4, 0);
+}
+
+void __fastcall MAI_Acid(int i)
+{
+	MAI_RoundRanged(i, 57, 0, 4, 1);
+}
+
+void __fastcall MAI_Diablo(int i)
+{
+	MAI_RoundRanged(i, 67, 0, 40, 0);
+}
+
+void __fastcall MAI_RR2(int i, int mistype, int dam)
+{
+	int v3; // ebx
+	MonsterStruct *v4; // esi
+	int v5; // edi
+	int v6; // edx
+	int v7; // ebx
+	int v8; // edi
+	int v10; // eax
+	//int v11; // ST04_4
+	int v12; // ecx
+	int v13; // eax
+	//int v14; // ST04_4
+	int v15; // eax
+	//int v16; // ST04_4
+	int v17; // eax
+	//int v18; // ST04_4
+	int v19; // ebx
+	int v20; // eax
+	bool v21; // eax
+	bool v22; // eax
+	int v23; // ecx
+	int v24; // eax
+	//int v25; // ST04_4
+	int v27; // eax
+	//int v28; // ST04_4
+	int v29; // eax
+	int v30; // eax
+	int v31; // eax
+	int v32; // edx
+	int v33; // eax
+	int missile_type; // [esp+Ch] [ebp-1Ch]
+	int x2; // [esp+10h] [ebp-18h]
+	int v36; // [esp+14h] [ebp-14h]
+	int y2; // [esp+18h] [ebp-10h]
+	int v38; // [esp+1Ch] [ebp-Ch]
+	int md; // [esp+20h] [ebp-8h]
+	int arglist; // [esp+24h] [ebp-4h]
+
+	v3 = i;
+	missile_type = mistype;
+	arglist = i;
+	if ( (unsigned int)i >= MAXMONSTERS )
+		TermMsg("MAI_RR2: Invalid monster %d", i);
+	v4 = &monster[v3];
+	v5 = v4->_my - (unsigned char)v4->_menemyy;
+	if ( abs(v4->_mx - (unsigned char)v4->_menemyx) >= 5 || abs(v5) >= 5 )
+	{
+		MAI_SkelSd(v3);
+		return;
+	}
+	if ( v4->_mmode == MM_STAND && v4->_msquelch )
+	{
+		v6 = v4->_my;
+		y2 = (unsigned char)v4->_menemyy;
+		v7 = v6 - y2;
+		x2 = (unsigned char)v4->_menemyx;
+		v8 = v4->_mx - x2;
+		v36 = v6 - y2;
+		md = GetDirection(v4->_mx, v6, v4->_lastx, v4->_lasty);
+		if ( v4->_msquelch < 0xFFu ) /* check sign */
+			MonstCheckDoors(arglist);
+		v38 = random(121, 100);
+		v10 = abs(v8);
+		//v12 = v11;
+		if ( v10 >= 2 || (v13 = abs(v7), v13 >= 2) ) /* v12 = v14,  */
+		{
+			if ( v4->_msquelch == -1 )
+			{
+				//v12 = y2;
+				if ( dung_map[v4->_mx][v4->_my] == dung_map[x2][y2] )
+				{
+					if ( _LOBYTE(v4->_mgoal) != 4 )
+					{
+						v15 = abs(v8);
+						//v12 = v16;
+						if ( v15 < 3 )
+						{
+							v17 = abs(v7);
+							//v12 = v18;
+							if ( v17 < 3 )
+								goto LABEL_26;
+						}
+						if ( _LOBYTE(v4->_mgoal) != 4 )
+						{
+							v4->_mgoalvar1 = 0;
+							v4->_mgoalvar2 = random(123, 2);
+						}
+					}
+					_LOBYTE(v4->_mgoal) = 4;
+					v4->_mgoalvar3 = 4;
+					v19 = abs(v7);
+					if ( abs(v8) <= v19 )
+					{
+						v7 = v36;
+						v20 = abs(v36);
+					}
+					else
+					{
+						v20 = abs(v8);
+						v7 = v36;
+					}
+					v12 = v4->_mgoalvar1;
+					v4->_mgoalvar1 = v12 + 1;
+					if ( v12 < 2 * v20 || (v21 = DirOK(arglist, md), !v21) )
+					{
+						if ( v38 < 5 * ((unsigned char)v4->_mint + 16) )
+							M_RoundWalk(arglist, md, &v4->_mgoalvar2);
+					LABEL_26:
+						if ( _LOBYTE(v4->_mgoal) != 1 )
+							goto LABEL_48;
+						if ( ((abs(v8) >= 3 || abs(v7) >= 3) && v38 < 5 * ((unsigned char)v4->_mint + 2)
+							|| v38 < 5 * ((unsigned char)v4->_mint + 1)
+							|| v4->_mgoalvar3 == 4)
+							&& (v22 = LineClear(v4->_mx, v4->_my, x2, y2), v22) )
+						{
+							v23 = arglist;
+						}
+						else
+						{
+							v24 = abs(v8);
+							//v26 = v25;
+							if ( v24 >= 2 || (v27 = abs(v7), v27 >= 2) ) /* v26 = v28,  */
+							{
+								v31 = random(124, 100);
+								v12 = (unsigned char)v4->_mint;
+								if ( v31 < 2 * (5 * v12 + 25)
+									|| ((v32 = v4->_mVar1, v32 == 1) || v32 == 2 || v32 == 3)
+									&& !v4->_mVar2
+									&& (v12 = 2 * (5 * v12 + 40), v31 < v12) )
+								{
+									M_CallWalk(arglist, md);
+								}
+								goto LABEL_47;
+							}
+							v29 = random(124, 100);
+							v12 = 10 * ((unsigned char)v4->_mint + 4);
+							if ( v29 >= v12 )
+							{
+							LABEL_47:
+								v4->_mgoalvar3 = 1;
+							LABEL_48:
+								if ( v4->_mmode == MM_STAND )
+								{
+									v33 = random(125, 10);
+									M_StartDelay(arglist, v33 + 5);
+								}
+								return;
+							}
+							v4->_mdir = md;
+							v30 = random(124, 2);
+							v23 = arglist;
+							if ( v30 )
+							{
+								M_StartAttack(arglist);
+								goto LABEL_47;
+							}
+						}
+						M_StartRSpAttack(v23, missile_type, dam);
+						goto LABEL_47;
+					}
+				}
+			}
+		}
+		_LOBYTE(v4->_mgoal) = 1;
+		goto LABEL_26;
+	}
+}
+
+void __fastcall MAI_Mega(int i)
+{
+	MAI_RR2(i, 49, 0);
+}
+
+void __fastcall MAI_Golum(int i)
+{
+	int v1; // edi
+	int v2; // esi
+	int v3; // eax
+	int v4; // eax
+	int v5; // edx
+	int v6; // edi
+	int v7; // ebx
+	int v8; // eax
+	char v9; // cl
+	//char v10; // eax
+	signed int v11; // edx
+	signed int v12; // ecx
+	int v13; // eax
+	bool v14; // eax
+	unsigned char *v15; // esi
+	bool v16; // eax
+	int v17; // esi
+	int v18; // edi
+	int v19; // [esp+Ch] [ebp-Ch]
+	unsigned int v20; // [esp+10h] [ebp-8h]
+	int arglist; // [esp+14h] [ebp-4h]
+
+	v1 = i;
+	arglist = i;
+	if ( (unsigned int)i >= MAXMONSTERS )
+		TermMsg("MAI_Golum: Invalid monster %d", i);
+	v2 = v1;
+	if ( monster[v1]._mx != 1 || monster[v2]._my )
+	{
+		v3 = monster[v2]._mmode;
+		if ( v3 != MM_DEATH && v3 != MM_SPSTAND && (v3 < MM_WALK || v3 > MM_WALK3) )
+		{
+			if ( !(monster[v2]._mFlags & 0x10) )
+				M_Enemy(v1);
+			v20 = ((unsigned int)~monster[v2]._mFlags >> 10) & 1;
+			if ( monster[v2]._mmode != MM_ATTACK )
+			{
+				v4 = monster[v2]._menemy;
+				v5 = monster[v2]._my;
+				v6 = monster[v2]._mx - monster[v4]._mfutx;
+				v7 = v5 - monster[v4]._mfuty;
+				v19 = GetDirection(monster[v2]._mx, v5, monster[v4]._mx, monster[v4]._my);
+				monster[v2]._mdir = v19;
+				if ( abs(v6) >= 2 || abs(v7) >= 2 )
+				{
+					if ( v20 )
+					{
+						v14 = MAI_Path(arglist);
+						if ( v14 )
+							return;
+					}
+				}
+				else if ( v20 )
+				{
+					v8 = monster[v2]._menemy;
+					monster[v2]._menemyx = monster[v8]._mx;
+					v9 = monster[v8]._my;
+					monster[v2]._menemyy = v9;
+					if ( !monster[v8]._msquelch )
+					{
+						monster[v8]._msquelch = -1;
+						monster[monster[v2]._menemy]._lastx = monster[v2]._mx;
+						v11 = 0;
+						monster[monster[v2]._menemy]._lasty = monster[v2]._my;
+						do
+						{
+							v12 = 0;
+							do
+							{
+								/* v13 = *(_DWORD *)&nTransTable[4
+															* (monster[v2]._my + v11 + 112 * (v12 + monster[v2]._mx))
+															+ 1148]; check */
+								v13 = dMonster[monster[v2]._mx + v12 - 2][monster[v2]._my + v11 - 2];
+								if ( v13 > 0 )
+									monster[v13]._msquelch = -1;
+								++v12;
+							}
+							while ( v12 < 5 );
+							++v11;
+						}
+						while ( v11 < 5 );
+					}
+					M_StartAttack(arglist);
+					return;
+				}
+				v15 = &monster[v2]._pathcount;
+				if ( ++*(_BYTE *)v15 > 8u )
+					*(_BYTE *)v15 = 5;
+				v16 = M_CallWalk(arglist, plr[arglist]._pdir);
+				if ( !v16 )
+				{
+					v17 = ((_BYTE)v19 - 1) & 7;
+					v18 = 0;
+					while ( !v16 )
+					{
+						v17 = ((_BYTE)v17 + 1) & 7;
+						v16 = DirOK(arglist, v17);
+						if ( ++v18 >= 8 )
+						{
+							if ( !v16 )
+								return;
+							break;
+						}
+					}
+					M_WalkDir(arglist, v17);
+				}
+			}
+		}
+	}
+}
+
+void __fastcall MAI_SkelKing(int i)
+{
+	int v1; // esi
+	MonsterStruct *v2; // esi
+	int v3; // edx
+	int v4; // ebx
+	int v5; // edi
+	int v7; // eax
+	//int v8; // ST04_4
+	int v10; // eax
+	//int v11; // ST04_4
+	int v13; // ebx
+	int v14; // eax
+	int v15; // ecx
+	bool v16; // eax
+	//int v17; // eax
+	int v19; // eax
+	bool v20; // eax
+	int v21; // edi
+	int v22; // ebx
+	int v23; // eax
+	//int v24; // ST04_4
+	int v26; // eax
+	//int v27; // ST04_4
+	int v28; // eax
+	int v29; // ecx
+	int v30; // edx
+	int v31; // eax
+	char *v32; // [esp+4h] [ebp-1Ch]
+	int x2; // [esp+8h] [ebp-18h]
+	int v34; // [esp+Ch] [ebp-14h]
+	int v35; // [esp+10h] [ebp-10h]
+	int y2; // [esp+14h] [ebp-Ch]
+	int md; // [esp+18h] [ebp-8h]
+	int arglist; // [esp+1Ch] [ebp-4h]
+
+	v1 = i;
+	arglist = i;
+	if ( (unsigned int)i >= MAXMONSTERS )
+		TermMsg("MAI_SkelKing: Invalid monster %d", i);
+	v2 = &monster[v1];
+	if ( v2->_mmode == MM_STAND && v2->_msquelch )
+	{
+		v3 = v2->_my;
+		y2 = (unsigned char)v2->_menemyy;
+		v4 = v3 - y2;
+		x2 = (unsigned char)v2->_menemyx;
+		v5 = v2->_mx - x2;
+		v34 = v3 - y2;
+		md = GetDirection(v2->_mx, v3, v2->_lastx, v2->_lasty);
+		if ( v2->_msquelch < 0xFFu ) /* check sign */
+			MonstCheckDoors(arglist);
+		v35 = random(126, 100);
+		if ( (abs(v5) >= 2 || abs(v4) >= 2) && v2->_msquelch == -1 )
+		{
+			v32 = &dung_map[x2][y2];
+			if ( dung_map[v2->_mx][v2->_my] == *v32 )
+			{
+				if ( _LOBYTE(v2->_mgoal) != 4 )
+				{
+					v7 = abs(v5);
+					//v9 = v8;
+					if ( v7 < 3 )
+					{
+						v10 = abs(v4);
+						//v9 = v11;
+						if ( v10 < 3 )
+							goto LABEL_26;
+					}
+					if ( random(127, 4) )
+						goto LABEL_26;
+					if ( _LOBYTE(v2->_mgoal) != 4 )
+					{
+						v2->_mgoalvar1 = 0;
+						v2->_mgoalvar2 = random(128, 2);
+					}
+				}
+				_LOBYTE(v2->_mgoal) = 4;
+				v13 = abs(v4);
+				if ( abs(v5) <= v13 )
+				{
+					v4 = v34;
+					v14 = abs(v34);
+				}
+				else
+				{
+					v14 = abs(v5);
+					v4 = v34;
+				}
+				v15 = v2->_mgoalvar1;
+				v2->_mgoalvar1 = v15 + 1;
+				if ( v15 < 2 * v14 || (v16 = DirOK(arglist, md), !v16) )
+				{
+					if ( dung_map[v2->_mx][v2->_my] == *v32 )
+					{
+						//_LOBYTE(v17) = M_RoundWalk(arglist, md, &v2->_mgoalvar2);
+						if ( !M_RoundWalk(arglist, md, &v2->_mgoalvar2) )
+						{
+							v19 = random(125, 10);
+							M_StartDelay(arglist, v19 + 10);
+						}
+						goto LABEL_26;
+					}
+				}
+			}
+		}
+		_LOBYTE(v2->_mgoal) = 1;
+	LABEL_26:
+		if ( _LOBYTE(v2->_mgoal) == 1 )
+		{
+			if ( gbMaxPlayers == 1
+				&& ((abs(v5) >= 3 || abs(v4) >= 3) && v35 < 4 * (unsigned char)v2->_mint + 35 || v35 < 6)
+				&& (v20 = LineClear(v2->_mx, v2->_my, x2, y2), v20) )
+			{
+				v21 = v2->_mx + offset_x[md];
+				v22 = v2->_my + offset_y[md];
+				if ( PosOkMonst(arglist, v21, v22) && nummonsters < MAXMONSTERS )
+				{
+					M_SpawnSkel(v21, v22, md);
+					M_StartSpStand(arglist, md);
+				}
+			}
+			else
+			{
+				v23 = abs(v5);
+				//v25 = v24;
+				if ( v23 >= 2 || (v26 = abs(v4), v26 >= 2) ) /* v25 = v27,  */
+				{
+					v28 = random(129, 100);
+					v29 = (unsigned char)v2->_mint;
+					if ( v28 >= v29 + 25
+						&& ((v30 = v2->_mVar1, v30 != 1) && v30 != 2 && v30 != 3 || v2->_mVar2 || (v29 += 75, v28 >= v29)) )
+					{
+						v31 = random(130, 10);
+						M_StartDelay(arglist, v31 + 10);
+					}
+					else
+					{
+						M_CallWalk(arglist, md);
+					}
+				}
+				else if ( v35 < (unsigned char)v2->_mint + 20 )
+				{
+					v2->_mdir = md;
+					M_StartAttack(arglist);
+				}
+			}
+		}
+		if ( v2->_mmode == MM_STAND )
+			v2->_mAnimData = v2->MType->Anims[0].Frames[md];
+	}
+}
+// 679660: using guessed type char gbMaxPlayers;
+
+void __fastcall MAI_Rhino(int i)
+{
+	int esi1; // esi
+	MonsterStruct *esi3; // esi
+	int v3; // edx
+	int v4; // ebx
+	int v5; // edi
+	int v7; // eax
+	//int v8; // ST1C_4
+	int v10; // eax
+	//int v11; // ST1C_4
+	int v13; // ebx
+	int v14; // eax
+	int v15; // ecx
+	//int v16; // eax
+	int v18; // eax
+	bool v19; // eax
+	int v20; // ecx
+	int v21; // eax
+	//int v22; // ST1C_4
+	int v24; // eax
+	//int v25; // ST1C_4
+	int v26; // eax
+	int v27; // ecx
+	int v28; // edx
+	int v29; // eax
+	int v30; // [esp+4h] [ebp-18h]
+	int v31; // [esp+8h] [ebp-14h]
+	int v1; // [esp+Ch] [ebp-10h]
+	int midir; // [esp+10h] [ebp-Ch]
+	int v2; // [esp+14h] [ebp-8h]
+	int arglist; // [esp+18h] [ebp-4h]
+
+	esi1 = i;
+	arglist = i;
+	if ( (unsigned int)i >= MAXMONSTERS )
+		TermMsg("MAI_Rhino: Invalid monster %d", i);
+	esi3 = &monster[esi1];
+	if ( esi3->_mmode == MM_STAND && esi3->_msquelch )
+	{
+		v3 = esi3->_my;
+		v2 = (unsigned char)esi3->_menemyy;
+		v4 = v3 - v2;
+		v1 = (unsigned char)esi3->_menemyx;
+		v5 = esi3->_mx - v1;
+		v31 = v3 - v2;
+		midir = GetDirection(esi3->_mx, v3, esi3->_lastx, esi3->_lasty);
+		if ( esi3->_msquelch < 0xFFu ) /* check sign */
+			MonstCheckDoors(arglist);
+		v30 = random(131, 100);
+		if ( abs(v5) >= 2 || abs(v4) >= 2 )
+		{
+			if ( _LOBYTE(esi3->_mgoal) != 4 )
+			{
+				v7 = abs(v5);
+				//v9 = v8;
+				if ( v7 < 5 )
+				{
+					v10 = abs(v4);
+					//v9 = v11;
+					if ( v10 < 5 )
+						goto LABEL_23;
+				}
+				if ( !random(132, 4) )
+					goto LABEL_23;
+				if ( _LOBYTE(esi3->_mgoal) != 4 )
+				{
+					esi3->_mgoalvar1 = 0;
+					esi3->_mgoalvar2 = random(133, 2);
+				}
+			}
+			_LOBYTE(esi3->_mgoal) = 4;
+			v13 = abs(v4);
+			if ( abs(v5) <= v13 )
+			{
+				v4 = v31;
+				v14 = abs(v31);
+			}
+			else
+			{
+				v14 = abs(v5);
+				v4 = v31;
+			}
+			v15 = esi3->_mgoalvar1;
+			esi3->_mgoalvar1 = v15 + 1;
+			if ( v15 < 2 * v14 && dung_map[esi3->_mx][esi3->_my] == dung_map[v1][v2] )
+			{
+				//_LOBYTE(v16) = M_RoundWalk(arglist, midir, &esi3->_mgoalvar2);
+				if ( !M_RoundWalk(arglist, midir, &esi3->_mgoalvar2) )
+				{
+					v18 = random(125, 10);
+					M_StartDelay(arglist, v18 + 10);
+				}
+				goto LABEL_23;
+			}
+		}
+		_LOBYTE(esi3->_mgoal) = 1;
+	LABEL_23:
+		if ( _LOBYTE(esi3->_mgoal) == 1 )
+		{
+			if ( (abs(v5) >= 5 || abs(v4) >= 5)
+				&& v30 < 2 * (unsigned char)esi3->_mint + 43
+				&& (v19 = LineClearF1(
+					PosOkMonst,
+					arglist,
+					esi3->_mx,
+					esi3->_my,
+					v1,
+					v2),
+					v19) )
+			{
+				if ( AddMissile(esi3->_mx, esi3->_my, v1, v2, midir, 20, esi3->_menemy, arglist, 0, 0) != -1 )
+				{
+					if ( esi3->MData->snd_special )
+						PlayEffect(arglist, 3);
+					v20 = esi3->_my + 112 * esi3->_mx;
+					esi3->_mmode = 14;
+					dMonster[0][v20] = -1 - arglist;
+				}
+			}
+			else
+			{
+				v21 = abs(v5);
+				//v23 = v22;
+				if ( v21 >= 2 || (v24 = abs(v4), v24 >= 2) ) /* v23 = v25,  */
+				{
+					v26 = random(134, 100);
+					v27 = 2 * (unsigned char)esi3->_mint;
+					if ( v26 >= v27 + 33
+						&& ((v28 = esi3->_mVar1, v28 != 1) && v28 != 2 && v28 != 3
+							|| esi3->_mVar2
+							|| (v27 += 83, v26 >= v27)) )
+					{
+						v29 = random(135, 10);
+						M_StartDelay(arglist, v29 + 10);
+					}
+					else
+					{
+						M_CallWalk(arglist, midir);
+					}
+				}
+				else if ( v30 < 2 * (unsigned char)esi3->_mint + 28 )
+				{
+					esi3->_mdir = midir;
+					M_StartAttack(arglist);
+				}
+			}
+		}
+		if ( esi3->_mmode == MM_STAND )
+			esi3->_mAnimData = esi3->MType->Anims[0].Frames[esi3->_mdir];
+	}
+}
+
+void __fastcall MAI_Counselor(int i)
+{
+	int v1; // ebx
+	int v2; // esi
+	int v3; // ecx
+	int v4; // edi
+	int v5; // edx
+	int v6; // ebp
+	char v9; // al
+	int v10; // ecx
+	bool v11; // zf
+	bool v12; // sf
+	unsigned char v13; // of
+	int v14; // edx
+	int v15; // ecx
+	int v16; // ebx
+	int v17; // eax
+	int v18; // ebx
+	int v19; // edx
+	int v20; // ecx
+	//int v21; // eax
+	int v22; // eax
+	//int v23; // ST1C_4
+	int v25; // eax
+	//int v26; // ST1C_4
+	int v27; // edx
+	int v28; // eax
+	int v29; // eax
+	int v30; // ecx
+	//int v31; // eax
+	int v32; // eax
+	int v33; // eax
+	int v34; // eax
+	int md; // [esp+8h] [ebp-14h]
+	int arglist; // [esp+Ch] [ebp-10h]
+	int y2; // [esp+10h] [ebp-Ch]
+	int x2; // [esp+14h] [ebp-8h]
+	int v39; // [esp+18h] [ebp-4h]
+
+	v1 = i;
+	arglist = i;
+	if ( (unsigned int)i >= MAXMONSTERS )
+		TermMsg("MAI_Counselor: Invalid monster %d", i);
+	v2 = v1;
+	if ( monster[v1]._mmode == MM_STAND && monster[v2]._msquelch )
+	{
+		v3 = monster[v2]._mx;
+		x2 = (unsigned char)monster[v2]._menemyx;
+		v4 = v3 - x2;
+		v5 = monster[v2]._my;
+		y2 = (unsigned char)monster[v2]._menemyy;
+		v6 = v5 - y2;
+		md = GetDirection(v3, v5, monster[v2]._lastx, monster[v2]._lasty);
+		if ( monster[v2]._msquelch < 0xFFu ) /* check sign */
+			MonstCheckDoors(v1);
+		v39 = random(121, 100);
+		v9 = monster[v2]._mgoal;
+		if ( v9 == 2 )
+		{
+			v10 = monster[v2]._mgoalvar1;
+			v13 = __OFSUB__(v10, 3);
+			v11 = v10 == 3;
+			v12 = v10 - 3 < 0;
+			v14 = v10 + 1;
+			v15 = v1;
+			monster[v2]._mgoalvar1 = v14;
+			if ( (unsigned char)(v12 ^ v13) | v11 )
+			{
+				M_CallWalk(v1, opposite[md]);
+				goto LABEL_39;
+			}
+			goto LABEL_21;
+		}
+		if ( v9 == 4 )
+		{
+			v16 = abs(v6);
+			if ( abs(v4) <= v16 )
+				v17 = abs(v6);
+			else
+				v17 = abs(v4);
+			v18 = v17;
+			if ( abs(v4) < 2 && abs(v6) < 2
+				|| monster[v2]._msquelch != -1
+				|| dung_map[monster[v2]._mx][monster[v2]._my] != dung_map[x2][y2] )
+			{
+				v1 = arglist;
+			LABEL_20:
+				v15 = v1;
+			LABEL_21:
+				_LOBYTE(monster[v2]._mgoal) = 1;
+				M_StartFadein(v15, md, 1u);
+				goto LABEL_39;
+			}
+			v19 = 2 * v18;
+			v1 = arglist;
+			v20 = monster[v2]._mgoalvar1;
+			monster[v2]._mgoalvar1 = v20 + 1;
+			if ( v20 >= v19 )
+			{
+				//_LOBYTE(v21) = DirOK(arglist, md);
+				if ( DirOK(arglist, md) )
+					goto LABEL_20;
+			}
+			M_RoundWalk(arglist, md, &monster[v2]._mgoalvar2);
+		LABEL_39:
+			if ( monster[v2]._mmode == MM_STAND )
+			{
+				v34 = random(125, 10);
+				M_StartDelay(v1, v34 + 5);
+			}
+			return;
+		}
+		if ( v9 != 1 )
+			goto LABEL_39;
+		v22 = abs(v4);
+		//v24 = v23;
+		if ( v22 >= 2 || (v25 = abs(v6), v25 >= 2) ) /* v24 = v26,  */
+		{
+			if ( v39 < 5 * ((unsigned char)monster[v2]._mint + 10) )
+			{
+				//_LOBYTE(v31) = LineClear(monster[v2]._mx, monster[v2]._my, x2, y2);
+				if ( LineClear(monster[v2]._mx, monster[v2]._my, x2, y2) )
+				{
+					v32 = random(
+						77,
+						(unsigned char)monster[v2].mMaxDamage - (unsigned char)monster[v2].mMinDamage + 1);
+					M_StartRAttack(
+						v1,
+						(unsigned char)counsmiss[(unsigned char)monster[v2]._mint], /* counsmiss is local */
+						(unsigned char)monster[v2].mMinDamage + v32);
+					goto LABEL_39;
+				}
+			}
+			if ( random(124, 100) < 30 )
+			{
+				v27 = md;
+				_LOBYTE(monster[v2]._mgoal) = 4;
+				goto LABEL_29;
+			}
+		}
+		else
+		{
+			v27 = md;
+			v28 = monster[v2]._mmaxhp >> 1;
+			v13 = __OFSUB__(monster[v2]._mhitpoints, v28);
+			v12 = monster[v2]._mhitpoints - v28 < 0;
+			monster[v2]._mdir = md;
+			if ( v12 ^ v13 )
+			{
+				_LOBYTE(monster[v2]._mgoal) = 2;
+			LABEL_29:
+				monster[v2]._mgoalvar1 = 0;
+				M_StartFadeout(v1, v27, 0);
+				goto LABEL_39;
+			}
+			if ( monster[v2]._mVar1 == 13
+				|| (v29 = random(105, 100),
+					v30 = 2 * (unsigned char)monster[v2]._mint + 20,
+					v29 < v30) )
+			{
+				M_StartRAttack(v1, -1, 0);
+				AddMissile(monster[v2]._mx, monster[v2]._my, 0, 0, monster[v2]._mdir, 11, 1, v1, 4, 0);
+				AddMissile(monster[v2]._mx, monster[v2]._my, 0, 0, monster[v2]._mdir, 12, 1, v1, 4, 0);
+				goto LABEL_39;
+			}
+		}
+		v33 = random(105, 10);
+		M_StartDelay(v1, v33 + 2 * (5 - (unsigned char)monster[v2]._mint));
+		goto LABEL_39;
+	}
+}
+
+void __fastcall MAI_Garbud(int i)
+{
+	int v1; // esi
+	int v2; // esi
+	int v3; // ebx
+	int v4; // edi
+	int v5; // eax
+	//int v6; // eax
+	char v7; // al
+	int v8; // [esp+4h] [ebp-8h]
+	int arglist; // [esp+8h] [ebp-4h]
+
+	v1 = i;
+	arglist = i;
+	if ( (unsigned int)i >= MAXMONSTERS )
+		TermMsg("MAI_Garbud: Invalid monster %d", i);
+	v2 = v1;
+	if ( monster[v2]._mmode == MM_STAND )
+	{
+		v3 = monster[v2]._my;
+		v4 = monster[v2]._mx;
+		v8 = M_GetDir(arglist);
+		v5 = monster[v2].mtalkmsg;
+		if ( v5 < (signed int)QUEST_GARBUD4
+			&& v5 >(signed int)QUEST_DOOM10
+			&& !(dFlags[v4][v3] & 2)
+			&& _LOBYTE(monster[v2]._mgoal) == 7 )
+		{
+			_LOBYTE(monster[v2]._mgoal) = 6;
+			monster[v2].mtalkmsg = v5 + 1;
+		}
+		if ( dFlags[v4][v3] & 2 )
+		{
+			if ( monster[v2].mtalkmsg == QUEST_GARBUD4 )
+			{
+				//_LOBYTE(v6) = effect_is_playing(USFX_GARBUD4);
+				if ( !effect_is_playing(USFX_GARBUD4) && _LOBYTE(monster[v2]._mgoal) == 7 )
+				{
+					monster[v2]._msquelch = -1;
+					monster[v2].mtalkmsg = 0;
+					_LOBYTE(monster[v2]._mgoal) = 1;
+				}
+			}
+		}
+		v7 = monster[v2]._mgoal;
+		if ( v7 == 1 || v7 == 4 )
+			MAI_Round(arglist, 1u);
+		monster[v2]._mdir = v8;
+		if ( monster[v2]._mmode == MM_STAND )
+			monster[v2]._mAnimData = monster[v2].MType->Anims[0].Frames[v8];
+	}
+}
+
+void __fastcall MAI_Zhar(int i)
+{
+	int v1; // ebp
+	int v2; // esi
+	int v3; // ebx
+	int v4; // edi
+	int v5; // edi
+	int v6; // ebx
+	int v7; // ebp
+	//int v8; // eax
+	char v9; // al
+	int arglist; // [esp+8h] [ebp-8h]
+	int v11; // [esp+Ch] [ebp-4h]
+
+	v1 = i;
+	arglist = i;
+	if ( (unsigned int)i >= MAXMONSTERS )
+		TermMsg("MAI_Zhar: Invalid monster %d", i);
+	v2 = v1;
+	if ( monster[v1]._mmode == MM_STAND )
+	{
+		v3 = monster[v2]._my;
+		v4 = monster[v2]._mx;
+		v11 = M_GetDir(v1);
+		if ( monster[v2].mtalkmsg == QUEST_ZHAR1 && !(dFlags[v4][v3] & 2) && _LOBYTE(monster[v2]._mgoal) == 7 )
+		{
+			monster[v2].mtalkmsg = QUEST_ZHAR2;
+			_LOBYTE(monster[v2]._mgoal) = 6;
+		}
+		if ( dFlags[v4][v3] & 2 )
+		{
+			v5 = monster[v2]._mx - (unsigned char)monster[v2]._menemyx;
+			v6 = monster[v2]._my - (unsigned char)monster[v2]._menemyy;
+			v7 = abs(v6);
+			if ( abs(v5) <= v7 )
+				abs(v6);
+			else
+				abs(v5);
+			if ( monster[v2].mtalkmsg == QUEST_ZHAR2 )
+			{
+				//_LOBYTE(v8) = effect_is_playing(USFX_ZHAR2);
+				if ( !effect_is_playing(USFX_ZHAR2) && _LOBYTE(monster[v2]._mgoal) == 7 )
+				{
+					monster[v2]._msquelch = -1;
+					monster[v2].mtalkmsg = 0;
+					_LOBYTE(monster[v2]._mgoal) = 1;
+				}
+			}
+		}
+		v9 = monster[v2]._mgoal;
+		if ( v9 == 1 || v9 == 2 || v9 == 4 )
+			MAI_Counselor(arglist);
+		monster[v2]._mdir = v11;
+		if ( monster[v2]._mmode == MM_STAND )
+			monster[v2]._mAnimData = monster[v2].MType->Anims[0].Frames[v11];
+	}
+}
+
+void __fastcall MAI_SnotSpil(int i)
+{
+	int v1; // ebp
+	int v2; // esi
+	int v3; // ebx
+	int v4; // edi
+	int v5; // ebp
+	//int v6; // eax
+	char v7; // al
+	int arglist; // [esp+8h] [ebp-4h]
+
+	v1 = i;
+	arglist = i;
+	if ( (unsigned int)i >= MAXMONSTERS )
+		TermMsg("MAI_SnotSpil: Invalid monster %d", i);
+	v2 = v1;
+	if ( monster[v1]._mmode == MM_STAND )
+	{
+		v3 = monster[v2]._my;
+		v4 = monster[v2]._mx;
+		v5 = M_GetDir(v1);
+		if ( monster[v2].mtalkmsg == QUEST_BANNER10 && !(dFlags[v4][v3] & 2) && _LOBYTE(monster[v2]._mgoal) == 7 )
+		{
+			monster[v2].mtalkmsg = QUEST_BANNER11;
+			_LOBYTE(monster[v2]._mgoal) = 6;
+		}
+		if ( monster[v2].mtalkmsg == QUEST_BANNER11 && quests[7]._qvar1 == 3 )
+		{
+			monster[v2].mtalkmsg = 0;
+			_LOBYTE(monster[v2]._mgoal) = 1;
+		}
+		if ( dFlags[v4][v3] & 2 )
+		{
+			if ( monster[v2].mtalkmsg == QUEST_BANNER12 )
+			{
+				//_LOBYTE(v6) = effect_is_playing(USFX_SNOT3);
+				if ( !effect_is_playing(USFX_SNOT3) && _LOBYTE(monster[v2]._mgoal) == 7 )
+				{
+					ObjChangeMap(setpc_x, setpc_y, setpc_w + setpc_x + 1, setpc_h + setpc_y + 1);
+					quests[7]._qvar1 = 3;
+					RedoPlayerVision();
+					monster[v2]._msquelch = -1;
+					monster[v2].mtalkmsg = 0;
+					_LOBYTE(monster[v2]._mgoal) = 1;
+				}
+			}
+			if ( quests[7]._qvar1 == 3 )
+			{
+				v7 = monster[v2]._mgoal;
+				if ( v7 == 1 || v7 == 5 )
+					MAI_Fallen(arglist);
+			}
+		}
+		monster[v2]._mdir = v5;
+		if ( monster[v2]._mmode == MM_STAND )
+			monster[v2]._mAnimData = monster[v2].MType->Anims[0].Frames[v5];
+	}
+}
+// 5CF330: using guessed type int setpc_h;
+// 5CF334: using guessed type int setpc_w;
+
+void __fastcall MAI_Lazurus(int i)
+{
+	int v1; // ebx
+	int v2; // esi
+	int v3; // ebp
+	int v4; // edi
+	int v5; // ebx
+	//int v6; // eax
+	char v7; // al
+	int v8; // eax
+	int arglist; // [esp+8h] [ebp-4h]
+
+	v1 = i;
+	arglist = i;
+	if ( (unsigned int)i >= MAXMONSTERS )
+		TermMsg("MAI_Lazurus: Invalid monster %d", i);
+	v2 = v1;
+	if ( monster[v1]._mmode == MM_STAND )
+	{
+		v3 = monster[v2]._my;
+		v4 = monster[v2]._mx;
+		v5 = M_GetDir(v1);
+		if ( dFlags[v4][v3] & 2 )
+		{
+			if ( gbMaxPlayers != 1 )
+				goto LABEL_29;
+			if ( monster[v2].mtalkmsg == QUEST_VILE13 )
+			{
+				if ( _LOBYTE(monster[v2]._mgoal) == 6 && plr[myplr].WorldX == QUEST_VILE13 && plr[myplr].WorldY == 46 )
+				{
+					PlayInGameMovie("gendata\\fprst3.smk");
+					monster[v2]._mmode = MM_TALK;
+					quests[15]._qvar1 = 5;
+				}
+				if ( monster[v2].mtalkmsg == QUEST_VILE13 )
+				{
+					//_LOBYTE(v6) = effect_is_playing(USFX_LAZ1);
+					if ( !effect_is_playing(USFX_LAZ1) && _LOBYTE(monster[v2]._mgoal) == 7 )
+					{
+						ObjChangeMapResync(1, 18, 20, 24);
+						RedoPlayerVision();
+						monster[v2]._msquelch = -1;
+						monster[v2].mtalkmsg = 0;
+						quests[15]._qvar1 = 6;
+						_LOBYTE(monster[v2]._mgoal) = 1;
+					}
+				}
+			}
+			if ( gbMaxPlayers != 1 )
+			{
+			LABEL_29:
+				if ( monster[v2].mtalkmsg == QUEST_VILE13 && _LOBYTE(monster[v2]._mgoal) == 6 && quests[15]._qvar1 <= 3u )
+					monster[v2]._mmode = MM_TALK;
+			}
+		}
+		v7 = monster[v2]._mgoal;
+		if ( v7 == 1 || v7 == 2 || v7 == 4 )
+		{
+			monster[v2].mtalkmsg = 0;
+			MAI_Counselor(arglist);
+		}
+		monster[v2]._mdir = v5;
+		v8 = monster[v2]._mmode;
+		if ( v8 == MM_STAND || v8 == MM_TALK )
+			monster[v2]._mAnimData = monster[v2].MType->Anims[0].Frames[v5];
+	}
+}
+// 679660: using guessed type char gbMaxPlayers;
+
+void __fastcall MAI_Lazhelp(int i)
+{
+	int v1; // esi
+	int v2; // esi
+	int v3; // ebx
+	int v4; // edi
+	int v5; // [esp+4h] [ebp-8h]
+	int ia; // [esp+8h] [ebp-4h]
+
+	v1 = i;
+	ia = i;
+	if ( (unsigned int)i >= MAXMONSTERS )
+		TermMsg("MAI_Lazhelp: Invalid monster %d", i);
+	v2 = v1;
+	if ( monster[v2]._mmode == MM_STAND )
+	{
+		v3 = monster[v2]._my;
+		v4 = monster[v2]._mx;
+		v5 = M_GetDir(ia);
+		if ( dFlags[v4][v3] & 2 )
+		{
+			if ( gbMaxPlayers == 1 )
+			{
+				if ( quests[15]._qvar1 <= 5u )
+				{
+					_LOBYTE(monster[v2]._mgoal) = 6;
+					goto LABEL_10;
+				}
+				monster[v2].mtalkmsg = 0;
+			}
+			_LOBYTE(monster[v2]._mgoal) = 1;
+		}
+	LABEL_10:
+		if ( _LOBYTE(monster[v2]._mgoal) == 1 )
+			MAI_Succ(ia);
+		monster[v2]._mdir = v5;
+		if ( monster[v2]._mmode == MM_STAND )
+			monster[v2]._mAnimData = monster[v2].MType->Anims[0].Frames[v5];
+	}
+}
+// 679660: using guessed type char gbMaxPlayers;
+
+void __fastcall MAI_Lachdanan(int i)
+{
+	int v1; // ebp
+	int v2; // esi
+	int v3; // ebx
+	int v4; // edi
+	//int v5; // eax
+	int v6; // [esp+8h] [ebp-4h]
+
+	v1 = i;
+	if ( (unsigned int)i >= MAXMONSTERS )
+		TermMsg("MAI_Lachdanan: Invalid monster %d", i);
+	v2 = v1;
+	if ( monster[v1]._mmode == MM_STAND )
+	{
+		v3 = monster[v2]._my;
+		v4 = monster[v2]._mx;
+		v6 = M_GetDir(v1);
+		if ( monster[v2].mtalkmsg == QUEST_VEIL9 && !(dFlags[v4][v3] & 2) && _LOBYTE(monster[v2]._mgoal) == 7 )
+		{
+			monster[v2].mtalkmsg = QUEST_VEIL10;
+			_LOBYTE(monster[v2]._mgoal) = 6;
+		}
+		if ( dFlags[v4][v3] & 2 )
+		{
+			if ( monster[v2].mtalkmsg == QUEST_VEIL11 )
+			{
+				//_LOBYTE(v5) = effect_is_playing(USFX_LACH3);
+				if ( !effect_is_playing(USFX_LACH3) && _LOBYTE(monster[v2]._mgoal) == 7 )
+				{
+					monster[v2].mtalkmsg = 0;
+					quests[4]._qactive = 3;
+					M_StartKill(v1, -1);
+				}
+			}
+		}
+		monster[v2]._mdir = v6;
+		if ( monster[v2]._mmode == MM_STAND )
+			monster[v2]._mAnimData = monster[v2].MType->Anims[0].Frames[v6];
+	}
+}
+
+void __fastcall MAI_Warlord(int i)
+{
+	int v1; // ebp
+	int v2; // esi
+	int v3; // ebx
+	int v4; // edi
+	int v5; // ebp
+	//int v6; // eax
+	int v7; // eax
+	int arglist; // [esp+8h] [ebp-4h]
+
+	v1 = i;
+	arglist = i;
+	if ( (unsigned int)i >= MAXMONSTERS )
+		TermMsg("MAI_Warlord: Invalid monster %d", i);
+	v2 = v1;
+	if ( monster[v1]._mmode == MM_STAND )
+	{
+		v3 = monster[v2]._my;
+		v4 = monster[v2]._mx;
+		v5 = M_GetDir(v1);
+		if ( dFlags[v4][v3] & 2 && monster[v2].mtalkmsg == QUEST_WARLRD9 )
+		{
+			if ( _LOBYTE(monster[v2]._mgoal) == 6 )
+				monster[v2]._mmode = MM_TALK;
+			//_LOBYTE(v6) = effect_is_playing(USFX_WARLRD1);
+			if ( !effect_is_playing(USFX_WARLRD1) && _LOBYTE(monster[v2]._mgoal) == 7 )
+			{
+				monster[v2]._msquelch = -1;
+				monster[v2].mtalkmsg = 0;
+				_LOBYTE(monster[v2]._mgoal) = 1;
+			}
+		}
+		if ( _LOBYTE(monster[v2]._mgoal) == 1 )
+			MAI_SkelSd(arglist);
+		monster[v2]._mdir = v5;
+		v7 = monster[v2]._mmode;
+		if ( v7 == MM_STAND || v7 == MM_TALK )
+			monster[v2]._mAnimData = monster[v2].MType->Anims[0].Frames[v5];
+	}
+}
+
+void __cdecl DeleteMonsterList()
+{
+	int *v0; // eax
+	signed int v1; // ecx
+
+	v0 = &monster[0]._my;
+	do
+	{
+		if ( v0[18] )
+		{
+			*(v0 - 1) = 1;
+			*v0 = 0;
+			v0[1] = 0;
+			v0[2] = 0;
+			v0[3] = 0;
+			v0[4] = 0;
+			v0[18] = 0;
+		}
+		v0 += 57;
+	}
+	while ( (signed int)v0 < (signed int)&monster[4]._my );
+	v1 = 4;
+	while ( v1 < nummonsters )
+	{
+		if ( monster[monstactive[v1]]._mDelFlag )
+		{
+			DeleteMonster(v1);
+			v1 = 0;
+		}
+		else
+		{
+			++v1;
+		}
+	}
+}
+
+void __cdecl ProcessMonsters()
+{
+	int v0; // edi
+	int v1; // esi
+	int v2; // ecx
+	int v3; // eax
+	char *v4; // ebx
+	unsigned int v5; // eax
+	int v6; // eax
+	int v7; // edx
+	int v8; // eax
+	unsigned int v9; // eax
+	int v10; // eax
+	bool v11; // zf
+	char *v12; // ecx
+	char *v13; // eax
+	int v14; // ecx
+	int v15; // eax
+	char v16; // al
+	int v17; // ecx
+	bool v18; // eax
+	int v19; // eax
+	int v20; // ecx
+	int *v21; // eax
+	int *v22; // eax
+	int v23; // [esp+0h] [ebp-Ch]
+	int v24; // [esp+4h] [ebp-8h]
+	int v25; // [esp+8h] [ebp-4h]
+
+	DeleteMonsterList();
+	v24 = 0;
+	if ( nummonsters <= 0 )
+		goto LABEL_60;
+	do
+	{
+		v25 = 0;
+		v23 = monstactive[v24];
+		v0 = v23;
+		v1 = v23;
+		if ( (unsigned char)gbMaxPlayers > 1u )
+		{
+			SetRndSeed(monster[v1]._mAISeed);
+			monster[v1]._mAISeed = GetRndSeed();
+		}
+		if ( !(monster[v1]._mFlags & 8) )
+		{
+			v2 = monster[v1]._mhitpoints;
+			if ( v2 < monster[v1]._mmaxhp && (signed int)(v2 & 0xFFFFFFC0) > 0 )
+			{
+				v3 = SLOBYTE(monster[v1].mLevel);
+				if ( (char)v3 > 1 )
+					v3 = (char)v3 >> 1;
+				monster[v1]._mhitpoints = v2 + v3;
+			}
+		}
+		v4 = &dFlags[monster[v1]._mx][monster[v1]._my];
+		if ( *v4 & 2 && !monster[v1]._msquelch && monster[v1].MType->mtype == MT_CLEAVER )
+			PlaySFX(USFX_CLEAVER);
+		if ( monster[v1]._mFlags & 0x10 )
+		{
+			v5 = monster[v1]._menemy;
+			if ( v5 >= MAXMONSTERS )
+				TermMsg("Illegal enemy monster %d for monster \"%s\"", v5, monster[v1].mName);
+			v6 = monster[v1]._menemy;
+			v7 = monster[v6]._mfutx;
+			monster[v1]._lastx = v7;
+			monster[v1]._menemyx = v7;
+			v8 = monster[v6]._mfuty;
+			monster[v1]._menemyy = v8;
+			monster[v1]._lasty = v8;
+		}
+		else
+		{
+			v9 = monster[v1]._menemy;
+			if ( v9 >= MAX_PLRS )
+				TermMsg("Illegal enemy player %d for monster \"%s\"", v9, monster[v1].mName);
+			v10 = monster[v1]._menemy;
+			v11 = (*v4 & 2) == 0;
+			v12 = (char *)&plr[v10]._px;
+			v13 = (char *)&plr[v10]._py;
+			monster[v1]._menemyx = *v12;
+			monster[v1]._menemyy = *v13;
+			if ( v11 )
+			{
+				v16 = monster[v1]._msquelch;
+				if ( v16 && monster[v1]._mAi != MT_DIABLO ) /* BUG_FIX: change '_mAi' to 'MType->mtype' */
+					monster[v1]._msquelch = v16 - 1;
+			}
+			else
+			{
+				v14 = *(_DWORD *)v12;
+				v15 = *(_DWORD *)v13;
+				monster[v1]._msquelch = -1;
+				monster[v1]._lastx = v14;
+				monster[v1]._lasty = v15;
+			}
+			v0 = v23;
+		}
+		while ( 1 )
+		{
+			v17 = v0;
+			if ( monster[v1]._mFlags & 0x100 )
+			{
+				v18 = MAI_Path(v0);
+				if ( v18 )
+					goto LABEL_30;
+				v17 = v0;
+			}
+			AiProc[(unsigned char)monster[v1]._mAi](v17);
+		LABEL_30:
+			switch ( monster[v1]._mmode )
+			{
+			case MM_STAND:
+				v19 = M_DoStand(v0);
+				goto LABEL_48;
+			case MM_WALK:
+				v19 = M_DoWalk(v0);
+				goto LABEL_48;
+			case MM_WALK2:
+				v19 = M_DoWalk2(v0);
+				goto LABEL_48;
+			case MM_WALK3:
+				v19 = M_DoWalk3(v0);
+				goto LABEL_48;
+			case MM_ATTACK:
+				v19 = M_DoAttack(v0);
+				goto LABEL_48;
+			case MM_GOTHIT:
+				v19 = M_DoGotHit(v0);
+				goto LABEL_48;
+			case MM_DEATH:
+				v19 = M_DoDeath(v0);
+				goto LABEL_48;
+			case MM_SATTACK:
+				v19 = M_DoSAttack(v0);
+				goto LABEL_48;
+			case MM_FADEIN:
+				v19 = M_DoFadein(v0);
+				goto LABEL_48;
+			case MM_FADEOUT:
+				v19 = M_DoFadeout(v0);
+				goto LABEL_48;
+			case MM_RATTACK:
+				v19 = M_DoRAttack(v0);
+				goto LABEL_48;
+			case MM_SPSTAND:
+				v19 = M_DoSpStand(v0);
+				goto LABEL_48;
+			case MM_RSPATTACK:
+				v19 = M_DoRSpAttack(v0);
+				goto LABEL_48;
+			case MM_DELAY:
+				v19 = M_DoDelay(v0);
+				goto LABEL_48;
+			case MM_CHARGE:
+				goto LABEL_51;
+			case MM_STONE:
+				v19 = M_DoStone(v0);
+				goto LABEL_48;
+			case MM_HEAL:
+				v19 = M_DoHeal(v0);
+				goto LABEL_48;
+			case MM_TALK:
+				v19 = M_DoTalk(v0);
+			LABEL_48:
+				v25 = v19;
+				break;
+			default:
+				break;
+			}
+			if ( !v25 )
+				break;
+			GroupUnity(v0);
+		}
+	LABEL_51:
+		if ( monster[v1]._mmode != MM_STONE )
+		{
+			v20 = monster[v1]._mFlags;
+			v21 = &monster[v1]._mAnimCnt;
+			++*v21;
+			if ( !(v20 & 4) && monster[v1]._mAnimCnt >= monster[v1]._mAnimDelay )
+			{
+				*v21 = 0;
+				v22 = &monster[v1]._mAnimFrame;
+				if ( v20 & 2 )
+				{
+					v11 = (*v22)-- == 1;
+					if ( v11 )
+						*v22 = monster[v1]._mAnimLen;
+				}
+				else if ( ++*v22 > monster[v1]._mAnimLen )
+				{
+					*v22 = 1;
+				}
+			}
+		}
+		++v24;
+	}
+	while ( v24 < nummonsters );
+LABEL_60:
+	DeleteMonsterList();
+}
+// 679660: using guessed type char gbMaxPlayers;
+
+void __cdecl FreeMonsters()
+{
+	void **v0; // edi
+	int v1; // ebx
+	signed int v2; // ebp
+	void **v3; // esi
+	void *v4; // ecx
+	int v5; // [esp+0h] [ebp-4h]
+
+	v5 = 0;
+	if ( nummtypes > 0 )
+	{
+		v0 = (void **)Monsters[0].Anims;
+		do
+		{
+			v1 = *((unsigned char *)v0 - 4);
+			v2 = 0;
+			v3 = v0;
+			do
+			{
+				if ( animletter[v2] != 's' || monsterdata[v1].has_special )
+				{
+					v4 = *v3;
+					*v3 = 0;
+					mem_free_dbg(v4);
+				}
+				++v2;
+				v3 += 11;
+			}
+			while ( v2 < 6 );
+			++v5;
+			v0 += 82;
+		}
+		while ( v5 < nummtypes );
+	}
+	FreeMissiles2();
+}
+
+bool __fastcall DirOK(int i, int mdir)
+{
+	int v2; // ebx
+	int v3; // esi
+	int v4; // ebx
+	int v5; // edi
+	int v6; // esi
+	int v7; // edi
+	bool v8; // zf
+	int v9; // edx
+	unsigned char *v11; // ebx
+	unsigned char v12; // al
+	int v13; // edx
+	int v14; // eax
+	int v15; // edi
+	int v16; // ecx
+	signed int j; // esi
+	int v18; // eax
+	bool v19; // zf
+	int v20; // eax
+	int v21; // [esp+Ch] [ebp-14h]
+	int v22; // [esp+10h] [ebp-10h]
+	int v23; // [esp+14h] [ebp-Ch]
+	int a1; // [esp+18h] [ebp-8h]
+	int v25; // [esp+1Ch] [ebp-4h]
+	int v26; // [esp+1Ch] [ebp-4h]
+
+	v2 = i;
+	v3 = mdir;
+	v25 = mdir;
+	a1 = i;
+	if ( (unsigned int)i >= MAXMONSTERS )
+		TermMsg("DirOK: Invalid monster %d", i);
+	v4 = v2;
+	v5 = offset_y[v3];
+	v6 = monster[v4]._mx + offset_x[v3];
+	v7 = monster[v4]._my + v5;
+	if ( v7 < 0 || v7 >= 112 || v6 < 0 || v6 >= 112 || !PosOkMonst(a1, v6, v7) )
+		return 0;
+	if ( v25 == DIR_E )
+	{
+		if ( !SolidLoc(v6, v7 + 1) )
+		{
+			v8 = (dFlags[v6][v7 + 1] & 0x10) == 0;
+			goto LABEL_18;
+		}
+		return 0;
+	}
+	if ( v25 == DIR_W )
+	{
+		if ( SolidLoc(v6 + 1, v7) )
+			return 0;
+		v8 = (dFlags[v6 + 1][v7] & 0x10) == 0;
+	}
+	else
+	{
+		if ( v25 == DIR_N )
+		{
+			if ( SolidLoc(v6 + 1, v7) )
+				return 0;
+			v9 = v7 + 1;
+		}
+		else
+		{
+			if ( v25 )
+				goto LABEL_24;
+			if ( SolidLoc(v6 - 1, v7) )
+				return 0;
+			v9 = v7 - 1;
+		}
+		v8 = SolidLoc(v6, v9) == 0;
+	}
+LABEL_18:
+	if ( !v8 )
+		return 0;
+LABEL_24:
+	if ( monster[v4].leaderflag == 1 )
+	{
+		v11 = &monster[v4].leader;
+		if ( abs(v6 - monster[(unsigned char)*v11]._mfutx) >= 4
+			|| abs(v7 - monster[(unsigned char)*v11]._mfuty) >= 4 )
+		{
+			return 0;
+		}
+		return 1;
+	}
+	v12 = monster[v4]._uniqtype;
+	if ( !v12 || !(UniqMonst[v12 - 1].mUnqAttr & 2) )
+		return 1;
+	v26 = 0;
+	v13 = v6 - 3;
+	v21 = v6 + 3;
+	if ( v6 - 3 <= v6 + 3 )
+	{
+		v14 = v7 - 3;
+		v15 = v7 + 3;
+		v23 = v14;
+		v22 = v15;
+		v16 = 112 * v13;
+		do
+		{
+			for ( j = v23; j <= v15; ++j )
+			{
+				if ( j >= 0 && j < 112 && v16 >= 0 && v16 < 12544 )
+				{
+					v18 = dMonster[0][v16 + j];
+					v19 = v18 == 0;
+					if ( v18 < 0 )
+					{
+						v18 = -v18;
+						v19 = v18 == 0;
+					}
+					if ( !v19 )
+						--v18;
+					v20 = v18;
+					if ( monster[v20].leaderflag == 1
+						&& (unsigned char)monster[v20].leader == a1
+						&& monster[v20]._mfutx == v13
+						&& monster[v20]._mfuty == j )
+					{
+						++v26;
+					}
+				}
+				v15 = v22;
+			}
+			++v13;
+			v16 += 112;
+		}
+		while ( v13 <= v21 );
+	}
+	return v26 == (unsigned char)monster[v4].unpackfilesize;
+}
+
+bool __fastcall PosOkMissile(int x, int y)
+{
+	int v2; // ecx
+	bool result; // al
+
+	v2 = x;
+	result = 0;
+	if ( !nMissileTable[dPiece[0][v2 * 112 + y]] && !(dFlags[v2][y] & 0x10) )
+		result = 1;
+	return result;
+}
+
+bool __fastcall CheckNoSolid(int x, int y)
+{
+	return nSolidTable[dPiece[0][y + 112 * x]] == 0;
+}
+
+bool __fastcall LineClearF(bool(__fastcall *Clear)(int, int), int x1, int y1, int x2, int y2)
+{
+	int v5; // esi
+	int v6; // edi
+	int v7; // ebx
+	int v8; // eax
+	int v9; // eax
+	int v10; // eax
+	int v11; // ebx
+	int v12; // esi
+	signed int v13; // edi
+	int v14; // edx
+	int v15; // ecx
+	int v16; // eax
+	int v17; // eax
+	int v18; // eax
+	int v19; // ebx
+	int v20; // edi
+	signed int v21; // esi
+	int v22; // ecx
+	int v25; // [esp+10h] [ebp-10h]
+	int v26; // [esp+14h] [ebp-Ch]
+	int v27; // [esp+18h] [ebp-8h]
+	int v28; // [esp+18h] [ebp-8h]
+	int v29; // [esp+1Ch] [ebp-4h]
+
+	v5 = y2 - y1;
+	v29 = x1;
+	v25 = x1;
+	v26 = y1;
+	v6 = x2 - x1;
+	v7 = abs(y2 - y1);
+	if ( abs(v6) <= v7 )
+	{
+		if ( v5 < 0 )
+		{
+			v16 = y1;
+			y1 = y2;
+			y2 = v16;
+			v17 = v29;
+			v5 = -v5;
+			v29 = x2;
+			x2 = v17;
+			v6 = -v6;
+		}
+		v18 = 2 * v6;
+		v28 = 2 * v6;
+		if ( v6 <= 0 )
+		{
+			v19 = v18 + v5;
+			v20 = 2 * (v5 + v6);
+			v21 = -1;
+		}
+		else
+		{
+			v19 = v18 - v5;
+			v20 = 2 * (v6 - v5);
+			v21 = 1;
+		}
+		while ( 1 )
+		{
+			v22 = v29;
+			if ( y1 == y2 && v29 == x2 )
+				break;
+			if ( v19 <= 0 == v21 < 0 )
+			{
+				v19 += v20;
+				v22 = v21 + v29;
+				v29 += v21;
+			}
+			else
+			{
+				v19 += v28;
+			}
+			if ( (++y1 != v26 || v22 != v25) && !Clear(v22, y1) ) /* check args */
+				goto LABEL_29;
+		}
+	}
+	else
+	{
+		if ( v6 < 0 )
+		{
+			v8 = v29;
+			v29 = x2;
+			x2 = v8;
+			v9 = y1;
+			v6 = -v6;
+			y1 = y2;
+			y2 = v9;
+			v5 = -v5;
+		}
+		v10 = 2 * v5;
+		v27 = 2 * v5;
+		if ( v5 <= 0 )
+		{
+			v11 = v10 + v6;
+			v12 = 2 * (v6 + v5);
+			v13 = -1;
+		}
+		else
+		{
+			v11 = v10 - v6;
+			v12 = 2 * (v5 - v6);
+			v13 = 1;
+		}
+		do
+		{
+			v14 = y1;
+			if ( v29 == x2 && y1 == y2 )
+				break;
+			if ( v11 <= 0 == v13 < 0 )
+			{
+				v11 += v12;
+				v14 = v13 + y1;
+				y1 += v13;
+			}
+			else
+			{
+				v11 += v27;
+			}
+			v15 = v29 + 1;
+		}
+		while ( ++v29 == v25 && v14 == v26 || Clear(v15, v14) );
+	LABEL_29:
+		if ( v29 != x2 )
+			return 0;
+	}
+	if ( y1 == y2 )
+		return 1;
+	return 0;
+}
+
+bool __fastcall LineClear(int x1, int y1, int x2, int y2)
+{
+	return LineClearF(PosOkMissile, x1, y1, x2, y2);
+}
+
+BOOL __fastcall LineClearF1(BOOL(__fastcall *Clear)(int, int, int), int monst, int x1, int y1, int x2, int y2)
+{
+	int v6; // esi
+	int v7; // edi
+	int v8; // ebx
+	int v9; // eax
+	int v10; // eax
+	int v11; // eax
+	int v12; // ebx
+	int v13; // esi
+	signed int v14; // edi
+	int v15; // eax
+	int v16; // eax
+	int v17; // eax
+	int v18; // eax
+	int v19; // ebx
+	int v20; // edi
+	signed int v21; // esi
+	int v22; // edx
+	int v25; // [esp+10h] [ebp-10h]
+	int v26; // [esp+14h] [ebp-Ch]
+	int v27; // [esp+18h] [ebp-8h]
+	int v28; // [esp+1Ch] [ebp-4h]
+	int v29; // [esp+1Ch] [ebp-4h]
+
+	v6 = y2 - y1;
+	v25 = monst;
+	v26 = x1;
+	v27 = y1;
+	v7 = x2 - x1;
+	v8 = abs(y2 - y1);
+	if ( abs(x2 - x1) <= v8 )
+	{
+		if ( v6 < 0 )
+		{
+			v16 = y1;
+			y1 = y2;
+			y2 = v16;
+			v17 = x1;
+			v6 = -v6;
+			x1 = x2;
+			x2 = v17;
+			v7 = -v7;
+		}
+		v18 = 2 * v7;
+		v29 = 2 * v7;
+		if ( v7 <= 0 )
+		{
+			v19 = v18 + v6;
+			v20 = 2 * (v6 + v7);
+			v21 = -1;
+		}
+		else
+		{
+			v19 = v18 - v6;
+			v20 = 2 * (v7 - v6);
+			v21 = 1;
+		}
+		while ( 1 )
+		{
+			v22 = x1;
+			if ( y1 == y2 && x1 == x2 )
+				break;
+			if ( v19 <= 0 == v21 < 0 )
+			{
+				v19 += v20;
+				v22 = v21 + x1;
+				x1 += v21;
+			}
+			else
+			{
+				v19 += v29;
+			}
+			if ( (++y1 != v27 || v22 != v26) && !Clear(v25, v22, y1) )
+				goto LABEL_29;
+		}
+	}
+	else
+	{
+		if ( v7 < 0 )
+		{
+			v9 = x1;
+			x1 = x2;
+			x2 = v9;
+			v10 = y1;
+			v7 = -v7;
+			y1 = y2;
+			y2 = v10;
+			v6 = -v6;
+		}
+		v11 = 2 * v6;
+		v28 = 2 * v6;
+		if ( v6 <= 0 )
+		{
+			v12 = v11 + v7;
+			v13 = 2 * (v7 + v6);
+			v14 = -1;
+		}
+		else
+		{
+			v12 = v11 - v7;
+			v13 = 2 * (v6 - v7);
+			v14 = 1;
+		}
+		do
+		{
+			v15 = y1;
+			if ( x1 == x2 && y1 == y2 )
+				break;
+			if ( v12 <= 0 == v14 < 0 )
+			{
+				v12 += v13;
+				v15 = v14 + y1;
+				y1 += v14;
+			}
+			else
+			{
+				v12 += v28;
+			}
+		}
+		while ( ++x1 == v26 && v15 == v27 || Clear(v25, x1, v15) ); /* check args */
+	LABEL_29:
+		if ( x1 != x2 )
+			return 0;
+	}
+	if ( y1 == y2 )
+		return 1;
+	return 0;
+}
+
+void __fastcall SyncMonsterAnim(int i)
+{
+	int v1; // esi
+	int v2; // eax
+	int v3; // edx
+	MonsterData *v4; // esi
+	CMonster *v5; // ecx
+	unsigned char v6; // dl
+	char *v7; // edx
+	int v8; // esi
+	int v9; // edx
+	unsigned char *v10; // ecx
+	unsigned char *v11; // edx
+	int v12; // ecx
+	unsigned char *v13; // edx
+
+	v1 = i;
+	if ( (unsigned int)i >= MAXMONSTERS )
+		TermMsg("SyncMonsterAnim: Invalid monster %d", i);
+	v2 = v1;
+	v3 = monster[v1]._mMTidx;
+	v4 = Monsters[v3].MData;
+	v5 = &Monsters[v3];
+	v6 = monster[v2]._uniqtype;
+	monster[v2].MType = v5;
+	monster[v2].MData = v4;
+	if ( v6 )
+		v7 = UniqMonst[v6 - 1].mName;
+	else
+		v7 = v4->mName;
+	v8 = monster[v2]._mmode;
+	monster[v2].mName = v7;
+	v9 = monster[v2]._mdir;
+	switch ( v8 )
+	{
+		case MM_STAND:
+		case MM_DELAY:
+		case MM_TALK:
+			v10 = v5->Anims[0].Frames[v9];
+			goto LABEL_13;
+		case MM_WALK:
+		case MM_WALK2:
+		case MM_WALK3:
+			v10 = v5->Anims[1].Frames[v9];
+			goto LABEL_13;
+		case MM_ATTACK:
+		case MM_RATTACK:
+			v10 = v5->Anims[2].Frames[v9];
+			goto LABEL_13;
+		case MM_GOTHIT:
+			v10 = v5->Anims[3].Frames[v9];
+			goto LABEL_13;
+		case MM_DEATH:
+			v10 = v5->Anims[4].Frames[v9];
+			goto LABEL_13;
+		case MM_SATTACK:
+		case MM_FADEIN:
+		case MM_FADEOUT:
+		case MM_SPSTAND:
+		case MM_RSPATTACK:
+		case MM_HEAL:
+			v10 = v5->Anims[5].Frames[v9];
+LABEL_13:
+			monster[v2]._mAnimData = v10;
+			return;
+		case MM_CHARGE:
+			v11 = v5->Anims[2].Frames[v9];
+			monster[v2]._mAnimFrame = 1;
+			monster[v2]._mAnimData = v11;
+			v12 = v5->Anims[2].Rate;
+			break;
+		default:
+			v13 = v5->Anims[0].Frames[v9];
+			monster[v2]._mAnimFrame = 1;
+			monster[v2]._mAnimData = v13;
+			v12 = v5->Anims[0].Rate;
+			break;
+	}
+	monster[v2]._mAnimLen = v12;
+}
+
+void __fastcall M_FallenFear(int x, int y)
+{
+	int v2; // eax
+	int *v3; // ebx
+	int v4; // edi
+	int v5; // esi
+	signed int v6; // eax
+	int v7; // eax
+	bool v8; // zf
+	int v9; // eax
+	int v10; // eax
+	signed int v11; // [esp-10h] [ebp-1Ch]
+	int v12; // [esp+0h] [ebp-Ch]
+	int x1; // [esp+4h] [ebp-8h]
+	int y1; // [esp+8h] [ebp-4h]
+
+	v2 = 0;
+	y1 = y;
+	x1 = x;
+	v12 = 0;
+	if ( nummonsters > 0 )
+	{
+		v3 = &monster[0]._mx;
+		do
+		{
+			v4 = 0;
+			v5 = monstactive[v2];
+			v6 = monster[v5].MType->mtype;
+			if ( v6 > MT_RFALLSD )
+			{
+				v9 = v6 - 13;
+				v8 = v9 == 0;
+			}
+			else
+			{
+				if ( v6 == MT_RFALLSD || (v7 = v6 - 4) == 0 )
+				{
+					v11 = 7;
+					goto LABEL_15;
+				}
+				v9 = v7 - 1;
+				v8 = v9 == 0;
+			}
+			if ( v8 )
+			{
+				v11 = 5;
+			}
+			else
+			{
+				v10 = v9 - 1;
+				if ( v10 )
+				{
+					if ( v10 != 1 )
+						goto LABEL_16;
+					v11 = 2;
+				}
+				else
+				{
+					v11 = 3;
+				}
+			}
+		LABEL_15:
+			v4 = v11;
+		LABEL_16:
+			if ( monster[v5]._mAi == AI_FALLEN
+				&& v4
+				&& abs(x1 - monster[v5]._mx) < 5
+				&& abs(y1 - monster[v5]._my) < 5
+				&& (signed int)(monster[v5]._mhitpoints & 0xFFFFFFC0) > 0 )
+			{
+				_LOBYTE(monster[v5]._mgoal) = 2;
+				monster[v5]._mgoalvar1 = v4;
+				monster[v5]._mdir = GetDirection(x1, y1, *v3, v3[1]);
+			}
+			v3 += 57;
+			v2 = v12++ + 1;
+		}
+		while ( v12 < nummonsters );
+	}
+}
+
+void __fastcall PrintMonstHistory(int mt)
+{
+	int v1; // edi
+	int *v2; // ebx
+	int v3; // ecx
+	int v4; // eax
+	int v5; // edi
+	short v6; // bx
+	int v7; // ebx
+
+	v1 = mt;
+	v2 = &monstkills[mt];
+	sprintf(tempstr, "Total kills : %i", *v2);
+	AddPanelString(tempstr, 1);
+	if ( *v2 >= 30 )
+	{
+		v3 = monsterdata[v1].mMinHP;
+		v4 = monsterdata[v1].mMaxHP;
+		if ( gbMaxPlayers == 1 )
+		{
+			v3 = monsterdata[v1].mMinHP >> 1;
+			v4 = monsterdata[v1].mMaxHP >> 1;
+		}
+		if ( v3 < 1 )
+			v3 = 1;
+		if ( v4 < 1 )
+			v4 = 1;
+		if ( gnDifficulty == DIFF_NIGHTMARE )
+		{
+			v3 = 3 * v3 + 1;
+			v4 = 3 * v4 + 1;
+		}
+		if ( gnDifficulty == DIFF_HELL )
+		{
+			v3 = 4 * v3 + 3;
+			v4 = 4 * v4 + 3;
+		}
+		sprintf(tempstr, "Hit Points : %i-%i", v3, v4);
+		AddPanelString(tempstr, 1);
+	}
+	if ( *v2 >= 15 )
+	{
+		v5 = v1 << 7;
+		if ( gnDifficulty == DIFF_HELL )
+			v6 = *(short *)((char *)&monsterdata[0].mMagicRes2 + v5);
+		else
+			v6 = *(short *)((char *)&monsterdata[0].mMagicRes + v5);
+		v7 = v6 & 0x3F;
+		if ( v7 )
+		{
+			if ( v7 & 7 )
+			{
+				strcpy(tempstr, "Resists : ");
+				if ( v7 & 1 )
+					strcat(tempstr, "Magic ");
+				if ( v7 & 2 )
+					strcat(tempstr, "Fire ");
+				if ( v7 & 4 )
+					strcat(tempstr, "Lightning ");
+				tempstr[strlen(tempstr) - 1] = '\0';
+				AddPanelString(tempstr, 1);
+			}
+			if ( v7 & 0x38 )
+			{
+				strcpy(tempstr, "Immune : ");
+				if ( v7 & 8 )
+					strcat(tempstr, "Magic ");
+				if ( v7 & 0x10 )
+					strcat(tempstr, "Fire ");
+				if ( v7 & 0x20 )
+					strcat(tempstr, "Lightning ");
+				tempstr[strlen(tempstr) - 1] = '\0';
+				AddPanelString(tempstr, 1);
+			}
+		}
+		else
+		{
+			strcpy(tempstr, "No magic resistance");
+			AddPanelString(tempstr, 1);
+		}
+	}
+	pinfoflag = 1;
+}
+// 4B8824: using guessed type int pinfoflag;
+// 679660: using guessed type char gbMaxPlayers;
+
+void __cdecl PrintUniqueHistory()
+{
+	char v0; // bl
+
+	v0 = monster[pcursmonst].mMagicRes & 0x3F;
+	if ( v0 )
+	{
+		if ( monster[pcursmonst].mMagicRes & 7 )
+			strcpy(tempstr, "Some Magic Resistances");
+		else
+			strcpy(tempstr, "No resistances");
+		AddPanelString(tempstr, 1);
+		if ( v0 & 0x38 )
+		{
+			strcpy(tempstr, "Some Magic Immunities");
+			goto LABEL_4;
+		}
+	}
+	else
+	{
+		strcpy(tempstr, "No resistances");
+		AddPanelString(tempstr, 1);
+	}
+	strcpy(tempstr, "No Immunities");
+LABEL_4:
+	AddPanelString(tempstr, 1);
+	pinfoflag = 1;
+}
+// 4B8824: using guessed type int pinfoflag;
+
+void __fastcall MissToMonst(int i, int x, int y)
+{
+	int v3; // edi
+	MissileStruct *v4; // edi
+	unsigned int v5; // ebx
+	MonsterStruct *v6; // esi
+	int v7; // edx
+	char v8; // al
+	int v9; // eax
+	char *v10; // edi
+	int v11; // eax
+	int v12; // edx
+	char v13; // al
+	char v14; // al
+	int v15; // ebx
+	int v16; // eax
+	int v17; // esi
+	int v18; // edi
+	int v19; // esi
+	int v20; // edx
+	int *v21; // ebx
+	char v22; // cl
+	char v23; // al
+	int v24; // esi
+	int v25; // edi
+	int v26; // esi
+	int v27; // eax
+	int v28; // eax
+	int ia; // [esp+Ch] [ebp-10h]
+	int v30; // [esp+10h] [ebp-Ch]
+	int v31; // [esp+14h] [ebp-8h]
+	int v32; // [esp+18h] [ebp-4h]
+	int arglist; // [esp+24h] [ebp+8h]
+
+	v3 = i;
+	v30 = x;
+	if ( (unsigned int)i >= 0x7D )
+		TermMsg("MissToMonst: Invalid missile %d", i);
+	v4 = &missile[v3];
+	v5 = v4->_misource;
+	ia = v4->_misource;
+	if ( v5 >= MAXMONSTERS )
+		TermMsg("MissToMonst: Invalid monster %d", v5);
+	v32 = v4->_mix;
+	v31 = v4->_miy;
+	v6 = &monster[v5];
+	v6->_mx = v30;
+	dMonster[0][y + 112 * v30] = v5 + 1;
+	v7 = v4->_mimfnum;
+	v6->_mdir = v7;
+	v6->_my = y;
+	M_StartStand(v5, v7);
+	v8 = v6->MType->mtype;
+	if ( v8 < MT_INCIN || v8 > MT_HELLBURN )
+	{
+		if ( v6->_mFlags & 0x10 )
+			M2MStartHit(v5, -1, 0);
+		else
+			M_StartHit(v5, -1, 0);
+	}
+	else
+	{
+		M_StartFadein(v5, v6->_mdir, 0);
+	}
+	v9 = v32;
+	if ( v6->_mFlags & 0x10 )
+	{
+		v21 = (int *)((char *)dMonster + 4 * (v31 + v9 * 112));
+		if ( *v21 > 0 )
+		{
+			v22 = v6->MType->mtype;
+			if ( v22 != MT_GLOOM && (v22 < MT_INCIN || v22 > MT_HELLBURN) )
+			{
+				M_TryM2MHit(ia, *v21 - 1, 500, (unsigned char)v6->mMinDamage2, (unsigned char)v6->mMaxDamage2);
+				v23 = v6->MType->mtype;
+				if ( v23 < MT_NSNAKE || v23 > MT_GSNAKE )
+				{
+					v24 = v6->_mdir;
+					v25 = v32 + offset_x[v24];
+					v26 = v31 + offset_y[v24];
+					if ( PosOkMonst(*v21 - 1, v25, v26) )
+					{
+						v27 = *v21;
+						dMonster[0][v26 + 112 * v25] = *v21;
+						*v21 = 0;
+						v28 = v27 - 1;
+						monster[v28]._mx = v25;
+						monster[v28]._mfutx = v25;
+						monster[v28]._my = v26;
+						monster[v28]._mfuty = v26;
+					}
+				}
+			}
+		}
+	}
+	else
+	{
+		v10 = &dPlayer[v9][v31];
+		v11 = *v10;
+		v12 = v11 - 1;
+		arglist = v11 - 1;
+		if ( *v10 > 0 )
+		{
+			v13 = v6->MType->mtype;
+			if ( v13 != MT_GLOOM && (v13 < MT_INCIN || v13 > MT_HELLBURN) )
+			{
+				M_TryH2HHit(v5, v12, 500, (unsigned char)v6->mMinDamage2, (unsigned char)v6->mMaxDamage2);
+				if ( arglist == *v10 - 1 )
+				{
+					v14 = v6->MType->mtype;
+					if ( v14 < MT_NSNAKE || v14 > MT_GSNAKE )
+					{
+						v15 = arglist;
+						v16 = plr[arglist]._pmode;
+						if ( v16 != 7 && v16 != 8 )
+							StartPlrHit(arglist, 0, 1u);
+						v17 = v6->_mdir;
+						v18 = v32 + offset_x[v17];
+						v19 = v31 + offset_y[v17];
+						if ( PosOkPlayer(arglist, v18, v19) )
+						{
+							v20 = plr[v15]._pdir;
+							plr[v15].WorldX = v18;
+							plr[v15].WorldY = v19;
+							FixPlayerLocation(arglist, v20);
+							FixPlrWalkTags(arglist);
+							dPlayer[v18][v19] = arglist + 1;
+							SetPlayerOld(arglist);
+						}
+					}
+				}
+			}
+		}
+	}
+}
+
+BOOL __fastcall PosOkMonst(int i, int x, int y)
+{
+	int v3; // edi
+	signed int v4; // ebx
+	int v5; // ecx
+	char v6; // dl
+	bool result; // eax
+	int v8; // edx
+	int v9; // ecx
+	int v10; // [esp+Ch] [ebp-4h]
+
+	v3 = x;
+	v10 = i;
+	v4 = 0;
+	if ( SolidLoc(x, y) )
+		return 0;
+	v5 = 112 * v3;
+	if ( dPlayer[v3][y] || dMonster[0][v5 + y] )
+		return 0;
+	v6 = dObject[0][v5 + y];
+	result = 1;
+	if ( v6 )
+	{
+		v8 = v6 <= 0 ? -1 - v6 : v6 - 1;
+		if ( object[v8]._oSolidFlag )
+			return 0;
+	}
+	_LOBYTE(v5) = dMissile[0][v5 + y];
+	if ( (_BYTE)v5 )
+	{
+		if ( v10 >= 0 )
+		{
+			v5 = (char)v5;
+			if ( (char)v5 > 0 )
+			{
+				if ( missile[v5]._mitype == 5 )
+					goto LABEL_24;
+				v9 = 0;
+				if ( nummissiles > 0 )
+				{
+					do
+					{
+						if ( missile[missileactive[v9]]._mitype == 5 )
+							v4 = 1;
+						++v9;
+					}
+					while ( v9 < nummissiles );
+					if ( v4 )
+					{
+					LABEL_24:
+						if ( !(monster[v10].mMagicRes & 0x10) || monster[v10].MType->mtype == MT_DIABLO )
+							return 0;
+					}
+				}
+			}
+		}
+	}
+	return result;
+}
+
+BOOL __fastcall PosOkMonst2(int i, int x, int y)
+{
+	int v3; // edi
+	int v4; // ebx
+	signed int v5; // ebp
+	bool result; // eax
+	char v7; // dl
+	int v8; // edx
+	int v9; // ecx
+	int v10; // ecx
+
+	v3 = x;
+	v4 = i;
+	v5 = 0;
+	result = SolidLoc(x, y) == 0;
+	if ( result )
+	{
+		v7 = dObject[v3][y];
+		if ( v7 )
+		{
+			v8 = v7 <= 0 ? -1 - v7 : v7 - 1;
+			if ( object[v8]._oSolidFlag )
+				result = 0;
+		}
+		if ( result )
+		{
+			_LOBYTE(v9) = dMissile[v3][y];
+			if ( (_BYTE)v9 )
+			{
+				if ( v4 >= 0 )
+				{
+					v9 = (char)v9;
+					if ( (char)v9 > 0 )
+					{
+						if ( missile[v9]._mitype == 5 )
+							goto LABEL_23;
+						v10 = 0;
+						if ( nummissiles > 0 )
+						{
+							do
+							{
+								if ( missile[missileactive[v10]]._mitype == 5 )
+									v5 = 1;
+								++v10;
+							}
+							while ( v10 < nummissiles );
+							if ( v5 )
+							{
+							LABEL_23:
+								if ( !(monster[v4].mMagicRes & 0x10) || monster[v4].MType->mtype == MT_DIABLO )
+									result = 0;
+							}
+						}
+					}
+				}
+			}
+		}
+	}
+	return result;
+}
+
+BOOL __fastcall PosOkMonst3(int i, int x, int y)
+{
+	int v3; // esi
+	signed int v4; // ebp
+	char v5; // al
+	int v6; // eax
+	int v7; // eax
+	int v8; // ecx
+	int v9; // ecx
+	bool result; // eax
+	int v11; // ecx
+	signed int v12; // [esp+10h] [ebp-8h]
+	int v13; // [esp+14h] [ebp-4h]
+
+	v12 = 0;
+	v3 = x;
+	v4 = 0;
+	v13 = i;
+	v5 = dObject[x][y];
+	if ( v5 )
+	{
+		if ( v5 <= 0 )
+			v6 = -1 - v5;
+		else
+			v6 = v5 - 1;
+		v7 = v6;
+		v8 = object[v7]._otype;
+		v4 = 1;
+		if ( v8 != 1
+			&& v8 != OBJ_L1RDOOR
+			&& v8 != OBJ_L2LDOOR
+			&& v8 != OBJ_L2RDOOR
+			&& v8 != OBJ_L3LDOOR
+			&& v8 != OBJ_L3RDOOR )
+		{
+			v4 = 0;
+		}
+		if ( object[v7]._oSolidFlag && !v4 )
+			return 0;
+	}
+	if ( SolidLoc(x, y) && !v4 || dPlayer[v3][y] || dMonster[0][v3 * 112 + y] )
+		return 0;
+	_LOBYTE(v9) = dMissile[v3][y];
+	result = 1;
+	if ( (_BYTE)v9 )
+	{
+		if ( v13 >= 0 )
+		{
+			v9 = (char)v9;
+			if ( (char)v9 > 0 )
+			{
+				if ( missile[v9]._mitype == 5 )
+					goto LABEL_33;
+				v11 = 0;
+				if ( nummissiles > 0 )
+				{
+					do
+					{
+						if ( missile[missileactive[v11]]._mitype == 5 )
+							v12 = 1;
+						++v11;
+					}
+					while ( v11 < nummissiles );
+					if ( v12 )
+					{
+					LABEL_33:
+						if ( !(monster[v13].mMagicRes & 0x10) || monster[v13].MType->mtype == MT_DIABLO )
+							return 0;
+					}
+				}
+			}
+		}
+	}
+	return result;
+}
+
+BOOL __fastcall IsSkel(int mt)
+{
+	return mt >= MT_WSKELAX && mt <= MT_XSKELAX
+		|| mt >= MT_WSKELBW && mt <= MT_XSKELBW
+		|| mt >= MT_WSKELSD && mt <= MT_XSKELSD;
+}
+
+bool __fastcall IsGoat(int mt)
+{
+	return mt >= MT_NGOATMC && mt <= MT_GGOATMC || mt >= MT_NGOATBW && mt <= MT_GGOATBW;
+}
+
+int __fastcall M_SpawnSkel(int x, int y, int dir)
+{
+	CMonster *v3; // ebx
+	CMonster *v4; // esi
+	int v5; // edx
+	int v7; // esi
+	//int v8; // edx
+	int v9; // eax
+	int v10; // esi
+	int xa; // [esp+Ch] [ebp-10h]
+	int ya; // [esp+10h] [ebp-Ch]
+	int v14; // [esp+14h] [ebp-8h]
+	int v15; // [esp+18h] [ebp-4h]
+	int v16; // [esp+18h] [ebp-4h]
+
+	ya = y;
+	xa = x;
+	v5 = 0;
+	if ( nummtypes <= 0 )
+		return -1;
+	v3 = Monsters;
+	v15 = nummtypes;
+	v4 = Monsters;
+	do
+	{
+		if ( IsSkel((unsigned char)v4->mtype) )
+			++v5;
+		++v4;
+		--v15;
+	}
+	while ( v15 );
+	if ( !v5 )
+		return -1;
+	v7 = 0;
+	v14 = random(136, v5);
+	v16 = 0;
+	if ( nummtypes > 0 )
+	{
+		do
+		{
+			if ( v16 > v14 )
+				break;
+			if ( IsSkel((unsigned char)v3->mtype) )
+				++v16;
+			++v7;
+			++v3;
+		}
+		while ( v7 < nummtypes ); /* v8 */
+	}
+	v9 = AddMonster(xa, ya, dir, v7 - 1, 1);
+	v10 = v9;
+	if ( v9 != -1 )
+		M_StartSpStand(v9, dir);
+	return v10;
+}
+
+void __fastcall ActivateSpawn(int i, int x, int y, int dir)
+{
+	int v4; // eax
+
+	dMonster[0][y + 112 * x] = i + 1;
+	v4 = i;
+	monster[v4]._mx = x;
+	monster[v4]._mfutx = x;
+	monster[v4]._moldx = x;
+	monster[v4]._my = y;
+	monster[v4]._mfuty = y;
+	monster[v4]._moldy = y;
+	M_StartSpStand(i, dir);
+}
+
+bool __fastcall SpawnSkeleton(int ii, int x, int y)
+{
+	int v3; // esi
+	int v4; // ebx
+	int v5; // ST04_4
+	int v6; // ecx
+	int v7; // edi
+	int *v8; // esi
+	bool v9; // eax
+	int v11; // eax
+	int v12; // ecx
+	int v13; // edx
+	int v14; // esi
+	int v15; // edi
+	int v16; // ST04_4
+	int monstok[9]; // [esp+Ch] [ebp-34h]
+	int i; // [esp+30h] [ebp-10h]
+	int x2; // [esp+34h] [ebp-Ch]
+	int v20; // [esp+38h] [ebp-8h]
+	int *v21; // [esp+3Ch] [ebp-4h]
+	int a3; // [esp+48h] [ebp+8h]
+	int a3a; // [esp+48h] [ebp+8h]
+
+	i = ii;
+	v3 = x;
+	x2 = x;
+	if ( ii == -1 )
+		return 0;
+	v4 = y;
+	if ( !PosOkMonst(-1, x, y) )
+	{
+		v20 = 0;
+		v6 = y - 1;
+		a3 = y - 1;
+		if ( (unsigned char)(__OFSUB__(v4 - 1, v4 + 1) ^ 1) | (v4 - 1 == v4 + 1) )
+		{
+			v21 = monstok;
+			do
+			{
+				v7 = v3 - 1;
+				if ( (unsigned char)(__OFSUB__(v3 - 1, v3 + 1) ^ 1) | (v3 - 1 == v3 + 1) )
+				{
+					v8 = v21;
+					do
+					{
+						v9 = PosOkMonst(-1, v7, a3);
+						v20 |= v9;
+						*v8 = v9;
+						v8 += 3;
+						++v7;
+					}
+					while ( v7 <= x2 + 1 );
+					v3 = x2;
+				}
+				++v21;
+				++a3;
+			}
+			while ( a3 <= v4 + 1 );
+			if ( v20 )
+			{
+				v11 = random(137, 15);
+				v12 = 0;
+				v13 = 0;
+				a3a = v11 + 1;
+				if ( v11 + 1 > 0 )
+				{
+					while ( 1 )
+					{
+						if ( monstok[v13 + 2 * v12 + v12] )
+							--a3a;
+						if ( a3a <= 0 )
+							break;
+						if ( ++v12 == 3 )
+						{
+							v12 = 0;
+							if ( ++v13 == 3 )
+								v13 = 0;
+						}
+					}
+				}
+				v14 = v12 + v3 - 1;
+				v15 = v13 + v4 - 1;
+				v16 = GetDirection(v14, v15, x2, v4);
+				ActivateSpawn(i, v14, v15, v16);
+				return 1;
+			}
+		}
+		return 0;
+	}
+	v5 = GetDirection(v3, y, v3, y);
+	ActivateSpawn(i, v3, y, v5);
+	return 1;
+}
+// 43A879: using guessed type int var_34[9];
+
+int __cdecl PreSpawnSkeleton()
+{
+	int skeltypes; // edx // should be i/j
+	int j; // edx // remove
+	int skel; // eax
+	int i; // [esp+10h] [ebp-4h] // should be skeltypes
+
+	skeltypes = 0;
+
+	if ( nummtypes <= 0 )
+		return -1;
+
+	for ( i = 0; i < nummtypes; i++ )
+	{
+		if ( IsSkel(Monsters[i].mtype) )
+			++skeltypes;
+	}
+
+	if ( !skeltypes )
+		return -1;
+
+	j = random(136, skeltypes); /* check this code -i integer is messed up*/
+	skeltypes = 0;
+
+	for ( i = 0; i < nummtypes; ++i )
+	{
+		if ( skeltypes > j )
+			break;
+		if ( IsSkel(Monsters[i].mtype) )
+			++skeltypes;
+	}
+	skel = AddMonster(0, 0, 0, i - 1, 0);
+	if ( skel != -1 )
+		M_StartStand(skel, 0);
+	return skel;
+}
+
+void __fastcall TalktoMonster(int i)
+{
+	int v1; // esi
+	MonsterStruct *v2; // esi
+	char v3; // al
+	int v4; // edi
+	//int v5; // eax
+	//int v6; // eax
+	int inv_item_num; // [esp+8h] [ebp-4h]
+
+	v1 = i;
+	if ( (unsigned int)i >= MAXMONSTERS )
+		TermMsg("TalktoMonster: Invalid monster %d", i);
+	v2 = &monster[v1];
+	v3 = v2->_mAi;
+	v4 = v2->_menemy;
+	v2->_mmode = MM_TALK;
+	if ( v3 == AI_SNOTSPIL || v3 == AI_LACHDAN )
+	{
+		//_LOBYTE(v5) = QuestStatus(7);
+		if ( QuestStatus(7) && quests[7]._qvar1 == 2 && PlrHasItem(v4, IDI_BANNER, &inv_item_num) )
+		{
+			RemoveInvItem(v4, inv_item_num);
+			quests[7]._qactive = 3;
+			v2->mtalkmsg = QUEST_BANNER12;
+			_LOBYTE(v2->_mgoal) = 6;
+		}
+		//_LOBYTE(v6) = QuestStatus(4);
+		if ( QuestStatus(4) && v2->mtalkmsg >= (signed int)QUEST_VEIL9 )
+		{
+			if ( PlrHasItem(v4, IDI_GLDNELIX, &inv_item_num) )
+			{
+				RemoveInvItem(v4, inv_item_num);
+				v2->mtalkmsg = QUEST_VEIL11;
+				_LOBYTE(v2->_mgoal) = 6;
+			}
+		}
+	}
+}
+
+void __fastcall SpawnGolum(int i, int x, int y, int mi)
+{
+	int v4; // edi
+	int v5; // ebx
+	int v6; // esi
+	int v7; // eax
+	int *v8; // edx
+	int v9; // eax
+	char v10; // cl
+	int v11; // eax
+
+	v4 = i;
+	v5 = x;
+	if ( (unsigned int)i >= MAXMONSTERS )
+		TermMsg("SpawnGolum: Invalid monster %d", i);
+	v6 = v4;
+	monster[v6]._mx = v5;
+	monster[v6]._my = y;
+	monster[v6]._mfuty = y;
+	monster[v6]._moldy = y;
+	monster[v6]._mfutx = v5;
+	monster[v6]._moldx = v5;
+	v7 = plr[v4]._pMaxMana;
+	dMonster[0][y + 112 * v5] = v4 + 1;
+	_LOBYTE(monster[v6]._pathcount) = 0;
+	monster[v6]._mFlags |= 0x20u;
+	v8 = &missile[mi]._mispllvl;
+	monster[v6].mArmorClass = 25;
+	v9 = 320 * *v8 + v7 / 3;
+	v10 = *(_BYTE *)v8;
+	_LOBYTE(v8) = plr[v4]._pLevel;
+	v9 *= 2;
+	monster[v6]._mmaxhp = v9;
+	monster[v6]._mhitpoints = v9;
+	monster[v6].mHit = 5 * (v10 + 8) + 2 * (_BYTE)v8;
+	monster[v6].mMinDamage = 2 * (v10 + 4);
+	monster[v6].mMaxDamage = 2 * (v10 + 8);
+	M_StartSpStand(v4, 0);
+	M_Enemy(v4);
+	if ( v4 == myplr )
+	{
+		_LOBYTE(v11) = currlevel;
+		NetSendCmdGolem(
+			monster[v6]._mx,
+			monster[v6]._my,
+			monster[v6]._mdir,
+			monster[v6]._menemy,
+			monster[v6]._mhitpoints,
+			v11);
+	}
+}
+
+bool __fastcall CanTalkToMonst(int m)
+{
+	int v1; // esi
+	char v2; // al
+	bool result; // al
+
+	v1 = m;
+	if ( (unsigned int)m >= MAXMONSTERS )
+		TermMsg("CanTalkToMonst: Invalid monster %d", m);
+	v2 = monster[v1]._mgoal;
+	if ( v2 == 6 )
+		result = 1;
+	else
+		result = v2 == 7;
+	return result;
+}
+
+bool __fastcall CheckMonsterHit(int m, bool *ret)
+{
+	int v2; // edi
+	bool *v3; // esi
+	int v4; // ecx
+	int v5; // eax
+	bool result; // al
+	unsigned char v7; // al
+
+	v2 = m;
+	v3 = ret;
+	if ( (unsigned int)m >= MAXMONSTERS )
+		TermMsg("CheckMonsterHit: Invalid monster %d", m);
+	v4 = v2;
+	if ( monster[v2]._mAi == AI_GARG && (v5 = monster[v4]._mFlags, v5 & 4) )
+	{
+		_LOBYTE(v5) = v5 & 0xFB;
+		monster[v4]._mmode = MM_SATTACK;
+		monster[v4]._mFlags = v5;
+		result = 1;
+		*v3 = 1;
+	}
+	else
+	{
+		v7 = monster[v4].MType->mtype;
+		if ( v7 < MT_COUNSLR || v7 > MT_ADVOCATE || (result = 1, _LOBYTE(monster[v4]._mgoal) == 1) )
+			result = 0;
+		else
+			*v3 = 0;
+	}
+	return result;
+}
+
+int __fastcall encode_enemy(int m)
+{
+	int v1; // ecx
+	int result; // eax
+
+	v1 = m;
+	result = monster[v1]._menemy;
+	if ( monster[v1]._mFlags & 0x10 )
+		result += 4;
+	return result;
+}
+
+void __fastcall decode_enemy(int m, int enemy)
+{
+	int v2; // eax
+	int v3; // edx
+	char v4; // cl
+	int v5; // edx
+
+	v2 = m;
+	if ( enemy >= 4 )
+	{
+		monster[v2]._mFlags |= 0x10u;
+		v5 = enemy - 4;
+		monster[v2]._menemy = v5;
+		monster[v2]._menemyx = monster[v5]._mfutx;
+		v4 = monster[v5]._mfuty;
+	}
+	else
+	{
+		monster[v2]._mFlags &= 0xFFFFFFEF;
+		monster[v2]._menemy = enemy;
+		v3 = enemy;
+		monster[v2]._menemyx = plr[v3]._px;
+		v4 = plr[v3]._py;
+	}
+	monster[v2]._menemyy = v4;
+}