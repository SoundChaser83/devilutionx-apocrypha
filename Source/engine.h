//HEADER_GOES_HERE
#ifndef __ENGINE_H__
#define __ENGINE_H__

//offset 0
//pCelBuff->pFrameTable[0]

extern char gbPixelCol; // automap pixel color 8-bit (palette entry)
extern BOOL gbRotateMap; // flip - if y < x
extern int orgseed;
extern int SeedCount;
extern BOOL gbNotInView; // valid - if x/y are in bounds

inline BYTE *CelGetFrameStart(BYTE *pCelBuff, int nCel)
{
	DWORD *pFrameTable;

	pFrameTable = (DWORD *)pCelBuff;

	return pCelBuff + SwapLE32(pFrameTable[nCel]);
}

inline int CelGetFrameSize(BYTE *pCelBuff, int nCel)
{
	DWORD *pFrameTable;

	pFrameTable = (DWORD *)pCelBuff;

	return SwapLE32(pFrameTable[nCel + 1]) - SwapLE32(pFrameTable[nCel]);
}

inline BYTE *CelGetFrame(BYTE *pCelBuff, int nCel, int *nDataSize)
{
	DWORD *pFrameTable;
	DWORD nCellStart;

	pFrameTable = (DWORD *)pCelBuff;
	nCellStart = SwapLE32(pFrameTable[nCel]);
	*nDataSize = SwapLE32(pFrameTable[nCel + 1]) - nCellStart;

	return pCelBuff + nCellStart;
}

inline BYTE *CelGetFrameClipped(BYTE *pCelBuff, int nCel, int CelSkip, int CelCap, int *nDataSize)
{
	BYTE *pRLEBytes;
	DWORD *pFrameTable;
	int nDataStart, nCellStart, nDataCap;

	pFrameTable = (DWORD *)pCelBuff;

	nCellStart = SwapLE32(pFrameTable[nCel]);

	const int nCellEnd = SwapLE32(pFrameTable[nCel + 1]);
	if (CelSkip + 1 >= nCellEnd)
		return nullptr;

	pRLEBytes = &pCelBuff[nCellStart];

	const auto read_as_word = [pRLEBytes](int i) -> WORD {
#ifdef PLATFORM_LITTLE_ENDIAN
		return (pRLEBytes[i] << 8) | pRLEBytes[i + 1];
#else
		return pRLEBytes[i] | (pRLEBytes[i + 1] << 8);
#endif
	};

	nDataStart = read_as_word(CelSkip);
	if (nDataStart == 0)
		return NULL;

	*nDataSize = nCellEnd - nCellStart;
	if (CelCap == 8)
		nDataCap = 0;
	else
		nDataCap = read_as_word(CelCap);

	if (nDataCap)
		*nDataSize = nDataCap - nDataStart;
	else
		*nDataSize -= nDataStart;

	return pRLEBytes + nDataStart;
}

<<<<<<< HEAD
void CelDrawDatOnly(BYTE *pDecodeTo, BYTE *pRLEBytes, int nDataSize, int nWidth);
void CelDecodeOnly(int sx, int sy, BYTE *pCelBuff, int nCel, int nWidth);
void CelDecDatOnly(BYTE *pBuff, BYTE *pCelBuff, int nCel, int nWidth);
void CelDrawHdrOnly(int sx, int sy, BYTE *pCelBuff, int nCel, int nWidth, int CelSkip, int CelCap);
void CelDecodeHdrOnly(BYTE *pBuff, BYTE *pCelBuff, int nCel, int nWidth, int CelSkip, int CelCap);
void CelDecDatLightOnly(BYTE *pDecodeTo, BYTE *pRLEBytes, int nDataSize, int nWidth, BYTE *tbl = NULL);
void CelDecDatLightTrans(BYTE *pDecodeTo, BYTE *pRLEBytes, int nDataSize, int nWidth);
void CelDecodeLightOnly(int sx, int sy, BYTE *pCelBuff, int nCel, int nWidth);
void CelDecodeHdrLightOnly(int sx, int sy, BYTE *pCelBuff, int nCel, int nWidth, int CelSkip, int CelCap);
void CelDecodeHdrLightTrans(BYTE *pBuff, BYTE *pCelBuff, int nCel, int nWidth, int CelSkip, int CelCap);
void CelDrawHdrLightRed(int sx, int sy, BYTE *pCelBuff, int nCel, int nWidth, int CelSkip, int CelCap, char light);
void Cel2DecDatOnly(BYTE *pDecodeTo, BYTE *pRLEBytes, int nDataSize, int nWidth);
void Cel2DrawHdrOnly(int sx, int sy, BYTE *pCelBuff, int nCel, int nWidth, int CelSkip, int CelCap);
void Cel2DecodeHdrOnly(BYTE *pBuff, BYTE *pCelBuff, int nCel, int nWidth, int CelSkip, int CelCap);
void Cel2DecDatLightOnly(BYTE *pDecodeTo, BYTE *pRLEBytes, int nDataSize, int nWidth);
void Cel2DecDatLightTrans(BYTE *pDecodeTo, BYTE *pRLEBytes, int nDataSize, int nWidth);
void Cel2DecodeHdrLight(int sx, int sy, BYTE *pCelBuff, int nCel, int nWidth, int CelSkip, int CelCap);
void Cel2DecodeLightTrans(BYTE *pBuff, BYTE *pCelBuff, int nCel, int nWidth, int CelSkip, int CelCap);
void Cel2DrawHdrLightRed(int sx, int sy, BYTE *pCelBuff, int nCel, int nWidth, int CelSkip, int CelCap, char light);
void CelDecodeRect(BYTE *pBuff, int always_0, int hgt, int wdt, BYTE *pCelBuff, int nCel, int nWidth);
void CelDecodeClr(char col, int sx, int sy, BYTE *pCelBuff, int nCel, int nWidth, int CelSkip, int CelCap);
void CelDrawHdrClrHL(char col, int sx, int sy, BYTE *pCelBuff, int nCel, int nWidth, int CelSkip, int CelCap);
=======
void CelBlit(BYTE *pDecodeTo, BYTE *pRLEBytes, int nDataSize, int nWidth);
void CelDraw(int sx, int sy, BYTE *pCelBuff, int nCel, int nWidth);
void CelBlitFrame(BYTE *pBuff, BYTE *pCelBuff, int nCel, int nWidth);
void CelClippedDraw(int sx, int sy, BYTE *pCelBuff, int nCel, int nWidth, int CelSkip, int CelCap);
void CelClippedBlit(BYTE *pBuff, BYTE *pCelBuff, int nCel, int nWidth, int CelSkip, int CelCap);
void CelBlitLight(BYTE *pDecodeTo, BYTE *pRLEBytes, int nDataSize, int nWidth);
void CelBlitLightTrans(BYTE *pDecodeTo, BYTE *pRLEBytes, int nDataSize, int nWidth);
void CelDrawLight(int sx, int sy, BYTE *pCelBuff, int nCel, int nWidth);
void CelClippedDrawLight(int sx, int sy, BYTE *pCelBuff, int nCel, int nWidth, int CelSkip, int CelCap);
void CelClippedBlitLightTrans(BYTE *pBuff, BYTE *pCelBuff, int nCel, int nWidth, int CelSkip, int CelCap);
void CelDrawLightRed(int sx, int sy, BYTE *pCelBuff, int nCel, int nWidth, int CelSkip, int CelCap, char light);
void CelBlitSafe(BYTE *pDecodeTo, BYTE *pRLEBytes, int nDataSize, int nWidth);
void CelClippedDrawSafe(int sx, int sy, BYTE *pCelBuff, int nCel, int nWidth, int CelSkip, int CelCap);
void CelClippedBlitSafe(BYTE *pBuff, BYTE *pCelBuff, int nCel, int nWidth, int CelSkip, int CelCap);
void CelBlitLightSafe(BYTE *pDecodeTo, BYTE *pRLEBytes, int nDataSize, int nWidth);
void CelBlitLightTransSafe(BYTE *pDecodeTo, BYTE *pRLEBytes, int nDataSize, int nWidth);
void CelDrawLightSafe(int sx, int sy, BYTE *pCelBuff, int nCel, int nWidth, int CelSkip, int CelCap);
void CelClippedBlitLightTransSafe(BYTE *pBuff, BYTE *pCelBuff, int nCel, int nWidth, int CelSkip, int CelCap);
void CelDrawLightRedSafe(int sx, int sy, BYTE *pCelBuff, int nCel, int nWidth, int CelSkip, int CelCap, char light);
void CelBlitWidth(BYTE *pBuff, int always_0, int hgt, int wdt, BYTE *pCelBuff, int nCel, int nWidth);
void CelBlitOutline(char col, int sx, int sy, BYTE *pCelBuff, int nCel, int nWidth, int CelSkip, int CelCap);
void CelBlitOutlineSafe(char col, int sx, int sy, BYTE *pCelBuff, int nCel, int nWidth, int CelSkip, int CelCap);
>>>>>>> 7f0eb791
void ENG_set_pixel(int sx, int sy, BYTE col);
void engine_draw_pixel(int sx, int sy);
void DrawLine(int x0, int y0, int x1, int y1, BYTE col);
int GetDirection(int x1, int y1, int x2, int y2);
void SetRndSeed(int s);
int GetRndSeed();
int random(BYTE idx, int v);
void engine_debug_trap(BOOL show_cursor);
BYTE *DiabloAllocPtr(DWORD dwBytes);
void mem_free_dbg(void *p);
BYTE *LoadFileInMem(char *pszName, DWORD *pdwFileLen);
DWORD LoadFileWithMem(const char *pszName, void *p);
void Cl2ApplyTrans(BYTE *p, BYTE *ttbl, int nCel);
void Cl2Draw(int sx, int sy, BYTE *pCelBuff, int nCel, int nWidth, int CelSkip, int CelCap);
void Cl2Blit(BYTE *pDecodeTo, BYTE *pRLEBytes, int nDataSize, int nWidth);
void Cl2DrawOutline(char col, int sx, int sy, BYTE *pCelBuff, int nCel, int nWidth, int CelSkip, int CelCap);
void Cl2BlitOutline(BYTE *pDecodeTo, BYTE *pRLEBytes, int nDataSize, int nWidth, char col);
void Cl2DrawLightTbl(int sx, int sy, BYTE *pCelBuff, int nCel, int nWidth, int CelSkip, int CelCap, char light);
void Cl2BlitLight(BYTE *pDecodeTo, BYTE *pRLEBytes, int nDataSize, int nWidth, BYTE *pTable);
void Cl2DrawLight(int sx, int sy, BYTE *pCelBuff, int nCel, int nWidth, int CelSkip, int CelCap);
void Cl2DrawSafe(int sx, int sy, BYTE *pCelBuff, int nCel, int nWidth, int CelSkip, int CelCap);
void Cl2BlitSafe(BYTE *pDecodeTo, BYTE *pRLEBytes, int nDataSize, int nWidth);
void Cl2DrawOutlineSafe(char col, int sx, int sy, BYTE *pCelBuff, int nCel, int nWidth, int CelSkip, int CelCap);
void Cl2BlitOutlineSafe(BYTE *pDecodeTo, BYTE *pRLEBytes, int nDataSize, int nWidth, char col);
void Cl2DrawLightTblSafe(int sx, int sy, BYTE *pCelBuff, int nCel, int nWidth, int CelSkip, int CelCap, char light);
void Cl2BlitLightSafe(BYTE *pDecodeTo, BYTE *pRLEBytes, int nDataSize, int nWidth, BYTE *pTable);
void Cl2DrawLightSafe(int sx, int sy, BYTE *pCelBuff, int nCel, int nWidth, int CelSkip, int CelCap);
void PlayInGameMovie(char *pszMovie);

/* rdata */

extern const int RndInc;
extern const int RndMult;

#endif /* __ENGINE_H__ */
<|MERGE_RESOLUTION|>--- conflicted
+++ resolved
@@ -1,167 +1,142 @@
-//HEADER_GOES_HERE
-#ifndef __ENGINE_H__
-#define __ENGINE_H__
-
-//offset 0
-//pCelBuff->pFrameTable[0]
-
-extern char gbPixelCol; // automap pixel color 8-bit (palette entry)
-extern BOOL gbRotateMap; // flip - if y < x
-extern int orgseed;
-extern int SeedCount;
-extern BOOL gbNotInView; // valid - if x/y are in bounds
-
-inline BYTE *CelGetFrameStart(BYTE *pCelBuff, int nCel)
-{
-	DWORD *pFrameTable;
-
-	pFrameTable = (DWORD *)pCelBuff;
-
-	return pCelBuff + SwapLE32(pFrameTable[nCel]);
-}
-
-inline int CelGetFrameSize(BYTE *pCelBuff, int nCel)
-{
-	DWORD *pFrameTable;
-
-	pFrameTable = (DWORD *)pCelBuff;
-
-	return SwapLE32(pFrameTable[nCel + 1]) - SwapLE32(pFrameTable[nCel]);
-}
-
-inline BYTE *CelGetFrame(BYTE *pCelBuff, int nCel, int *nDataSize)
-{
-	DWORD *pFrameTable;
-	DWORD nCellStart;
-
-	pFrameTable = (DWORD *)pCelBuff;
-	nCellStart = SwapLE32(pFrameTable[nCel]);
-	*nDataSize = SwapLE32(pFrameTable[nCel + 1]) - nCellStart;
-
-	return pCelBuff + nCellStart;
-}
-
-inline BYTE *CelGetFrameClipped(BYTE *pCelBuff, int nCel, int CelSkip, int CelCap, int *nDataSize)
-{
-	BYTE *pRLEBytes;
-	DWORD *pFrameTable;
-	int nDataStart, nCellStart, nDataCap;
-
-	pFrameTable = (DWORD *)pCelBuff;
-
-	nCellStart = SwapLE32(pFrameTable[nCel]);
-
-	const int nCellEnd = SwapLE32(pFrameTable[nCel + 1]);
-	if (CelSkip + 1 >= nCellEnd)
-		return nullptr;
-
-	pRLEBytes = &pCelBuff[nCellStart];
-
-	const auto read_as_word = [pRLEBytes](int i) -> WORD {
-#ifdef PLATFORM_LITTLE_ENDIAN
-		return (pRLEBytes[i] << 8) | pRLEBytes[i + 1];
-#else
-		return pRLEBytes[i] | (pRLEBytes[i + 1] << 8);
-#endif
-	};
-
-	nDataStart = read_as_word(CelSkip);
-	if (nDataStart == 0)
-		return NULL;
-
-	*nDataSize = nCellEnd - nCellStart;
-	if (CelCap == 8)
-		nDataCap = 0;
-	else
-		nDataCap = read_as_word(CelCap);
-
-	if (nDataCap)
-		*nDataSize = nDataCap - nDataStart;
-	else
-		*nDataSize -= nDataStart;
-
-	return pRLEBytes + nDataStart;
-}
-
-<<<<<<< HEAD
-void CelDrawDatOnly(BYTE *pDecodeTo, BYTE *pRLEBytes, int nDataSize, int nWidth);
-void CelDecodeOnly(int sx, int sy, BYTE *pCelBuff, int nCel, int nWidth);
-void CelDecDatOnly(BYTE *pBuff, BYTE *pCelBuff, int nCel, int nWidth);
-void CelDrawHdrOnly(int sx, int sy, BYTE *pCelBuff, int nCel, int nWidth, int CelSkip, int CelCap);
-void CelDecodeHdrOnly(BYTE *pBuff, BYTE *pCelBuff, int nCel, int nWidth, int CelSkip, int CelCap);
-void CelDecDatLightOnly(BYTE *pDecodeTo, BYTE *pRLEBytes, int nDataSize, int nWidth, BYTE *tbl = NULL);
-void CelDecDatLightTrans(BYTE *pDecodeTo, BYTE *pRLEBytes, int nDataSize, int nWidth);
-void CelDecodeLightOnly(int sx, int sy, BYTE *pCelBuff, int nCel, int nWidth);
-void CelDecodeHdrLightOnly(int sx, int sy, BYTE *pCelBuff, int nCel, int nWidth, int CelSkip, int CelCap);
-void CelDecodeHdrLightTrans(BYTE *pBuff, BYTE *pCelBuff, int nCel, int nWidth, int CelSkip, int CelCap);
-void CelDrawHdrLightRed(int sx, int sy, BYTE *pCelBuff, int nCel, int nWidth, int CelSkip, int CelCap, char light);
-void Cel2DecDatOnly(BYTE *pDecodeTo, BYTE *pRLEBytes, int nDataSize, int nWidth);
-void Cel2DrawHdrOnly(int sx, int sy, BYTE *pCelBuff, int nCel, int nWidth, int CelSkip, int CelCap);
-void Cel2DecodeHdrOnly(BYTE *pBuff, BYTE *pCelBuff, int nCel, int nWidth, int CelSkip, int CelCap);
-void Cel2DecDatLightOnly(BYTE *pDecodeTo, BYTE *pRLEBytes, int nDataSize, int nWidth);
-void Cel2DecDatLightTrans(BYTE *pDecodeTo, BYTE *pRLEBytes, int nDataSize, int nWidth);
-void Cel2DecodeHdrLight(int sx, int sy, BYTE *pCelBuff, int nCel, int nWidth, int CelSkip, int CelCap);
-void Cel2DecodeLightTrans(BYTE *pBuff, BYTE *pCelBuff, int nCel, int nWidth, int CelSkip, int CelCap);
-void Cel2DrawHdrLightRed(int sx, int sy, BYTE *pCelBuff, int nCel, int nWidth, int CelSkip, int CelCap, char light);
-void CelDecodeRect(BYTE *pBuff, int always_0, int hgt, int wdt, BYTE *pCelBuff, int nCel, int nWidth);
-void CelDecodeClr(char col, int sx, int sy, BYTE *pCelBuff, int nCel, int nWidth, int CelSkip, int CelCap);
-void CelDrawHdrClrHL(char col, int sx, int sy, BYTE *pCelBuff, int nCel, int nWidth, int CelSkip, int CelCap);
-=======
-void CelBlit(BYTE *pDecodeTo, BYTE *pRLEBytes, int nDataSize, int nWidth);
-void CelDraw(int sx, int sy, BYTE *pCelBuff, int nCel, int nWidth);
-void CelBlitFrame(BYTE *pBuff, BYTE *pCelBuff, int nCel, int nWidth);
-void CelClippedDraw(int sx, int sy, BYTE *pCelBuff, int nCel, int nWidth, int CelSkip, int CelCap);
-void CelClippedBlit(BYTE *pBuff, BYTE *pCelBuff, int nCel, int nWidth, int CelSkip, int CelCap);
-void CelBlitLight(BYTE *pDecodeTo, BYTE *pRLEBytes, int nDataSize, int nWidth);
-void CelBlitLightTrans(BYTE *pDecodeTo, BYTE *pRLEBytes, int nDataSize, int nWidth);
-void CelDrawLight(int sx, int sy, BYTE *pCelBuff, int nCel, int nWidth);
-void CelClippedDrawLight(int sx, int sy, BYTE *pCelBuff, int nCel, int nWidth, int CelSkip, int CelCap);
-void CelClippedBlitLightTrans(BYTE *pBuff, BYTE *pCelBuff, int nCel, int nWidth, int CelSkip, int CelCap);
-void CelDrawLightRed(int sx, int sy, BYTE *pCelBuff, int nCel, int nWidth, int CelSkip, int CelCap, char light);
-void CelBlitSafe(BYTE *pDecodeTo, BYTE *pRLEBytes, int nDataSize, int nWidth);
-void CelClippedDrawSafe(int sx, int sy, BYTE *pCelBuff, int nCel, int nWidth, int CelSkip, int CelCap);
-void CelClippedBlitSafe(BYTE *pBuff, BYTE *pCelBuff, int nCel, int nWidth, int CelSkip, int CelCap);
-void CelBlitLightSafe(BYTE *pDecodeTo, BYTE *pRLEBytes, int nDataSize, int nWidth);
-void CelBlitLightTransSafe(BYTE *pDecodeTo, BYTE *pRLEBytes, int nDataSize, int nWidth);
-void CelDrawLightSafe(int sx, int sy, BYTE *pCelBuff, int nCel, int nWidth, int CelSkip, int CelCap);
-void CelClippedBlitLightTransSafe(BYTE *pBuff, BYTE *pCelBuff, int nCel, int nWidth, int CelSkip, int CelCap);
-void CelDrawLightRedSafe(int sx, int sy, BYTE *pCelBuff, int nCel, int nWidth, int CelSkip, int CelCap, char light);
-void CelBlitWidth(BYTE *pBuff, int always_0, int hgt, int wdt, BYTE *pCelBuff, int nCel, int nWidth);
-void CelBlitOutline(char col, int sx, int sy, BYTE *pCelBuff, int nCel, int nWidth, int CelSkip, int CelCap);
-void CelBlitOutlineSafe(char col, int sx, int sy, BYTE *pCelBuff, int nCel, int nWidth, int CelSkip, int CelCap);
->>>>>>> 7f0eb791
-void ENG_set_pixel(int sx, int sy, BYTE col);
-void engine_draw_pixel(int sx, int sy);
-void DrawLine(int x0, int y0, int x1, int y1, BYTE col);
-int GetDirection(int x1, int y1, int x2, int y2);
-void SetRndSeed(int s);
-int GetRndSeed();
-int random(BYTE idx, int v);
-void engine_debug_trap(BOOL show_cursor);
-BYTE *DiabloAllocPtr(DWORD dwBytes);
-void mem_free_dbg(void *p);
-BYTE *LoadFileInMem(char *pszName, DWORD *pdwFileLen);
-DWORD LoadFileWithMem(const char *pszName, void *p);
-void Cl2ApplyTrans(BYTE *p, BYTE *ttbl, int nCel);
-void Cl2Draw(int sx, int sy, BYTE *pCelBuff, int nCel, int nWidth, int CelSkip, int CelCap);
-void Cl2Blit(BYTE *pDecodeTo, BYTE *pRLEBytes, int nDataSize, int nWidth);
-void Cl2DrawOutline(char col, int sx, int sy, BYTE *pCelBuff, int nCel, int nWidth, int CelSkip, int CelCap);
-void Cl2BlitOutline(BYTE *pDecodeTo, BYTE *pRLEBytes, int nDataSize, int nWidth, char col);
-void Cl2DrawLightTbl(int sx, int sy, BYTE *pCelBuff, int nCel, int nWidth, int CelSkip, int CelCap, char light);
-void Cl2BlitLight(BYTE *pDecodeTo, BYTE *pRLEBytes, int nDataSize, int nWidth, BYTE *pTable);
-void Cl2DrawLight(int sx, int sy, BYTE *pCelBuff, int nCel, int nWidth, int CelSkip, int CelCap);
-void Cl2DrawSafe(int sx, int sy, BYTE *pCelBuff, int nCel, int nWidth, int CelSkip, int CelCap);
-void Cl2BlitSafe(BYTE *pDecodeTo, BYTE *pRLEBytes, int nDataSize, int nWidth);
-void Cl2DrawOutlineSafe(char col, int sx, int sy, BYTE *pCelBuff, int nCel, int nWidth, int CelSkip, int CelCap);
-void Cl2BlitOutlineSafe(BYTE *pDecodeTo, BYTE *pRLEBytes, int nDataSize, int nWidth, char col);
-void Cl2DrawLightTblSafe(int sx, int sy, BYTE *pCelBuff, int nCel, int nWidth, int CelSkip, int CelCap, char light);
-void Cl2BlitLightSafe(BYTE *pDecodeTo, BYTE *pRLEBytes, int nDataSize, int nWidth, BYTE *pTable);
-void Cl2DrawLightSafe(int sx, int sy, BYTE *pCelBuff, int nCel, int nWidth, int CelSkip, int CelCap);
-void PlayInGameMovie(char *pszMovie);
-
-/* rdata */
-
-extern const int RndInc;
-extern const int RndMult;
-
-#endif /* __ENGINE_H__ */
+//HEADER_GOES_HERE
+#ifndef __ENGINE_H__
+#define __ENGINE_H__
+
+//offset 0
+//pCelBuff->pFrameTable[0]
+
+extern char gbPixelCol; // automap pixel color 8-bit (palette entry)
+extern BOOL gbRotateMap; // flip - if y < x
+extern int orgseed;
+extern int SeedCount;
+extern BOOL gbNotInView; // valid - if x/y are in bounds
+
+inline BYTE *CelGetFrameStart(BYTE *pCelBuff, int nCel)
+{
+	DWORD *pFrameTable;
+
+	pFrameTable = (DWORD *)pCelBuff;
+
+	return pCelBuff + SwapLE32(pFrameTable[nCel]);
+}
+
+inline int CelGetFrameSize(BYTE *pCelBuff, int nCel)
+{
+	DWORD *pFrameTable;
+
+	pFrameTable = (DWORD *)pCelBuff;
+
+	return SwapLE32(pFrameTable[nCel + 1]) - SwapLE32(pFrameTable[nCel]);
+}
+
+inline BYTE *CelGetFrame(BYTE *pCelBuff, int nCel, int *nDataSize)
+{
+	DWORD *pFrameTable;
+	DWORD nCellStart;
+
+	pFrameTable = (DWORD *)pCelBuff;
+	nCellStart = SwapLE32(pFrameTable[nCel]);
+	*nDataSize = SwapLE32(pFrameTable[nCel + 1]) - nCellStart;
+
+	return pCelBuff + nCellStart;
+}
+
+inline BYTE *CelGetFrameClipped(BYTE *pCelBuff, int nCel, int CelSkip, int CelCap, int *nDataSize)
+{
+	BYTE *pRLEBytes;
+	DWORD *pFrameTable;
+	int nDataStart, nCellStart, nDataCap;
+
+	pFrameTable = (DWORD *)pCelBuff;
+
+	nCellStart = SwapLE32(pFrameTable[nCel]);
+
+	const int nCellEnd = SwapLE32(pFrameTable[nCel + 1]);
+	if (CelSkip + 1 >= nCellEnd)
+		return nullptr;
+
+	pRLEBytes = &pCelBuff[nCellStart];
+
+	const auto read_as_word = [pRLEBytes](int i) -> WORD {
+#ifdef PLATFORM_LITTLE_ENDIAN
+		return (pRLEBytes[i] << 8) | pRLEBytes[i + 1];
+#else
+		return pRLEBytes[i] | (pRLEBytes[i + 1] << 8);
+#endif
+	};
+
+	nDataStart = read_as_word(CelSkip);
+	if (nDataStart == 0)
+		return NULL;
+
+	*nDataSize = nCellEnd - nCellStart;
+	if (CelCap == 8)
+		nDataCap = 0;
+	else
+		nDataCap = read_as_word(CelCap);
+
+	if (nDataCap)
+		*nDataSize = nDataCap - nDataStart;
+	else
+		*nDataSize -= nDataStart;
+
+	return pRLEBytes + nDataStart;
+}
+
+void CelBlit(BYTE *pDecodeTo, BYTE *pRLEBytes, int nDataSize, int nWidth);
+void CelDraw(int sx, int sy, BYTE *pCelBuff, int nCel, int nWidth);
+void CelBlitFrame(BYTE *pBuff, BYTE *pCelBuff, int nCel, int nWidth);
+void CelClippedDraw(int sx, int sy, BYTE *pCelBuff, int nCel, int nWidth, int CelSkip, int CelCap);
+void CelClippedBlit(BYTE *pBuff, BYTE *pCelBuff, int nCel, int nWidth, int CelSkip, int CelCap);
+void CelBlitLight(BYTE *pDecodeTo, BYTE *pRLEBytes, int nDataSize, int nWidth, BYTE *tbl = NULL);
+void CelBlitLightTrans(BYTE *pDecodeTo, BYTE *pRLEBytes, int nDataSize, int nWidth);
+void CelDrawLight(int sx, int sy, BYTE *pCelBuff, int nCel, int nWidth);
+void CelClippedDrawLight(int sx, int sy, BYTE *pCelBuff, int nCel, int nWidth, int CelSkip, int CelCap);
+void CelClippedBlitLightTrans(BYTE *pBuff, BYTE *pCelBuff, int nCel, int nWidth, int CelSkip, int CelCap);
+void CelDrawLightRed(int sx, int sy, BYTE *pCelBuff, int nCel, int nWidth, int CelSkip, int CelCap, char light);
+void CelBlitSafe(BYTE *pDecodeTo, BYTE *pRLEBytes, int nDataSize, int nWidth);
+void CelClippedDrawSafe(int sx, int sy, BYTE *pCelBuff, int nCel, int nWidth, int CelSkip, int CelCap);
+void CelClippedBlitSafe(BYTE *pBuff, BYTE *pCelBuff, int nCel, int nWidth, int CelSkip, int CelCap);
+void CelBlitLightSafe(BYTE *pDecodeTo, BYTE *pRLEBytes, int nDataSize, int nWidth);
+void CelBlitLightTransSafe(BYTE *pDecodeTo, BYTE *pRLEBytes, int nDataSize, int nWidth);
+void CelDrawLightSafe(int sx, int sy, BYTE *pCelBuff, int nCel, int nWidth, int CelSkip, int CelCap);
+void CelClippedBlitLightTransSafe(BYTE *pBuff, BYTE *pCelBuff, int nCel, int nWidth, int CelSkip, int CelCap);
+void CelDrawLightRedSafe(int sx, int sy, BYTE *pCelBuff, int nCel, int nWidth, int CelSkip, int CelCap, char light);
+void CelBlitWidth(BYTE *pBuff, int always_0, int hgt, int wdt, BYTE *pCelBuff, int nCel, int nWidth);
+void CelBlitOutline(char col, int sx, int sy, BYTE *pCelBuff, int nCel, int nWidth, int CelSkip, int CelCap);
+void CelBlitOutlineSafe(char col, int sx, int sy, BYTE *pCelBuff, int nCel, int nWidth, int CelSkip, int CelCap);
+void ENG_set_pixel(int sx, int sy, BYTE col);
+void engine_draw_pixel(int sx, int sy);
+void DrawLine(int x0, int y0, int x1, int y1, BYTE col);
+int GetDirection(int x1, int y1, int x2, int y2);
+void SetRndSeed(int s);
+int GetRndSeed();
+int random(BYTE idx, int v);
+void engine_debug_trap(BOOL show_cursor);
+BYTE *DiabloAllocPtr(DWORD dwBytes);
+void mem_free_dbg(void *p);
+BYTE *LoadFileInMem(char *pszName, DWORD *pdwFileLen);
+DWORD LoadFileWithMem(const char *pszName, void *p);
+void Cl2ApplyTrans(BYTE *p, BYTE *ttbl, int nCel);
+void Cl2Draw(int sx, int sy, BYTE *pCelBuff, int nCel, int nWidth, int CelSkip, int CelCap);
+void Cl2Blit(BYTE *pDecodeTo, BYTE *pRLEBytes, int nDataSize, int nWidth);
+void Cl2DrawOutline(char col, int sx, int sy, BYTE *pCelBuff, int nCel, int nWidth, int CelSkip, int CelCap);
+void Cl2BlitOutline(BYTE *pDecodeTo, BYTE *pRLEBytes, int nDataSize, int nWidth, char col);
+void Cl2DrawLightTbl(int sx, int sy, BYTE *pCelBuff, int nCel, int nWidth, int CelSkip, int CelCap, char light);
+void Cl2BlitLight(BYTE *pDecodeTo, BYTE *pRLEBytes, int nDataSize, int nWidth, BYTE *pTable);
+void Cl2DrawLight(int sx, int sy, BYTE *pCelBuff, int nCel, int nWidth, int CelSkip, int CelCap);
+void Cl2DrawSafe(int sx, int sy, BYTE *pCelBuff, int nCel, int nWidth, int CelSkip, int CelCap);
+void Cl2BlitSafe(BYTE *pDecodeTo, BYTE *pRLEBytes, int nDataSize, int nWidth);
+void Cl2DrawOutlineSafe(char col, int sx, int sy, BYTE *pCelBuff, int nCel, int nWidth, int CelSkip, int CelCap);
+void Cl2BlitOutlineSafe(BYTE *pDecodeTo, BYTE *pRLEBytes, int nDataSize, int nWidth, char col);
+void Cl2DrawLightTblSafe(int sx, int sy, BYTE *pCelBuff, int nCel, int nWidth, int CelSkip, int CelCap, char light);
+void Cl2BlitLightSafe(BYTE *pDecodeTo, BYTE *pRLEBytes, int nDataSize, int nWidth, BYTE *pTable);
+void Cl2DrawLightSafe(int sx, int sy, BYTE *pCelBuff, int nCel, int nWidth, int CelSkip, int CelCap);
+void PlayInGameMovie(char *pszMovie);
+
+/* rdata */
+
+extern const int RndInc;
+extern const int RndMult;
+
+#endif /* __ENGINE_H__ */