#include "all.h"

DEVILUTION_BEGIN_NAMESPACE

int help_select_line;
int dword_634494;
BOOL helpflag;
int displayinghelp[22]; /* check, does nothing? */
int HelpTop;

const char gszHelpText[] = {
#ifdef SPAWN
	"Shareware Diablo Help|"
	"|"
	"$Keyboard Shortcuts:|"
	"Diablo can be played exclusively by using the mouse controls.  "
	"There are times, however, when you may want to use shortcuts to some "
	"commands by using the keyboard.  These shortcuts are listed below:|"
	"|"
	"F1:    Open the Help Screen|"
	"Esc:    Displays the main menu|"
	"Tab:    Displays the Auto-map|"
	"Space:  Removes any pop-up menus or maps from the play area|"
	"S:  Open Speedbook|"
	"B:  Open Spellbook|"
	"I:  Opens the Inventory screen|"
	"C:  Opens the Character screen|"
	"Z:  Zooms the game screen in and out|"
	"F:  Reduces the brightness of the screen|"
	"G:  Increases the brightness of the screen|"
	"Q:  Opens the Quest log (non-functional in the Shareware version)|"
	"1 - 8:  Use that item from your Belt|"
	"F5, F6, F7, F8:  Sets a hot key for a selected skill or spell|"
	"Shift + Left Click: Use any weapon without moving|"
	"|"
	"|"
	"$Movement:|"
	"Movement is controlled by the mouse.  The gauntlet on the screen is "
	"your cursor.  Use this to indicate the destination of your character "
	"and then left-click to move to that area. "
	"If you hold the mouse button down while moving, the character "
	"will continue to move in that direction.|"
	"|"
	"$Selecting Items:|"
	"What you can interact with within the game is easily identifiable. "
	"Move the cursor over any object or creature. If the object can be "
	"picked up, attacked, activated or used in any way, it will be "
	"immediately outlined. A description of the highlighted object appears "
	"in the text area on the control panel.|"
	"|"
	"Example: If you select a door and then left-click the character will "
	"walk to the door and open it. If you left-click on a highlighted "
	"weapon, the character will walk over to it and put it in his "
	"inventory. If you left-click on a highlighted creature...|"
	"|"
	"$Combat:|"
	"Combat is initiated by left-clicking on a creature that has been "
	"highlighted. If your character is equipped with a melee weapon "
	"(Sword, Mace, Ax, etc.) your character will move to range and attack. "
	"If your character is equipped with a bow, left-clicking will fire an "
	"arrow at the highlighted creature. "
	"Holding down the shift key and then left-clicking allows the "
	"character to attack without moving.|"
	"|"
	"$Picking up Objects:|"
	"If you left-click on an item - such as a weapon, shield, armor or "
	"book - your character will move to that item and add it to his "
	"inventory automatically.|"
	"|"
	"Useable items that are small in size - such as a potion or "
	"scroll - are automatically placed in your 'belt', located at the "
	"top of the Interface bar . When an item is placed in the belt, "
	"a small number appears in that box. Items may be used by either "
	"right-clicking on the item or pressing the corresponding number on "
	"the keyboard.|"
	"|"
	"If you do not have enough room in your inventory or belt for an item "
	"that you try to pick up, it will fall from your grasp. Open your "
	"inventory screen and try re-arranging or removing items to carry "
	"what you really want or need.|"
	"|"
	"$Inventory:|"
	"You can toggle the Inventory screen on and off by clicking the "
	"INV> button on the control panel.  Items may be moved around in "
	"your inventory by selecting them and then left-clicking to pick "
	"them up.  When you pick up an item while in the inventory screen, "
	"your cursor changes into the item. You can then place this item into "
	"empty spaces in your inventory, swap them with other items in your "
	"inventory or equip them.|"
	"|"
	"If you have an item that you no longer wish to carry, simply "
	"grab the item from your inventory and then left-click in the "
	"play area to drop it.|"
	"|"
	"$Equipping Items:|"
	"To equip an item, open the inventory screen and pick up the desired "
	"item, either from play or from your inventory, placing it in the "
	"appropriate box on the figure in the inventory screen. Weapons and "
	"shields go into the large spaces to the  right or left of the figure. "
	"Two-handed weapons such as bows and axes preclude the use of a "
	"shield and will take up both of these large spaces.|"
	"|"
	"Cloaks, robes, capes and all other armor must go in the central "
	"torso slot of the figure. |"
	"|"
	"Helmets and caps go in the box over the head of the character.|"
	"|"
	"Rings go into the small boxes at the hands of the figure.|"
	"|"
	"Amulets go into the small box at the next to the neck of the figure.|"
	"|"
	"To change items that your character has equipped, pick up a new "
	"item and place it on top of the item you wish to remove.  Your "
	"character will automatically swap the items and the cursor will "
	"now change into the item that was in that box.|"
	"|"
	"$Usable Items:|"
	"Potions, elixirs and books are classified as usable items.  These "
	"items can be used by right-clicking on them in the inventory screen.  "
	"Books are too large to be placed in the belt, but any potions or "
	"scrolls that are put there can also be used by pressing the "
	"corresponding number on the keyboard.|"
	"|"
	"$Gold:|"
	"You can select a specific amount of gold to drop by right "
	"clicking on a pile of gold in your inventory. "
	"A dialog will appear that allows you to select a specific amount of "
	"gold to take. When you have entered that number, your cursor will "
	"change into that amount of gold.|"
	"|"
	"$Item Information:|"
	"Many items in Diablo share certain common attributes.  These are "
	"damage, durability, charges and minimum requirements..|"
	"|"
	"Damage: This is represented by a range that indicates the minimum "
	"and maximum damage that item can inflict. A short sword has a (2-6) "
	"after its name, meaning it inflicts a minimum of two damage and a "
	"maximum of six when it hits. Damage can be modified by the quality "
	"of the weapon, the character's strength and magical effects.|"
	"|"
	"Durability: This is the amount of damage that an item can take "
	"before it is rendered useless. Durability is represented by a "
	"ratio of current durability to maximum durability. A shield that "
	"has a durability of 15/20 would still have 15 points of damage it "
	"could take from use before it was rendered useless. Maximum "
	"durability can be affected by the quality of the item, enchantments "
	"or repairs made upon the item. The minimum durability can be raised "
	"by repairing an item.|"
	"|"
	"Charges: Some items have charges associated with them. Charges "
	"indicate how many times that item can be used to cast the spell or "
	"affect indicated in its description.  Charges are represented by "
	"a ratio of charges left to maximum charges. A staff that has charges "
	"listed as 2/5 could be used to cast 2 more spells before it was "
	"rendered powerless. It could still be used to attack with as a "
	"physical weapon, however. Maximum charges can be affected by the "
	"magic or recharges cast upon the item. Minimum charges can be "
	"raised by recharging the item.|"
	"|"
	"Minimum Requirements: These are the minimum requirements that a "
	"character must meet to wield the item. The more powerful an item is, "
	"the higher the minimum requirements will be.  If a character "
	"does not meet these requirements, he will be unable to equip the "
	"item and its name and information will be displayed in red.  "
	"The item artwork will also have a red tint in the Inventory screen.|"
	"|"
	"$Items Classes:|"
	"There are three classes of items in Diablo - Mundane, "
	"Magic and Unique:|"
	"|"
	"Mundane items have no special attributes. Their information is "
	"displayed in white text.|"
	"|"
	"Magic Items are represented by blue names and text descriptions. "
	"Use the Identify spell or speak to Cain in town to determine their "
	"exact properties and attributes.|"
	"|"
	"Unique items are represented by gold names and text descriptions. "
	"Use the Identify spell or speak to Cain in town to determine their "
	"exact properties and attributes.|"
	"|"
	"$Skills & Spells:|"
	"You can access your list of skills and spells by left-clicking on "
	"the SPELLS button in the interface bar. This 'Spellbook' contains all "
	"of the skills and spells that your character knows. Spells "
	"available through staffs are also listed here. Left-clicking on "
	"the Icon of the spell you wish to ready will place it in the "
	"'select current spell' icon/area and set it as the current "
	"readied spell. A readied spell "
	"may be cast by simply right-clicking in the play area.|"
	"|"
	"Left-clicking on the 'select current spell' button will also "
	"open a 'Speedbook' menu that also allows you to ready a skill "
	"or spell for use.  To use a readied skill or spell, simply "
	"right-click in the main play area.|"
	"|"
	"Skills are the innate abilities of your character. These skills "
	"are different depending on what class you choose and require no "
	"mana to use.|"
	"|"
	"Warrior:|"
	"The Warrior has the skill of Repair Items. This allows him to fix "
	"an item that has been worn by use or is damaged in combat. "
	"To accomplish this, select the Repair Skill through the "
	"Spellbook or Speedbook and right-click the mouse as if you were "
	"casting a spell. Your cursor will change into a Hammer Icon "
	"that you will use to select the item to be repaired.  "
	"Although Repairing an item in this way will decrease the "
	"maximum durability of that item, it can be done without leaving "
	"the labyrinth.|"
	"|"
	"The Blacksmith can also repair items for a price. When the "
	"Blacksmith performs this service, it does decrease the maximum "
	"durability of the item.|"
	"|"
	"Rogue:|"
	"The Rogue has the skill of Disarm Traps. This allows her to not only "
	"remove traps, but also acts as a 'sixth sense' that warns her of "
	"where these trapped items are located. To accomplish this, select "
	"the Disarm Trap skill through the Spellbook or Speedbook and "
	"right-click the mouse as if you were casting a spell.  "
	"Your cursor will change into a Targeting Cursor that you will "
	"use to select the item to be disarmed.  The success of this "
	"attempt is based on the level of the Rogue and the expertise of "
	"whomever set the trap.|"
	"|"
	"Sorcerer:|"
	"The Sorcerer has the skill of Recharge Staffs. This allows him to "
	"focus his mana into an staff that has been drained of its magical "
	"energies.  To accomplish this, select the Recharge Staffs skill "
	"through the Spellbook or Speedbook and right-click the mouse as "
	"if you were casting a spell.  Your cursor will change into a "
	"Staff Icon that you will use to select the item to be recharged.  "
	"Although Recharging a staff in this way will decrease its maximum "
	"charges, it can be done without leaving the labyrinth.|"
	"|"
	"The Witch can also recharge staffs for a price. When the Witch "
	"performs this service, it does decrease the maximum charges of the "
	"item.|"
	"|"
	"Spells are magical effects that can be cast from a scroll, "
	"a staff or memorized from a book. Spells may or may not require "
	"mana to use and are available to all classes.|"
	"|"
	"Spells cast from a scroll cost no mana to use, but are limited "
	"to only one charge. Casting a spell from a scroll is accomplished "
	"by either right clicking on the scroll or, if it is located in "
	"our belt, pressing the corresponding number on the keyboard. "
	"Scrolls can also be readied in the Speedbook and are represented "
	"by a red icon/button in the 'select current spell' area.|"
	"|"
	"Spells cast from staffs cost no mana to use, but are limited by "
	"the number of charges available. To cast spells from a staff, "
	"it must first be equipped. The 'select current spell' icon/button "
	"will change to indicate that the spell on the staff is currently "
	"ready to cast. Scrolls can also be readied in the Spellbook or "
	"Speedbook and are represented by an orange icon/button in the "
	"'select current spell' area.|"
	"|"
	"Spells that are memorized cost mana to cast, but they can be used "
	"as long as the character has mana to power them. The Warrior "
	"and Rogue start the game with no memorized spells while "
	"the sorcerer begins with Firebolt.  If the character finds a book "
	"in the labyrinth, he can memorize the spell written in that book "
	"by opening the Inventory screen and right-clicking on the book.  "
	"This will make that spell always available to the character for "
	"casting. Memorized spells can be readied through either the "
	"Spellbook or Speedbook and are represented by a blue icon/button "
	"in the 'select current spell' area.|"
	"|"
	"$Important note on books:|"
	"Reading more than one book increases your knowledge of that spell "
	"and gives you the spell at a higher level. The higher the level "
	"of a spell the more effective it is.|"
	"|"
	"While some spells affect the caster, other spells require a target. "
	"These targeted spells are cast in the direction that you indicate "
	"with your cursor on the play area.  If you highlight a creature, "
	"you will cast that spell at that creature.  Not all items within "
	"the labyrinth can be targeted.|"
	"|"
	"Example: A fireball spell will travel at the creature or to the "
	"location you right-click on.  A Healing spell will simply add "
	"health to your character while diminishing his available mana "
	"and requires no targeting.|"
	"|"
	"You can also set a spell or scroll as a Hot Key position for "
	"instant selection.  Start by opening the pop-up menu as described "
	"in the skill section above.  Assign Hot Keys by hitting the "
	"F5, F6, F7 or F8 keys on your keyboard after scrolling through "
	"the available spells and highlighting the one you wish to assign. |"
	"|"
	"$Health and Mana:|"
	"The two orbs in the Information Bar display your life and mana. "
	"The red sphere of fluid on the left side of the control panel "
	"represents the overall health of your character. When the fluid "
	"is gone - your character is dead.|"
	"|"
	"The blue fluid on the right side of the control panel represents "
	"your character's available mana. Mana is the magical force used by "
	"your character to cast spells.  When the liquid in the sphere is "
	"low or depleted, you may be unable to cast some (or all) of your "
	"spells.|"
	"|"
	"$Information Bar:|"
	"The Information Bar is where you receive detailed information in "
	"Diablo and interact with much of your surroundings.  Here is a "
	"quick run-down of the control panel areas and their use:|"
	"|"
	"CHAR: This button is used to access your Character Statistics screen|"
	"INV:  This button is used to access your Inventory screen|"
	"Quest: This button displays your Quest Log (inactive in "
	"Shareware version)|"
	"Automap: This button activates the mapping overlay|"
	"Menu: This button activates the game menu screen|"
	"Spells: This button is used to access your Spellbook|"
	"Current Spell: This is the spell that has been readied for "
	"immediate casting|"
	"Life Orb: This is the amount of health your character currently has|"
	"Mana Orb: This is the amount of mana your character currently has|"
	"Multiplayer Message: This activates the Message Area|"
	"Description Area: This is where any important information about "
	"creatures or items you can interact with is displayed. "
	"This is also where you will enter the text you wish to send when "
	"sending multiplayer messages.|"
	"|"
	"$Character Info:|"
	"Toggle the Character Statistics Screen on and off by clicking the "
	"<CHAR button on the Information Bar.  This screen shows the "
	"'nuts and bolts' of your character.  There are four major attributes "
	"that dictate how your character progresses in the game.|"
	"|"
	"STRENGTH: This is how physically powerful your character is. This "
	"statistic plays a large part in  determining how much damage you "
	"can do when attacking creatures.|"
	"|"
	"MAGIC: This is how attuned your character is with the arcane powers "
	"of the world. This statistic plays a large part in  determining how "
	"much mana you have available for casting spells.|"
	"|"
	"DEXTERITY: This is how quick of foot and hand your character is. "
	"This statistic plays a large part in  determining the chance you "
	"have to hit creatures in combat.|"
	"|"
	"VITALITY: This is how physically fit your character is. This "
	"statistic plays a large part in  determining how much health your "
	"character has when he is undamaged.|"
	"|"
	"$In Game Menu:|"
	"To activate the Game Menu, click the MENU button on the Information "
	"Bar.  You have three options in this menu:|"
	"|"
	"New Game: This exits you from your current game and returns you to "
	"the Main Menu.|"
	"|"
	"Options: This opens the options menu that allows you to "
	"adjust your music and sound effects settings as well as "
	"the gamma level of the screen.|"
	"|"
	"Quit Diablo: This exits the program. Please note that this "
	"automatically saves your character.|"
	"|"
	"$Auto-map:|"
	"Your character automatically maps where he has been in the "
	"labyrinth.  To access the auto-map, click the MAP button on the "
	"Information Bar.  You can also press TAB on your keyboard to activate "
	"the auto-map. Zooming in and out of the map is done with the + and - "
	"keys while scrolling the map uses the arrow keys.|"
	"&"
#else
	"$Keyboard Shortcuts:|"
	"F1:    Open Help Screen|"
	"Esc:   Display Main Menu|"
	"Tab:   Display Auto-map|"
	"Space: Hide all info screens|"
	"S: Open Speedbook|"
	"B: Open Spellbook|"
	"I: Open Inventory screen|"
	"C: Open Character screen|"
	"Q: Open Quest log|"
	"F: Reduce screen brightness|"
	"G: Increase screen brightness|"
	"Z: Zoom Game Screen|"
	"+ / -: Zoom Automap|"
	"1 - 8: Use Belt item|"
	"F5, F6, F7, F8:     Set hot key for skill or spell|"
	"Shift + Left Click: Attack without moving|"
	"|"
	"$Movement:|"
	"If you hold the mouse button down while moving, the character "
	"will continue to move in that direction.|"
	"|"
	"$Combat:|"
	"Holding down the shift key and then left-clicking allows the "
	"character to attack without moving.|"
	"|"
	"$Auto-map:|"
	"To access the auto-map, click the 'MAP' button on the "
	"Information Bar or press 'TAB' on the keyboard. Zooming in and "
	"out of the map is done with the + and - keys. Scrolling the map "
	"uses the arrow keys.|"
	"|"
	"$Picking up Objects:|"
	"Useable items that are small in size, such as potions or scrolls, "
	"are automatically placed in your 'belt' located at the top of "
	"the Interface bar . When an item is placed in the belt, a small "
	"number appears in that box. Items may be used by either pressing "
	"the corresponding number or right-clicking on the item.|"
	"|"
	"$Gold|"
	"You can select a specific amount of gold to drop by right "
	"clicking on a pile of gold in your inventory.|"
	"|"
	"$Skills & Spells:|"
	"You can access your list of skills and spells by left-clicking on "
	"the 'SPELLS' button in the interface bar. Memorized spells and "
	"those available through staffs are listed here. Left-clicking on "
	"the spell you wish to cast will ready the spell. A readied spell "
	"may be cast by simply right-clicking in the play area.|"
	"|"
	"$Using the Speedbook for Spells|"
	"Left-clicking on the 'readied spell' button will open the 'Speedbook' "
	"which allows you to select a skill or spell for immediate use.  "
	"To use a readied skill or spell, simply right-click in the main play "
	"area.|"
	"|"
	"$Setting Spell Hotkeys|"
	"You can assign up to four Hot Keys for skills, spells or scrolls.  "
	"Start by opening the 'speedbook' as described in the section above. "
	"Press the F5, F6, F7 or F8 keys after highlighting the spell you "
	"wish to assign.|"
	"|"
	"$Spell Books|"
	"Reading more than one book increases your knowledge of that "
	"spell, allowing you to cast the spell more effectively.|"
	"&"
#endif
};

void InitHelp()
{
	helpflag = FALSE;
	dword_634494 = 0;
	displayinghelp[0] = 0;
}

void DrawHelp()
{
	int i, c, w;
	char col;
	const char *s;

	DrawSTextHelp();
	DrawQTextBack();
	PrintSString(0, 2, TRUE, "Diablo Help", COL_GOLD, 0);
	DrawSLine(5);

	s = gszHelpText;

	for (i = 0; i < help_select_line; i++) {
		c = 0;
		w = 0;
		while (*s == '\0') {
			s++;
		}
		if (*s == '$') {
			s++;
		}
		if (*s == '&') {
			continue;
		}
		while (*s != '|' && w < 577) {
			while (*s == '\0') {
				s++;
			}
			tempstr[c] = *s;
			w += fontkern[fontframe[gbFontTransTbl[(BYTE)tempstr[c]]]] + 1;
			c++;
			s++;
		}
		if (w >= 577) {
			c--;
			while (tempstr[c] != ' ') {
				s--;
				c--;
			}
		}
		if (*s == '|') {
			s++;
		}
	}
	for (i = 7; i < 22; i++) {
		c = 0;
		w = 0;
		while (*s == '\0') {
			s++;
		}
		if (*s == '$') {
			s++;
			col = COL_RED;
		} else {
			col = COL_WHITE;
		}
		if (*s == '&') {
			HelpTop = help_select_line;
			continue;
		}
		while (*s != '|' && w < 577) {
			while (*s == '\0') {
				s++;
			}
			tempstr[c] = *s;
			w += fontkern[fontframe[gbFontTransTbl[(BYTE)tempstr[c]]]] + 1;
			c++;
			s++;
		}
		if (w >= 577) {
			c--;
			while (tempstr[c] != ' ') {
				s--;
				c--;
			}
		}
		if (c != 0) {
			tempstr[c] = '\0';
			DrawHelpLine(0, i, tempstr, col);
		}
		if (*s == '|') {
			s++;
		}
	}

	PrintSString(0, 23, TRUE, "Press ESC to end or the arrow keys to scroll.", COL_GOLD, 0);
}

void DrawHelpLine(int always_0, int help_line_nr, char *text, char color)
{
	int sx, sy, width;
	BYTE c;

	width = 0;
	sx = always_0 + 96 + PANEL_LEFT;
	sy = help_line_nr * 12 + 204;
	while (*text) {
		c = gbFontTransTbl[(BYTE)*text];
		text++;
		c = fontframe[c];
		width += fontkern[c] + 1;
		if (c) {
			if (width <= 577)
<<<<<<< HEAD
				CPrintString(sx, sy, c, color);
=======
				PrintChar(off, c, color);
>>>>>>> f8831ba3
		}
		sx += fontkern[c] + 1;
	}
}

void DisplayHelp()
{
	help_select_line = 0;
	helpflag = TRUE;
	HelpTop = 5000;
}

void HelpScrollUp()
{
	if (help_select_line > 0)
		help_select_line--;
}

void HelpScrollDown()
{
	if (help_select_line < HelpTop)
		help_select_line++;
}

DEVILUTION_END_NAMESPACE
<|MERGE_RESOLUTION|>--- conflicted
+++ resolved
@@ -1,580 +1,576 @@
-#include "all.h"
-
-DEVILUTION_BEGIN_NAMESPACE
-
-int help_select_line;
-int dword_634494;
-BOOL helpflag;
-int displayinghelp[22]; /* check, does nothing? */
-int HelpTop;
-
-const char gszHelpText[] = {
-#ifdef SPAWN
-	"Shareware Diablo Help|"
-	"|"
-	"$Keyboard Shortcuts:|"
-	"Diablo can be played exclusively by using the mouse controls.  "
-	"There are times, however, when you may want to use shortcuts to some "
-	"commands by using the keyboard.  These shortcuts are listed below:|"
-	"|"
-	"F1:    Open the Help Screen|"
-	"Esc:    Displays the main menu|"
-	"Tab:    Displays the Auto-map|"
-	"Space:  Removes any pop-up menus or maps from the play area|"
-	"S:  Open Speedbook|"
-	"B:  Open Spellbook|"
-	"I:  Opens the Inventory screen|"
-	"C:  Opens the Character screen|"
-	"Z:  Zooms the game screen in and out|"
-	"F:  Reduces the brightness of the screen|"
-	"G:  Increases the brightness of the screen|"
-	"Q:  Opens the Quest log (non-functional in the Shareware version)|"
-	"1 - 8:  Use that item from your Belt|"
-	"F5, F6, F7, F8:  Sets a hot key for a selected skill or spell|"
-	"Shift + Left Click: Use any weapon without moving|"
-	"|"
-	"|"
-	"$Movement:|"
-	"Movement is controlled by the mouse.  The gauntlet on the screen is "
-	"your cursor.  Use this to indicate the destination of your character "
-	"and then left-click to move to that area. "
-	"If you hold the mouse button down while moving, the character "
-	"will continue to move in that direction.|"
-	"|"
-	"$Selecting Items:|"
-	"What you can interact with within the game is easily identifiable. "
-	"Move the cursor over any object or creature. If the object can be "
-	"picked up, attacked, activated or used in any way, it will be "
-	"immediately outlined. A description of the highlighted object appears "
-	"in the text area on the control panel.|"
-	"|"
-	"Example: If you select a door and then left-click the character will "
-	"walk to the door and open it. If you left-click on a highlighted "
-	"weapon, the character will walk over to it and put it in his "
-	"inventory. If you left-click on a highlighted creature...|"
-	"|"
-	"$Combat:|"
-	"Combat is initiated by left-clicking on a creature that has been "
-	"highlighted. If your character is equipped with a melee weapon "
-	"(Sword, Mace, Ax, etc.) your character will move to range and attack. "
-	"If your character is equipped with a bow, left-clicking will fire an "
-	"arrow at the highlighted creature. "
-	"Holding down the shift key and then left-clicking allows the "
-	"character to attack without moving.|"
-	"|"
-	"$Picking up Objects:|"
-	"If you left-click on an item - such as a weapon, shield, armor or "
-	"book - your character will move to that item and add it to his "
-	"inventory automatically.|"
-	"|"
-	"Useable items that are small in size - such as a potion or "
-	"scroll - are automatically placed in your 'belt', located at the "
-	"top of the Interface bar . When an item is placed in the belt, "
-	"a small number appears in that box. Items may be used by either "
-	"right-clicking on the item or pressing the corresponding number on "
-	"the keyboard.|"
-	"|"
-	"If you do not have enough room in your inventory or belt for an item "
-	"that you try to pick up, it will fall from your grasp. Open your "
-	"inventory screen and try re-arranging or removing items to carry "
-	"what you really want or need.|"
-	"|"
-	"$Inventory:|"
-	"You can toggle the Inventory screen on and off by clicking the "
-	"INV> button on the control panel.  Items may be moved around in "
-	"your inventory by selecting them and then left-clicking to pick "
-	"them up.  When you pick up an item while in the inventory screen, "
-	"your cursor changes into the item. You can then place this item into "
-	"empty spaces in your inventory, swap them with other items in your "
-	"inventory or equip them.|"
-	"|"
-	"If you have an item that you no longer wish to carry, simply "
-	"grab the item from your inventory and then left-click in the "
-	"play area to drop it.|"
-	"|"
-	"$Equipping Items:|"
-	"To equip an item, open the inventory screen and pick up the desired "
-	"item, either from play or from your inventory, placing it in the "
-	"appropriate box on the figure in the inventory screen. Weapons and "
-	"shields go into the large spaces to the  right or left of the figure. "
-	"Two-handed weapons such as bows and axes preclude the use of a "
-	"shield and will take up both of these large spaces.|"
-	"|"
-	"Cloaks, robes, capes and all other armor must go in the central "
-	"torso slot of the figure. |"
-	"|"
-	"Helmets and caps go in the box over the head of the character.|"
-	"|"
-	"Rings go into the small boxes at the hands of the figure.|"
-	"|"
-	"Amulets go into the small box at the next to the neck of the figure.|"
-	"|"
-	"To change items that your character has equipped, pick up a new "
-	"item and place it on top of the item you wish to remove.  Your "
-	"character will automatically swap the items and the cursor will "
-	"now change into the item that was in that box.|"
-	"|"
-	"$Usable Items:|"
-	"Potions, elixirs and books are classified as usable items.  These "
-	"items can be used by right-clicking on them in the inventory screen.  "
-	"Books are too large to be placed in the belt, but any potions or "
-	"scrolls that are put there can also be used by pressing the "
-	"corresponding number on the keyboard.|"
-	"|"
-	"$Gold:|"
-	"You can select a specific amount of gold to drop by right "
-	"clicking on a pile of gold in your inventory. "
-	"A dialog will appear that allows you to select a specific amount of "
-	"gold to take. When you have entered that number, your cursor will "
-	"change into that amount of gold.|"
-	"|"
-	"$Item Information:|"
-	"Many items in Diablo share certain common attributes.  These are "
-	"damage, durability, charges and minimum requirements..|"
-	"|"
-	"Damage: This is represented by a range that indicates the minimum "
-	"and maximum damage that item can inflict. A short sword has a (2-6) "
-	"after its name, meaning it inflicts a minimum of two damage and a "
-	"maximum of six when it hits. Damage can be modified by the quality "
-	"of the weapon, the character's strength and magical effects.|"
-	"|"
-	"Durability: This is the amount of damage that an item can take "
-	"before it is rendered useless. Durability is represented by a "
-	"ratio of current durability to maximum durability. A shield that "
-	"has a durability of 15/20 would still have 15 points of damage it "
-	"could take from use before it was rendered useless. Maximum "
-	"durability can be affected by the quality of the item, enchantments "
-	"or repairs made upon the item. The minimum durability can be raised "
-	"by repairing an item.|"
-	"|"
-	"Charges: Some items have charges associated with them. Charges "
-	"indicate how many times that item can be used to cast the spell or "
-	"affect indicated in its description.  Charges are represented by "
-	"a ratio of charges left to maximum charges. A staff that has charges "
-	"listed as 2/5 could be used to cast 2 more spells before it was "
-	"rendered powerless. It could still be used to attack with as a "
-	"physical weapon, however. Maximum charges can be affected by the "
-	"magic or recharges cast upon the item. Minimum charges can be "
-	"raised by recharging the item.|"
-	"|"
-	"Minimum Requirements: These are the minimum requirements that a "
-	"character must meet to wield the item. The more powerful an item is, "
-	"the higher the minimum requirements will be.  If a character "
-	"does not meet these requirements, he will be unable to equip the "
-	"item and its name and information will be displayed in red.  "
-	"The item artwork will also have a red tint in the Inventory screen.|"
-	"|"
-	"$Items Classes:|"
-	"There are three classes of items in Diablo - Mundane, "
-	"Magic and Unique:|"
-	"|"
-	"Mundane items have no special attributes. Their information is "
-	"displayed in white text.|"
-	"|"
-	"Magic Items are represented by blue names and text descriptions. "
-	"Use the Identify spell or speak to Cain in town to determine their "
-	"exact properties and attributes.|"
-	"|"
-	"Unique items are represented by gold names and text descriptions. "
-	"Use the Identify spell or speak to Cain in town to determine their "
-	"exact properties and attributes.|"
-	"|"
-	"$Skills & Spells:|"
-	"You can access your list of skills and spells by left-clicking on "
-	"the SPELLS button in the interface bar. This 'Spellbook' contains all "
-	"of the skills and spells that your character knows. Spells "
-	"available through staffs are also listed here. Left-clicking on "
-	"the Icon of the spell you wish to ready will place it in the "
-	"'select current spell' icon/area and set it as the current "
-	"readied spell. A readied spell "
-	"may be cast by simply right-clicking in the play area.|"
-	"|"
-	"Left-clicking on the 'select current spell' button will also "
-	"open a 'Speedbook' menu that also allows you to ready a skill "
-	"or spell for use.  To use a readied skill or spell, simply "
-	"right-click in the main play area.|"
-	"|"
-	"Skills are the innate abilities of your character. These skills "
-	"are different depending on what class you choose and require no "
-	"mana to use.|"
-	"|"
-	"Warrior:|"
-	"The Warrior has the skill of Repair Items. This allows him to fix "
-	"an item that has been worn by use or is damaged in combat. "
-	"To accomplish this, select the Repair Skill through the "
-	"Spellbook or Speedbook and right-click the mouse as if you were "
-	"casting a spell. Your cursor will change into a Hammer Icon "
-	"that you will use to select the item to be repaired.  "
-	"Although Repairing an item in this way will decrease the "
-	"maximum durability of that item, it can be done without leaving "
-	"the labyrinth.|"
-	"|"
-	"The Blacksmith can also repair items for a price. When the "
-	"Blacksmith performs this service, it does decrease the maximum "
-	"durability of the item.|"
-	"|"
-	"Rogue:|"
-	"The Rogue has the skill of Disarm Traps. This allows her to not only "
-	"remove traps, but also acts as a 'sixth sense' that warns her of "
-	"where these trapped items are located. To accomplish this, select "
-	"the Disarm Trap skill through the Spellbook or Speedbook and "
-	"right-click the mouse as if you were casting a spell.  "
-	"Your cursor will change into a Targeting Cursor that you will "
-	"use to select the item to be disarmed.  The success of this "
-	"attempt is based on the level of the Rogue and the expertise of "
-	"whomever set the trap.|"
-	"|"
-	"Sorcerer:|"
-	"The Sorcerer has the skill of Recharge Staffs. This allows him to "
-	"focus his mana into an staff that has been drained of its magical "
-	"energies.  To accomplish this, select the Recharge Staffs skill "
-	"through the Spellbook or Speedbook and right-click the mouse as "
-	"if you were casting a spell.  Your cursor will change into a "
-	"Staff Icon that you will use to select the item to be recharged.  "
-	"Although Recharging a staff in this way will decrease its maximum "
-	"charges, it can be done without leaving the labyrinth.|"
-	"|"
-	"The Witch can also recharge staffs for a price. When the Witch "
-	"performs this service, it does decrease the maximum charges of the "
-	"item.|"
-	"|"
-	"Spells are magical effects that can be cast from a scroll, "
-	"a staff or memorized from a book. Spells may or may not require "
-	"mana to use and are available to all classes.|"
-	"|"
-	"Spells cast from a scroll cost no mana to use, but are limited "
-	"to only one charge. Casting a spell from a scroll is accomplished "
-	"by either right clicking on the scroll or, if it is located in "
-	"our belt, pressing the corresponding number on the keyboard. "
-	"Scrolls can also be readied in the Speedbook and are represented "
-	"by a red icon/button in the 'select current spell' area.|"
-	"|"
-	"Spells cast from staffs cost no mana to use, but are limited by "
-	"the number of charges available. To cast spells from a staff, "
-	"it must first be equipped. The 'select current spell' icon/button "
-	"will change to indicate that the spell on the staff is currently "
-	"ready to cast. Scrolls can also be readied in the Spellbook or "
-	"Speedbook and are represented by an orange icon/button in the "
-	"'select current spell' area.|"
-	"|"
-	"Spells that are memorized cost mana to cast, but they can be used "
-	"as long as the character has mana to power them. The Warrior "
-	"and Rogue start the game with no memorized spells while "
-	"the sorcerer begins with Firebolt.  If the character finds a book "
-	"in the labyrinth, he can memorize the spell written in that book "
-	"by opening the Inventory screen and right-clicking on the book.  "
-	"This will make that spell always available to the character for "
-	"casting. Memorized spells can be readied through either the "
-	"Spellbook or Speedbook and are represented by a blue icon/button "
-	"in the 'select current spell' area.|"
-	"|"
-	"$Important note on books:|"
-	"Reading more than one book increases your knowledge of that spell "
-	"and gives you the spell at a higher level. The higher the level "
-	"of a spell the more effective it is.|"
-	"|"
-	"While some spells affect the caster, other spells require a target. "
-	"These targeted spells are cast in the direction that you indicate "
-	"with your cursor on the play area.  If you highlight a creature, "
-	"you will cast that spell at that creature.  Not all items within "
-	"the labyrinth can be targeted.|"
-	"|"
-	"Example: A fireball spell will travel at the creature or to the "
-	"location you right-click on.  A Healing spell will simply add "
-	"health to your character while diminishing his available mana "
-	"and requires no targeting.|"
-	"|"
-	"You can also set a spell or scroll as a Hot Key position for "
-	"instant selection.  Start by opening the pop-up menu as described "
-	"in the skill section above.  Assign Hot Keys by hitting the "
-	"F5, F6, F7 or F8 keys on your keyboard after scrolling through "
-	"the available spells and highlighting the one you wish to assign. |"
-	"|"
-	"$Health and Mana:|"
-	"The two orbs in the Information Bar display your life and mana. "
-	"The red sphere of fluid on the left side of the control panel "
-	"represents the overall health of your character. When the fluid "
-	"is gone - your character is dead.|"
-	"|"
-	"The blue fluid on the right side of the control panel represents "
-	"your character's available mana. Mana is the magical force used by "
-	"your character to cast spells.  When the liquid in the sphere is "
-	"low or depleted, you may be unable to cast some (or all) of your "
-	"spells.|"
-	"|"
-	"$Information Bar:|"
-	"The Information Bar is where you receive detailed information in "
-	"Diablo and interact with much of your surroundings.  Here is a "
-	"quick run-down of the control panel areas and their use:|"
-	"|"
-	"CHAR: This button is used to access your Character Statistics screen|"
-	"INV:  This button is used to access your Inventory screen|"
-	"Quest: This button displays your Quest Log (inactive in "
-	"Shareware version)|"
-	"Automap: This button activates the mapping overlay|"
-	"Menu: This button activates the game menu screen|"
-	"Spells: This button is used to access your Spellbook|"
-	"Current Spell: This is the spell that has been readied for "
-	"immediate casting|"
-	"Life Orb: This is the amount of health your character currently has|"
-	"Mana Orb: This is the amount of mana your character currently has|"
-	"Multiplayer Message: This activates the Message Area|"
-	"Description Area: This is where any important information about "
-	"creatures or items you can interact with is displayed. "
-	"This is also where you will enter the text you wish to send when "
-	"sending multiplayer messages.|"
-	"|"
-	"$Character Info:|"
-	"Toggle the Character Statistics Screen on and off by clicking the "
-	"<CHAR button on the Information Bar.  This screen shows the "
-	"'nuts and bolts' of your character.  There are four major attributes "
-	"that dictate how your character progresses in the game.|"
-	"|"
-	"STRENGTH: This is how physically powerful your character is. This "
-	"statistic plays a large part in  determining how much damage you "
-	"can do when attacking creatures.|"
-	"|"
-	"MAGIC: This is how attuned your character is with the arcane powers "
-	"of the world. This statistic plays a large part in  determining how "
-	"much mana you have available for casting spells.|"
-	"|"
-	"DEXTERITY: This is how quick of foot and hand your character is. "
-	"This statistic plays a large part in  determining the chance you "
-	"have to hit creatures in combat.|"
-	"|"
-	"VITALITY: This is how physically fit your character is. This "
-	"statistic plays a large part in  determining how much health your "
-	"character has when he is undamaged.|"
-	"|"
-	"$In Game Menu:|"
-	"To activate the Game Menu, click the MENU button on the Information "
-	"Bar.  You have three options in this menu:|"
-	"|"
-	"New Game: This exits you from your current game and returns you to "
-	"the Main Menu.|"
-	"|"
-	"Options: This opens the options menu that allows you to "
-	"adjust your music and sound effects settings as well as "
-	"the gamma level of the screen.|"
-	"|"
-	"Quit Diablo: This exits the program. Please note that this "
-	"automatically saves your character.|"
-	"|"
-	"$Auto-map:|"
-	"Your character automatically maps where he has been in the "
-	"labyrinth.  To access the auto-map, click the MAP button on the "
-	"Information Bar.  You can also press TAB on your keyboard to activate "
-	"the auto-map. Zooming in and out of the map is done with the + and - "
-	"keys while scrolling the map uses the arrow keys.|"
-	"&"
-#else
-	"$Keyboard Shortcuts:|"
-	"F1:    Open Help Screen|"
-	"Esc:   Display Main Menu|"
-	"Tab:   Display Auto-map|"
-	"Space: Hide all info screens|"
-	"S: Open Speedbook|"
-	"B: Open Spellbook|"
-	"I: Open Inventory screen|"
-	"C: Open Character screen|"
-	"Q: Open Quest log|"
-	"F: Reduce screen brightness|"
-	"G: Increase screen brightness|"
-	"Z: Zoom Game Screen|"
-	"+ / -: Zoom Automap|"
-	"1 - 8: Use Belt item|"
-	"F5, F6, F7, F8:     Set hot key for skill or spell|"
-	"Shift + Left Click: Attack without moving|"
-	"|"
-	"$Movement:|"
-	"If you hold the mouse button down while moving, the character "
-	"will continue to move in that direction.|"
-	"|"
-	"$Combat:|"
-	"Holding down the shift key and then left-clicking allows the "
-	"character to attack without moving.|"
-	"|"
-	"$Auto-map:|"
-	"To access the auto-map, click the 'MAP' button on the "
-	"Information Bar or press 'TAB' on the keyboard. Zooming in and "
-	"out of the map is done with the + and - keys. Scrolling the map "
-	"uses the arrow keys.|"
-	"|"
-	"$Picking up Objects:|"
-	"Useable items that are small in size, such as potions or scrolls, "
-	"are automatically placed in your 'belt' located at the top of "
-	"the Interface bar . When an item is placed in the belt, a small "
-	"number appears in that box. Items may be used by either pressing "
-	"the corresponding number or right-clicking on the item.|"
-	"|"
-	"$Gold|"
-	"You can select a specific amount of gold to drop by right "
-	"clicking on a pile of gold in your inventory.|"
-	"|"
-	"$Skills & Spells:|"
-	"You can access your list of skills and spells by left-clicking on "
-	"the 'SPELLS' button in the interface bar. Memorized spells and "
-	"those available through staffs are listed here. Left-clicking on "
-	"the spell you wish to cast will ready the spell. A readied spell "
-	"may be cast by simply right-clicking in the play area.|"
-	"|"
-	"$Using the Speedbook for Spells|"
-	"Left-clicking on the 'readied spell' button will open the 'Speedbook' "
-	"which allows you to select a skill or spell for immediate use.  "
-	"To use a readied skill or spell, simply right-click in the main play "
-	"area.|"
-	"|"
-	"$Setting Spell Hotkeys|"
-	"You can assign up to four Hot Keys for skills, spells or scrolls.  "
-	"Start by opening the 'speedbook' as described in the section above. "
-	"Press the F5, F6, F7 or F8 keys after highlighting the spell you "
-	"wish to assign.|"
-	"|"
-	"$Spell Books|"
-	"Reading more than one book increases your knowledge of that "
-	"spell, allowing you to cast the spell more effectively.|"
-	"&"
-#endif
-};
-
-void InitHelp()
-{
-	helpflag = FALSE;
-	dword_634494 = 0;
-	displayinghelp[0] = 0;
-}
-
-void DrawHelp()
-{
-	int i, c, w;
-	char col;
-	const char *s;
-
-	DrawSTextHelp();
-	DrawQTextBack();
-	PrintSString(0, 2, TRUE, "Diablo Help", COL_GOLD, 0);
-	DrawSLine(5);
-
-	s = gszHelpText;
-
-	for (i = 0; i < help_select_line; i++) {
-		c = 0;
-		w = 0;
-		while (*s == '\0') {
-			s++;
-		}
-		if (*s == '$') {
-			s++;
-		}
-		if (*s == '&') {
-			continue;
-		}
-		while (*s != '|' && w < 577) {
-			while (*s == '\0') {
-				s++;
-			}
-			tempstr[c] = *s;
-			w += fontkern[fontframe[gbFontTransTbl[(BYTE)tempstr[c]]]] + 1;
-			c++;
-			s++;
-		}
-		if (w >= 577) {
-			c--;
-			while (tempstr[c] != ' ') {
-				s--;
-				c--;
-			}
-		}
-		if (*s == '|') {
-			s++;
-		}
-	}
-	for (i = 7; i < 22; i++) {
-		c = 0;
-		w = 0;
-		while (*s == '\0') {
-			s++;
-		}
-		if (*s == '$') {
-			s++;
-			col = COL_RED;
-		} else {
-			col = COL_WHITE;
-		}
-		if (*s == '&') {
-			HelpTop = help_select_line;
-			continue;
-		}
-		while (*s != '|' && w < 577) {
-			while (*s == '\0') {
-				s++;
-			}
-			tempstr[c] = *s;
-			w += fontkern[fontframe[gbFontTransTbl[(BYTE)tempstr[c]]]] + 1;
-			c++;
-			s++;
-		}
-		if (w >= 577) {
-			c--;
-			while (tempstr[c] != ' ') {
-				s--;
-				c--;
-			}
-		}
-		if (c != 0) {
-			tempstr[c] = '\0';
-			DrawHelpLine(0, i, tempstr, col);
-		}
-		if (*s == '|') {
-			s++;
-		}
-	}
-
-	PrintSString(0, 23, TRUE, "Press ESC to end or the arrow keys to scroll.", COL_GOLD, 0);
-}
-
-void DrawHelpLine(int always_0, int help_line_nr, char *text, char color)
-{
-	int sx, sy, width;
-	BYTE c;
-
-	width = 0;
-	sx = always_0 + 96 + PANEL_LEFT;
-	sy = help_line_nr * 12 + 204;
-	while (*text) {
-		c = gbFontTransTbl[(BYTE)*text];
-		text++;
-		c = fontframe[c];
-		width += fontkern[c] + 1;
-		if (c) {
-			if (width <= 577)
-<<<<<<< HEAD
-				CPrintString(sx, sy, c, color);
-=======
-				PrintChar(off, c, color);
->>>>>>> f8831ba3
-		}
-		sx += fontkern[c] + 1;
-	}
-}
-
-void DisplayHelp()
-{
-	help_select_line = 0;
-	helpflag = TRUE;
-	HelpTop = 5000;
-}
-
-void HelpScrollUp()
-{
-	if (help_select_line > 0)
-		help_select_line--;
-}
-
-void HelpScrollDown()
-{
-	if (help_select_line < HelpTop)
-		help_select_line++;
-}
-
-DEVILUTION_END_NAMESPACE
+#include "all.h"
+
+DEVILUTION_BEGIN_NAMESPACE
+
+int help_select_line;
+int dword_634494;
+BOOL helpflag;
+int displayinghelp[22]; /* check, does nothing? */
+int HelpTop;
+
+const char gszHelpText[] = {
+#ifdef SPAWN
+	"Shareware Diablo Help|"
+	"|"
+	"$Keyboard Shortcuts:|"
+	"Diablo can be played exclusively by using the mouse controls.  "
+	"There are times, however, when you may want to use shortcuts to some "
+	"commands by using the keyboard.  These shortcuts are listed below:|"
+	"|"
+	"F1:    Open the Help Screen|"
+	"Esc:    Displays the main menu|"
+	"Tab:    Displays the Auto-map|"
+	"Space:  Removes any pop-up menus or maps from the play area|"
+	"S:  Open Speedbook|"
+	"B:  Open Spellbook|"
+	"I:  Opens the Inventory screen|"
+	"C:  Opens the Character screen|"
+	"Z:  Zooms the game screen in and out|"
+	"F:  Reduces the brightness of the screen|"
+	"G:  Increases the brightness of the screen|"
+	"Q:  Opens the Quest log (non-functional in the Shareware version)|"
+	"1 - 8:  Use that item from your Belt|"
+	"F5, F6, F7, F8:  Sets a hot key for a selected skill or spell|"
+	"Shift + Left Click: Use any weapon without moving|"
+	"|"
+	"|"
+	"$Movement:|"
+	"Movement is controlled by the mouse.  The gauntlet on the screen is "
+	"your cursor.  Use this to indicate the destination of your character "
+	"and then left-click to move to that area. "
+	"If you hold the mouse button down while moving, the character "
+	"will continue to move in that direction.|"
+	"|"
+	"$Selecting Items:|"
+	"What you can interact with within the game is easily identifiable. "
+	"Move the cursor over any object or creature. If the object can be "
+	"picked up, attacked, activated or used in any way, it will be "
+	"immediately outlined. A description of the highlighted object appears "
+	"in the text area on the control panel.|"
+	"|"
+	"Example: If you select a door and then left-click the character will "
+	"walk to the door and open it. If you left-click on a highlighted "
+	"weapon, the character will walk over to it and put it in his "
+	"inventory. If you left-click on a highlighted creature...|"
+	"|"
+	"$Combat:|"
+	"Combat is initiated by left-clicking on a creature that has been "
+	"highlighted. If your character is equipped with a melee weapon "
+	"(Sword, Mace, Ax, etc.) your character will move to range and attack. "
+	"If your character is equipped with a bow, left-clicking will fire an "
+	"arrow at the highlighted creature. "
+	"Holding down the shift key and then left-clicking allows the "
+	"character to attack without moving.|"
+	"|"
+	"$Picking up Objects:|"
+	"If you left-click on an item - such as a weapon, shield, armor or "
+	"book - your character will move to that item and add it to his "
+	"inventory automatically.|"
+	"|"
+	"Useable items that are small in size - such as a potion or "
+	"scroll - are automatically placed in your 'belt', located at the "
+	"top of the Interface bar . When an item is placed in the belt, "
+	"a small number appears in that box. Items may be used by either "
+	"right-clicking on the item or pressing the corresponding number on "
+	"the keyboard.|"
+	"|"
+	"If you do not have enough room in your inventory or belt for an item "
+	"that you try to pick up, it will fall from your grasp. Open your "
+	"inventory screen and try re-arranging or removing items to carry "
+	"what you really want or need.|"
+	"|"
+	"$Inventory:|"
+	"You can toggle the Inventory screen on and off by clicking the "
+	"INV> button on the control panel.  Items may be moved around in "
+	"your inventory by selecting them and then left-clicking to pick "
+	"them up.  When you pick up an item while in the inventory screen, "
+	"your cursor changes into the item. You can then place this item into "
+	"empty spaces in your inventory, swap them with other items in your "
+	"inventory or equip them.|"
+	"|"
+	"If you have an item that you no longer wish to carry, simply "
+	"grab the item from your inventory and then left-click in the "
+	"play area to drop it.|"
+	"|"
+	"$Equipping Items:|"
+	"To equip an item, open the inventory screen and pick up the desired "
+	"item, either from play or from your inventory, placing it in the "
+	"appropriate box on the figure in the inventory screen. Weapons and "
+	"shields go into the large spaces to the  right or left of the figure. "
+	"Two-handed weapons such as bows and axes preclude the use of a "
+	"shield and will take up both of these large spaces.|"
+	"|"
+	"Cloaks, robes, capes and all other armor must go in the central "
+	"torso slot of the figure. |"
+	"|"
+	"Helmets and caps go in the box over the head of the character.|"
+	"|"
+	"Rings go into the small boxes at the hands of the figure.|"
+	"|"
+	"Amulets go into the small box at the next to the neck of the figure.|"
+	"|"
+	"To change items that your character has equipped, pick up a new "
+	"item and place it on top of the item you wish to remove.  Your "
+	"character will automatically swap the items and the cursor will "
+	"now change into the item that was in that box.|"
+	"|"
+	"$Usable Items:|"
+	"Potions, elixirs and books are classified as usable items.  These "
+	"items can be used by right-clicking on them in the inventory screen.  "
+	"Books are too large to be placed in the belt, but any potions or "
+	"scrolls that are put there can also be used by pressing the "
+	"corresponding number on the keyboard.|"
+	"|"
+	"$Gold:|"
+	"You can select a specific amount of gold to drop by right "
+	"clicking on a pile of gold in your inventory. "
+	"A dialog will appear that allows you to select a specific amount of "
+	"gold to take. When you have entered that number, your cursor will "
+	"change into that amount of gold.|"
+	"|"
+	"$Item Information:|"
+	"Many items in Diablo share certain common attributes.  These are "
+	"damage, durability, charges and minimum requirements..|"
+	"|"
+	"Damage: This is represented by a range that indicates the minimum "
+	"and maximum damage that item can inflict. A short sword has a (2-6) "
+	"after its name, meaning it inflicts a minimum of two damage and a "
+	"maximum of six when it hits. Damage can be modified by the quality "
+	"of the weapon, the character's strength and magical effects.|"
+	"|"
+	"Durability: This is the amount of damage that an item can take "
+	"before it is rendered useless. Durability is represented by a "
+	"ratio of current durability to maximum durability. A shield that "
+	"has a durability of 15/20 would still have 15 points of damage it "
+	"could take from use before it was rendered useless. Maximum "
+	"durability can be affected by the quality of the item, enchantments "
+	"or repairs made upon the item. The minimum durability can be raised "
+	"by repairing an item.|"
+	"|"
+	"Charges: Some items have charges associated with them. Charges "
+	"indicate how many times that item can be used to cast the spell or "
+	"affect indicated in its description.  Charges are represented by "
+	"a ratio of charges left to maximum charges. A staff that has charges "
+	"listed as 2/5 could be used to cast 2 more spells before it was "
+	"rendered powerless. It could still be used to attack with as a "
+	"physical weapon, however. Maximum charges can be affected by the "
+	"magic or recharges cast upon the item. Minimum charges can be "
+	"raised by recharging the item.|"
+	"|"
+	"Minimum Requirements: These are the minimum requirements that a "
+	"character must meet to wield the item. The more powerful an item is, "
+	"the higher the minimum requirements will be.  If a character "
+	"does not meet these requirements, he will be unable to equip the "
+	"item and its name and information will be displayed in red.  "
+	"The item artwork will also have a red tint in the Inventory screen.|"
+	"|"
+	"$Items Classes:|"
+	"There are three classes of items in Diablo - Mundane, "
+	"Magic and Unique:|"
+	"|"
+	"Mundane items have no special attributes. Their information is "
+	"displayed in white text.|"
+	"|"
+	"Magic Items are represented by blue names and text descriptions. "
+	"Use the Identify spell or speak to Cain in town to determine their "
+	"exact properties and attributes.|"
+	"|"
+	"Unique items are represented by gold names and text descriptions. "
+	"Use the Identify spell or speak to Cain in town to determine their "
+	"exact properties and attributes.|"
+	"|"
+	"$Skills & Spells:|"
+	"You can access your list of skills and spells by left-clicking on "
+	"the SPELLS button in the interface bar. This 'Spellbook' contains all "
+	"of the skills and spells that your character knows. Spells "
+	"available through staffs are also listed here. Left-clicking on "
+	"the Icon of the spell you wish to ready will place it in the "
+	"'select current spell' icon/area and set it as the current "
+	"readied spell. A readied spell "
+	"may be cast by simply right-clicking in the play area.|"
+	"|"
+	"Left-clicking on the 'select current spell' button will also "
+	"open a 'Speedbook' menu that also allows you to ready a skill "
+	"or spell for use.  To use a readied skill or spell, simply "
+	"right-click in the main play area.|"
+	"|"
+	"Skills are the innate abilities of your character. These skills "
+	"are different depending on what class you choose and require no "
+	"mana to use.|"
+	"|"
+	"Warrior:|"
+	"The Warrior has the skill of Repair Items. This allows him to fix "
+	"an item that has been worn by use or is damaged in combat. "
+	"To accomplish this, select the Repair Skill through the "
+	"Spellbook or Speedbook and right-click the mouse as if you were "
+	"casting a spell. Your cursor will change into a Hammer Icon "
+	"that you will use to select the item to be repaired.  "
+	"Although Repairing an item in this way will decrease the "
+	"maximum durability of that item, it can be done without leaving "
+	"the labyrinth.|"
+	"|"
+	"The Blacksmith can also repair items for a price. When the "
+	"Blacksmith performs this service, it does decrease the maximum "
+	"durability of the item.|"
+	"|"
+	"Rogue:|"
+	"The Rogue has the skill of Disarm Traps. This allows her to not only "
+	"remove traps, but also acts as a 'sixth sense' that warns her of "
+	"where these trapped items are located. To accomplish this, select "
+	"the Disarm Trap skill through the Spellbook or Speedbook and "
+	"right-click the mouse as if you were casting a spell.  "
+	"Your cursor will change into a Targeting Cursor that you will "
+	"use to select the item to be disarmed.  The success of this "
+	"attempt is based on the level of the Rogue and the expertise of "
+	"whomever set the trap.|"
+	"|"
+	"Sorcerer:|"
+	"The Sorcerer has the skill of Recharge Staffs. This allows him to "
+	"focus his mana into an staff that has been drained of its magical "
+	"energies.  To accomplish this, select the Recharge Staffs skill "
+	"through the Spellbook or Speedbook and right-click the mouse as "
+	"if you were casting a spell.  Your cursor will change into a "
+	"Staff Icon that you will use to select the item to be recharged.  "
+	"Although Recharging a staff in this way will decrease its maximum "
+	"charges, it can be done without leaving the labyrinth.|"
+	"|"
+	"The Witch can also recharge staffs for a price. When the Witch "
+	"performs this service, it does decrease the maximum charges of the "
+	"item.|"
+	"|"
+	"Spells are magical effects that can be cast from a scroll, "
+	"a staff or memorized from a book. Spells may or may not require "
+	"mana to use and are available to all classes.|"
+	"|"
+	"Spells cast from a scroll cost no mana to use, but are limited "
+	"to only one charge. Casting a spell from a scroll is accomplished "
+	"by either right clicking on the scroll or, if it is located in "
+	"our belt, pressing the corresponding number on the keyboard. "
+	"Scrolls can also be readied in the Speedbook and are represented "
+	"by a red icon/button in the 'select current spell' area.|"
+	"|"
+	"Spells cast from staffs cost no mana to use, but are limited by "
+	"the number of charges available. To cast spells from a staff, "
+	"it must first be equipped. The 'select current spell' icon/button "
+	"will change to indicate that the spell on the staff is currently "
+	"ready to cast. Scrolls can also be readied in the Spellbook or "
+	"Speedbook and are represented by an orange icon/button in the "
+	"'select current spell' area.|"
+	"|"
+	"Spells that are memorized cost mana to cast, but they can be used "
+	"as long as the character has mana to power them. The Warrior "
+	"and Rogue start the game with no memorized spells while "
+	"the sorcerer begins with Firebolt.  If the character finds a book "
+	"in the labyrinth, he can memorize the spell written in that book "
+	"by opening the Inventory screen and right-clicking on the book.  "
+	"This will make that spell always available to the character for "
+	"casting. Memorized spells can be readied through either the "
+	"Spellbook or Speedbook and are represented by a blue icon/button "
+	"in the 'select current spell' area.|"
+	"|"
+	"$Important note on books:|"
+	"Reading more than one book increases your knowledge of that spell "
+	"and gives you the spell at a higher level. The higher the level "
+	"of a spell the more effective it is.|"
+	"|"
+	"While some spells affect the caster, other spells require a target. "
+	"These targeted spells are cast in the direction that you indicate "
+	"with your cursor on the play area.  If you highlight a creature, "
+	"you will cast that spell at that creature.  Not all items within "
+	"the labyrinth can be targeted.|"
+	"|"
+	"Example: A fireball spell will travel at the creature or to the "
+	"location you right-click on.  A Healing spell will simply add "
+	"health to your character while diminishing his available mana "
+	"and requires no targeting.|"
+	"|"
+	"You can also set a spell or scroll as a Hot Key position for "
+	"instant selection.  Start by opening the pop-up menu as described "
+	"in the skill section above.  Assign Hot Keys by hitting the "
+	"F5, F6, F7 or F8 keys on your keyboard after scrolling through "
+	"the available spells and highlighting the one you wish to assign. |"
+	"|"
+	"$Health and Mana:|"
+	"The two orbs in the Information Bar display your life and mana. "
+	"The red sphere of fluid on the left side of the control panel "
+	"represents the overall health of your character. When the fluid "
+	"is gone - your character is dead.|"
+	"|"
+	"The blue fluid on the right side of the control panel represents "
+	"your character's available mana. Mana is the magical force used by "
+	"your character to cast spells.  When the liquid in the sphere is "
+	"low or depleted, you may be unable to cast some (or all) of your "
+	"spells.|"
+	"|"
+	"$Information Bar:|"
+	"The Information Bar is where you receive detailed information in "
+	"Diablo and interact with much of your surroundings.  Here is a "
+	"quick run-down of the control panel areas and their use:|"
+	"|"
+	"CHAR: This button is used to access your Character Statistics screen|"
+	"INV:  This button is used to access your Inventory screen|"
+	"Quest: This button displays your Quest Log (inactive in "
+	"Shareware version)|"
+	"Automap: This button activates the mapping overlay|"
+	"Menu: This button activates the game menu screen|"
+	"Spells: This button is used to access your Spellbook|"
+	"Current Spell: This is the spell that has been readied for "
+	"immediate casting|"
+	"Life Orb: This is the amount of health your character currently has|"
+	"Mana Orb: This is the amount of mana your character currently has|"
+	"Multiplayer Message: This activates the Message Area|"
+	"Description Area: This is where any important information about "
+	"creatures or items you can interact with is displayed. "
+	"This is also where you will enter the text you wish to send when "
+	"sending multiplayer messages.|"
+	"|"
+	"$Character Info:|"
+	"Toggle the Character Statistics Screen on and off by clicking the "
+	"<CHAR button on the Information Bar.  This screen shows the "
+	"'nuts and bolts' of your character.  There are four major attributes "
+	"that dictate how your character progresses in the game.|"
+	"|"
+	"STRENGTH: This is how physically powerful your character is. This "
+	"statistic plays a large part in  determining how much damage you "
+	"can do when attacking creatures.|"
+	"|"
+	"MAGIC: This is how attuned your character is with the arcane powers "
+	"of the world. This statistic plays a large part in  determining how "
+	"much mana you have available for casting spells.|"
+	"|"
+	"DEXTERITY: This is how quick of foot and hand your character is. "
+	"This statistic plays a large part in  determining the chance you "
+	"have to hit creatures in combat.|"
+	"|"
+	"VITALITY: This is how physically fit your character is. This "
+	"statistic plays a large part in  determining how much health your "
+	"character has when he is undamaged.|"
+	"|"
+	"$In Game Menu:|"
+	"To activate the Game Menu, click the MENU button on the Information "
+	"Bar.  You have three options in this menu:|"
+	"|"
+	"New Game: This exits you from your current game and returns you to "
+	"the Main Menu.|"
+	"|"
+	"Options: This opens the options menu that allows you to "
+	"adjust your music and sound effects settings as well as "
+	"the gamma level of the screen.|"
+	"|"
+	"Quit Diablo: This exits the program. Please note that this "
+	"automatically saves your character.|"
+	"|"
+	"$Auto-map:|"
+	"Your character automatically maps where he has been in the "
+	"labyrinth.  To access the auto-map, click the MAP button on the "
+	"Information Bar.  You can also press TAB on your keyboard to activate "
+	"the auto-map. Zooming in and out of the map is done with the + and - "
+	"keys while scrolling the map uses the arrow keys.|"
+	"&"
+#else
+	"$Keyboard Shortcuts:|"
+	"F1:    Open Help Screen|"
+	"Esc:   Display Main Menu|"
+	"Tab:   Display Auto-map|"
+	"Space: Hide all info screens|"
+	"S: Open Speedbook|"
+	"B: Open Spellbook|"
+	"I: Open Inventory screen|"
+	"C: Open Character screen|"
+	"Q: Open Quest log|"
+	"F: Reduce screen brightness|"
+	"G: Increase screen brightness|"
+	"Z: Zoom Game Screen|"
+	"+ / -: Zoom Automap|"
+	"1 - 8: Use Belt item|"
+	"F5, F6, F7, F8:     Set hot key for skill or spell|"
+	"Shift + Left Click: Attack without moving|"
+	"|"
+	"$Movement:|"
+	"If you hold the mouse button down while moving, the character "
+	"will continue to move in that direction.|"
+	"|"
+	"$Combat:|"
+	"Holding down the shift key and then left-clicking allows the "
+	"character to attack without moving.|"
+	"|"
+	"$Auto-map:|"
+	"To access the auto-map, click the 'MAP' button on the "
+	"Information Bar or press 'TAB' on the keyboard. Zooming in and "
+	"out of the map is done with the + and - keys. Scrolling the map "
+	"uses the arrow keys.|"
+	"|"
+	"$Picking up Objects:|"
+	"Useable items that are small in size, such as potions or scrolls, "
+	"are automatically placed in your 'belt' located at the top of "
+	"the Interface bar . When an item is placed in the belt, a small "
+	"number appears in that box. Items may be used by either pressing "
+	"the corresponding number or right-clicking on the item.|"
+	"|"
+	"$Gold|"
+	"You can select a specific amount of gold to drop by right "
+	"clicking on a pile of gold in your inventory.|"
+	"|"
+	"$Skills & Spells:|"
+	"You can access your list of skills and spells by left-clicking on "
+	"the 'SPELLS' button in the interface bar. Memorized spells and "
+	"those available through staffs are listed here. Left-clicking on "
+	"the spell you wish to cast will ready the spell. A readied spell "
+	"may be cast by simply right-clicking in the play area.|"
+	"|"
+	"$Using the Speedbook for Spells|"
+	"Left-clicking on the 'readied spell' button will open the 'Speedbook' "
+	"which allows you to select a skill or spell for immediate use.  "
+	"To use a readied skill or spell, simply right-click in the main play "
+	"area.|"
+	"|"
+	"$Setting Spell Hotkeys|"
+	"You can assign up to four Hot Keys for skills, spells or scrolls.  "
+	"Start by opening the 'speedbook' as described in the section above. "
+	"Press the F5, F6, F7 or F8 keys after highlighting the spell you "
+	"wish to assign.|"
+	"|"
+	"$Spell Books|"
+	"Reading more than one book increases your knowledge of that "
+	"spell, allowing you to cast the spell more effectively.|"
+	"&"
+#endif
+};
+
+void InitHelp()
+{
+	helpflag = FALSE;
+	dword_634494 = 0;
+	displayinghelp[0] = 0;
+}
+
+void DrawHelp()
+{
+	int i, c, w;
+	char col;
+	const char *s;
+
+	DrawSTextHelp();
+	DrawQTextBack();
+	PrintSString(0, 2, TRUE, "Diablo Help", COL_GOLD, 0);
+	DrawSLine(5);
+
+	s = gszHelpText;
+
+	for (i = 0; i < help_select_line; i++) {
+		c = 0;
+		w = 0;
+		while (*s == '\0') {
+			s++;
+		}
+		if (*s == '$') {
+			s++;
+		}
+		if (*s == '&') {
+			continue;
+		}
+		while (*s != '|' && w < 577) {
+			while (*s == '\0') {
+				s++;
+			}
+			tempstr[c] = *s;
+			w += fontkern[fontframe[gbFontTransTbl[(BYTE)tempstr[c]]]] + 1;
+			c++;
+			s++;
+		}
+		if (w >= 577) {
+			c--;
+			while (tempstr[c] != ' ') {
+				s--;
+				c--;
+			}
+		}
+		if (*s == '|') {
+			s++;
+		}
+	}
+	for (i = 7; i < 22; i++) {
+		c = 0;
+		w = 0;
+		while (*s == '\0') {
+			s++;
+		}
+		if (*s == '$') {
+			s++;
+			col = COL_RED;
+		} else {
+			col = COL_WHITE;
+		}
+		if (*s == '&') {
+			HelpTop = help_select_line;
+			continue;
+		}
+		while (*s != '|' && w < 577) {
+			while (*s == '\0') {
+				s++;
+			}
+			tempstr[c] = *s;
+			w += fontkern[fontframe[gbFontTransTbl[(BYTE)tempstr[c]]]] + 1;
+			c++;
+			s++;
+		}
+		if (w >= 577) {
+			c--;
+			while (tempstr[c] != ' ') {
+				s--;
+				c--;
+			}
+		}
+		if (c != 0) {
+			tempstr[c] = '\0';
+			DrawHelpLine(0, i, tempstr, col);
+		}
+		if (*s == '|') {
+			s++;
+		}
+	}
+
+	PrintSString(0, 23, TRUE, "Press ESC to end or the arrow keys to scroll.", COL_GOLD, 0);
+}
+
+void DrawHelpLine(int always_0, int help_line_nr, char *text, char color)
+{
+	int sx, sy, width;
+	BYTE c;
+
+	width = 0;
+	sx = always_0 + 96 + PANEL_LEFT;
+	sy = help_line_nr * 12 + 204;
+	while (*text) {
+		c = gbFontTransTbl[(BYTE)*text];
+		text++;
+		c = fontframe[c];
+		width += fontkern[c] + 1;
+		if (c) {
+			if (width <= 577)
+				PrintChar(sx, sy, c, color);
+		}
+		sx += fontkern[c] + 1;
+	}
+}
+
+void DisplayHelp()
+{
+	help_select_line = 0;
+	helpflag = TRUE;
+	HelpTop = 5000;
+}
+
+void HelpScrollUp()
+{
+	if (help_select_line > 0)
+		help_select_line--;
+}
+
+void HelpScrollDown()
+{
+	if (help_select_line < HelpTop)
+		help_select_line++;
+}
+
+DEVILUTION_END_NAMESPACE