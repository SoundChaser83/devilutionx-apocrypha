//HEADER_GOES_HERE

#include "../types.h"

DEVILUTION_BEGIN_NAMESPACE

int cursH;      // weak
int icursH28;   // idb
int cursW;      // idb
int pcursmonst; // idb
int icursW28;   // idb
void *pCursCels;
int icursH; // weak

// inv_item value
char pcursinvitem; // weak
int icursW;        // weak
char pcursitem;    // weak
char pcursobj;     // weak
char pcursplr;     // weak
int cursmx;
int cursmy;
int pcurstemp; // weak
int pcurs;        // idb

/* rdata */
const int InvItemWidth[180] = {
	// Cursors
	0, 33, 32, 32, 32, 32, 32, 32, 32, 32, 32, 23,
	// Items
	1 * 28, 1 * 28, 1 * 28, 1 * 28, 1 * 28, 1 * 28, 1 * 28, 1 * 28, 1 * 28, 1 * 28,
	1 * 28, 1 * 28, 1 * 28, 1 * 28, 1 * 28, 1 * 28, 1 * 28, 1 * 28, 1 * 28, 1 * 28,
	1 * 28, 1 * 28, 1 * 28, 1 * 28, 1 * 28, 1 * 28, 1 * 28, 1 * 28, 1 * 28, 1 * 28,
	1 * 28, 1 * 28, 1 * 28, 1 * 28, 1 * 28, 1 * 28, 1 * 28, 1 * 28, 1 * 28, 1 * 28,
	1 * 28, 1 * 28, 1 * 28, 1 * 28, 1 * 28, 1 * 28, 1 * 28, 1 * 28, 1 * 28, 1 * 28,
	1 * 28, 1 * 28, 1 * 28, 1 * 28, 1 * 28, 1 * 28, 1 * 28, 1 * 28, 1 * 28, 1 * 28,
	1 * 28, 1 * 28, 1 * 28, 1 * 28, 1 * 28, 1 * 28, 1 * 28, 1 * 28, 1 * 28, 1 * 28,
	1 * 28, 1 * 28, 1 * 28, 1 * 28, 1 * 28, 2 * 28, 2 * 28, 2 * 28, 2 * 28, 2 * 28,
	2 * 28, 2 * 28, 2 * 28, 2 * 28, 2 * 28, 2 * 28, 2 * 28, 2 * 28, 2 * 28, 2 * 28,
	2 * 28, 2 * 28, 2 * 28, 2 * 28, 2 * 28, 2 * 28, 2 * 28, 2 * 28, 2 * 28, 2 * 28,
	2 * 28, 2 * 28, 2 * 28, 2 * 28, 2 * 28, 2 * 28, 2 * 28, 2 * 28, 2 * 28, 2 * 28,
	2 * 28, 2 * 28, 2 * 28, 2 * 28, 2 * 28, 2 * 28, 2 * 28, 2 * 28, 2 * 28, 2 * 28,
	2 * 28, 2 * 28, 2 * 28, 2 * 28, 2 * 28, 2 * 28, 2 * 28, 2 * 28, 2 * 28, 2 * 28,
	2 * 28, 2 * 28, 2 * 28, 2 * 28, 2 * 28, 2 * 28, 2 * 28, 2 * 28, 2 * 28, 2 * 28,
	2 * 28, 2 * 28, 2 * 28, 2 * 28, 2 * 28, 2 * 28, 2 * 28, 2 * 28, 2 * 28, 2 * 28,
	2 * 28, 2 * 28, 2 * 28, 2 * 28, 2 * 28, 2 * 28, 2 * 28, 2 * 28, 2 * 28, 2 * 28,
	2 * 28, 2 * 28, 2 * 28, 2 * 28, 2 * 28, 2 * 28, 2 * 28, 2 * 28
};

const int InvItemHeight[180] = {
	// Cursors
	0, 29, 32, 32, 32, 32, 32, 32, 32, 32, 32, 35,
	// Items
	1 * 28, 1 * 28, 1 * 28, 1 * 28, 1 * 28, 1 * 28, 1 * 28, 1 * 28, 1 * 28, 1 * 28,
	1 * 28, 1 * 28, 1 * 28, 1 * 28, 1 * 28, 1 * 28, 1 * 28, 1 * 28, 1 * 28, 1 * 28,
	1 * 28, 1 * 28, 1 * 28, 1 * 28, 1 * 28, 1 * 28, 1 * 28, 1 * 28, 1 * 28, 1 * 28,
	1 * 28, 1 * 28, 1 * 28, 1 * 28, 1 * 28, 1 * 28, 1 * 28, 1 * 28, 1 * 28, 1 * 28,
	1 * 28, 1 * 28, 1 * 28, 1 * 28, 1 * 28, 1 * 28, 1 * 28, 1 * 28, 1 * 28, 1 * 28,
	2 * 28, 2 * 28, 2 * 28, 2 * 28, 2 * 28, 2 * 28, 3 * 28, 3 * 28, 3 * 28, 3 * 28,
	3 * 28, 3 * 28, 3 * 28, 3 * 28, 3 * 28, 3 * 28, 3 * 28, 3 * 28, 3 * 28, 3 * 28,
	3 * 28, 3 * 28, 3 * 28, 3 * 28, 3 * 28, 2 * 28, 2 * 28, 2 * 28, 2 * 28, 2 * 28,
	2 * 28, 2 * 28, 2 * 28, 2 * 28, 2 * 28, 2 * 28, 2 * 28, 2 * 28, 2 * 28, 2 * 28,
	2 * 28, 2 * 28, 2 * 28, 2 * 28, 2 * 28, 2 * 28, 2 * 28, 2 * 28, 2 * 28, 2 * 28,
	3 * 28, 3 * 28, 3 * 28, 3 * 28, 3 * 28, 3 * 28, 3 * 28, 3 * 28, 3 * 28, 3 * 28,
	3 * 28, 3 * 28, 3 * 28, 3 * 28, 3 * 28, 3 * 28, 3 * 28, 3 * 28, 3 * 28, 3 * 28,
	3 * 28, 3 * 28, 3 * 28, 3 * 28, 3 * 28, 3 * 28, 3 * 28, 3 * 28, 3 * 28, 3 * 28,
	3 * 28, 3 * 28, 3 * 28, 3 * 28, 3 * 28, 3 * 28, 3 * 28, 3 * 28, 3 * 28, 3 * 28,
	3 * 28, 3 * 28, 3 * 28, 3 * 28, 3 * 28, 3 * 28, 3 * 28, 3 * 28, 3 * 28, 3 * 28,
	3 * 28, 3 * 28, 3 * 28, 3 * 28, 3 * 28, 3 * 28, 3 * 28, 3 * 28, 3 * 28, 3 * 28,
	3 * 28, 3 * 28, 3 * 28, 3 * 28, 3 * 28, 3 * 28, 3 * 28, 3 * 28
};

void InitCursor()
{
	/// ASSERT: assert(! pCursCels);
	pCursCels = LoadFileInMem("Data\\Inv\\Objcurs.CEL", 0);
	ClearCursor();
}

void FreeCursor()
{
	void *p;

	p = pCursCels;
	pCursCels = NULL;
	mem_free_dbg(p);

	ClearCursor();
}

void SetICursor(int i)
{
	icursW = InvItemWidth[i];
	icursH = InvItemHeight[i];
	icursW28 = icursW / 28;
	icursH28 = icursH / 28;
}
// 4B8CB4: using guessed type int icursH;
// 4B8CBC: using guessed type int icursW;

void SetCursor_(int i)
{
	pcurs = i;
	cursW = InvItemWidth[i];
	cursH = InvItemHeight[i];
	SetICursor(i);
}
// 4B8C9C: using guessed type int cursH;

void NewCursor(int i)
{
	SetCursor_(i);
}

void InitLevelCursor()
{
	SetCursor_(CURSOR_HAND);
	cursmx = ViewX;
	cursmy = ViewY;
	pcurstemp = -1;
	pcursmonst = -1;
	pcursobj = -1;
	pcursitem = -1;
	pcursplr = -1;
	ClearCursor();
}
// 4B8CC0: using guessed type char pcursitem;
// 4B8CC1: using guessed type char pcursobj;
// 4B8CC2: using guessed type char pcursplr;
// 4B8CCC: using guessed type int pcurstemp;

void CheckTown()
{
	int i, mx;

	for (i = 0; i < nummissiles; i++) {
		mx = missileactive[i];
		if (missile[mx]._mitype == MIS_TOWN) {
			if (cursmx == missile[mx]._mix - 1 && cursmy == missile[mx]._miy
			    || cursmx == missile[mx]._mix && cursmy == missile[mx]._miy - 1
			    || cursmx == missile[mx]._mix - 1 && cursmy == missile[mx]._miy - 1
			    || cursmx == missile[mx]._mix - 2 && cursmy == missile[mx]._miy - 1
			    || cursmx == missile[mx]._mix - 2 && cursmy == missile[mx]._miy - 2
			    || cursmx == missile[mx]._mix - 1 && cursmy == missile[mx]._miy - 2
			    || cursmx == missile[mx]._mix && cursmy == missile[mx]._miy) {
				trigflag_3 = 1;
				ClearPanel();
				strcpy(infostr, "Town Portal");
				sprintf(tempstr, "from %s", plr[missile[mx]._misource]._pName);
				AddPanelString(tempstr, 1);
				cursmx = missile[mx]._mix;
				cursmy = missile[mx]._miy;
			}
		}
	}
}

void CheckRportal()
{
	int i, mx;

	for (i = 0; i < nummissiles; i++) {
		mx = missileactive[i];
		if (missile[mx]._mitype == MIS_RPORTAL) {
			if (cursmx == missile[mx]._mix - 1 && cursmy == missile[mx]._miy
			    || cursmx == missile[mx]._mix && cursmy == missile[mx]._miy - 1
			    || cursmx == missile[mx]._mix - 1 && cursmy == missile[mx]._miy - 1
			    || cursmx == missile[mx]._mix - 2 && cursmy == missile[mx]._miy - 1
			    || cursmx == missile[mx]._mix - 2 && cursmy == missile[mx]._miy - 2
			    || cursmx == missile[mx]._mix - 1 && cursmy == missile[mx]._miy - 2
			    || cursmx == missile[mx]._mix && cursmy == missile[mx]._miy) {
				trigflag_3 = 1;
				ClearPanel();
				strcpy(infostr, "Portal to");
				if (!setlevel)
					strcpy(tempstr, "The Unholy Altar");
				else
					strcpy(tempstr, "level 15");
				AddPanelString(tempstr, 1);
				cursmx = missile[mx]._mix;
				cursmy = missile[mx]._miy;
			}
		}
	}
}
// 5CF31D: using guessed type char setlevel;

void CheckCursMove()
{
	int i, sx, sy, mx, my, tx, ty, px, py, xx, yy, mi;
	char bv;
	BOOL flipflag, flipx, flipy;

	sx = MouseX;
	sy = MouseY;

	if(chrflag || questlog) {
		if(sx >= 160) {
			sx -= 160;
		} else {
			sx = 0;
		}
	} else if(invflag || sbookflag) {
		if(sx <= 320) {
			sx += 160;
		} else {
			sx = 0;
		}
	}
	if(sy > 351 && track_isscrolling()) {
		sy = 351;
	}
	if(!zoomflag) {
		sx >>= 1;
		sy >>= 1;
	}

	sx -= ScrollInfo._sxoff;
	sy -= ScrollInfo._syoff;

	if(ScrollInfo._sdir != 0) {
		sx += ((plr[myplr]._pVar6 + plr[myplr]._pxvel) >> 8) - (plr[myplr]._pVar6 >> 8);
		sy += ((plr[myplr]._pVar7 + plr[myplr]._pyvel) >> 8) - (plr[myplr]._pVar7 >> 8);
	}

	if(sx < 0) {
		sx = 0;
	}
	if(sx >= 640) {
		sx = 640;
	}
	if(sy < 0) {
		sy = 0;
	}
	if(sy >= 480) {
		sy = 480;
	}

	tx = sx >> 6;
	ty = sy >> 5;
	px = sx & 0x3F;
	py = sy & 0x1F;
	mx = ViewX + tx + ty - (zoomflag ? 10 : 5);
	my = ViewY + ty - tx;

	flipy = py < px >> 1;
	if(flipy) {
		my--;
	}
	flipx = py >= 32 - (px >> 1);
	if(flipx) {
		mx++;
	}

	if(mx < 0) {
		mx = 0;
	}
	if(mx >= MAXDUNX) {
		mx = MAXDUNX - 1;
	}
	if(my < 0) {
		my = 0;
	}
	if(my >= MAXDUNY) {
		my = MAXDUNY - 1;
<<<<<<< HEAD

	some_bool = 0;
	if (posy_31 >= posx_63 >> 1) {
		if (!v9)
			some_bool = 0;
		else if (posx_63 < 32)
			some_bool = 1;
		else
			some_bool = 0;
	} else if (!v9) {
		if (posx_63 < 32)
			some_bool = 1;
		else
			some_bool = 0;
=======
>>>>>>> e791f3ee
	}

	flipflag = flipy && flipx || (flipy || flipx) && px < 32;

	pcurstemp = pcursmonst;
	pcursmonst = -1;
	pcursobj = -1;
	pcursitem = -1;
	if(pcursinvitem != -1) {
		drawsbarflag = TRUE;
	}
	pcursinvitem = -1;
	pcursplr = -1;
	uitemflag = 0;
	panelflag = 0;
	trigflag_3 = 0;

	if(plr[myplr]._pInvincible) {
		return;
	}
	if(pcurs >= CURSOR_FIRSTITEM || spselflag) {
		cursmx = mx;
		cursmy = my;
		return;
	}
	if(MouseY > 352) {
		CheckPanelInfo();
		return;
	}
	if(doomflag) {
		return;
	}
	if(invflag && MouseX > 320) {
		pcursinvitem = CheckInvHLight();
		return;
	}
	if(sbookflag && MouseX > 320) {
		return;
	}
	if((chrflag || questlog) && MouseX < 320) {
		return;
	}

<<<<<<< HEAD
	if (!leveltype) {
		if (some_bool) {
			d_monster = dMonster[mx][my + 1];
			if (d_monster > 0) {
				cursmx = mx;
				cursmy = my + 1;
				pcursmonst = d_monster - 1;
			}
		} else {
			d_monster = dMonster[mx + 1][my];
			if (d_monster > 0) {
				cursmx = mx + 1;
				cursmy = my;
				pcursmonst = d_monster - 1;
			}
		}
		d_monster = dMonster[mx][my];
		if (d_monster > 0) {
			cursmx = mx;
			cursmy = my;
			pcursmonst = d_monster - 1;
		}
		d_monster = dMonster[mx + 1][my + 1];
		if (d_monster > 0) {
			cursmx = mx + 1;
			cursmy = my + 1;
			pcursmonst = d_monster - 1;
		}
		if (pcursmonst != -1 && !towner[pcursmonst]._tSelFlag) // check if issue is upstream
			pcursmonst = -1;
	} else {
		if (dword_4B8CCC != -1) {
			if (some_bool) {
				d_monster = dMonster[mx + 1][my + 2];
				if (d_monster) {
					if (dFlags[mx + 1][my + 2] & DFLAG_LIT) {
						mon_id = d_monster <= 0 ? -1 - d_monster : d_monster - 1;
						if (mon_id == dword_4B8CCC
						    && monster[mon_id]._mhitpoints >> 6 > 0
						    && monster[mon_id].MData->mSelFlag & 4) {
							cursmx = mx + 1;
							cursmy = my + 2;
							pcursmonst = mon_id;
						}
					}
=======
	if(leveltype != DTYPE_TOWN) {
		if(pcurstemp != -1) {
			if(!flipflag && dMonster[mx + 2][my + 1] != 0 && dFlags[mx + 2][my + 1] & DFLAG_LIT) {
				mi = dMonster[mx + 2][my + 1] > 0 ? dMonster[mx + 2][my + 1] - 1 : -(dMonster[mx + 2][my + 1] + 1);
				if(mi == pcurstemp && monster[mi]._mhitpoints >> 6 > 0 && monster[mi].MData->mSelFlag & 4) {
					cursmx = mx + 1; /// BUGFIX: 'mx + 2'
					cursmy = my + 2; /// BUGFIX: 'my + 1'
					pcursmonst = mi;
>>>>>>> e791f3ee
				}
			}
			if(flipflag && dMonster[mx + 1][my + 2] != 0 && dFlags[mx + 1][my + 2] & DFLAG_LIT) {
				mi = dMonster[mx + 1][my + 2] > 0 ? dMonster[mx + 1][my + 2] - 1 : -(dMonster[mx + 1][my + 2] + 1);
				if(mi == pcurstemp && monster[mi]._mhitpoints >> 6 > 0 && monster[mi].MData->mSelFlag & 4) {
					cursmx = mx + 1;
					cursmy = my + 2;
					pcursmonst = mi;
				}
			}
			if(dMonster[mx + 2][my + 2] != 0 && dFlags[mx + 2][my + 2] & DFLAG_LIT) {
				mi = dMonster[mx + 2][my + 2] > 0 ? dMonster[mx + 2][my + 2] - 1 : -(dMonster[mx + 2][my + 2] + 1);
				if(mi == pcurstemp && monster[mi]._mhitpoints >> 6 > 0 && monster[mi].MData->mSelFlag & 4) {
					cursmx = mx + 2;
					cursmy = my + 2;
					pcursmonst = mi;
				}
			}
			if(!flipflag && dMonster[mx + 1][my] != 0 && dFlags[mx + 1][my] & DFLAG_LIT) {
				mi = dMonster[mx + 1][my] > 0 ? dMonster[mx + 1][my] - 1 : -(dMonster[mx + 1][my] + 1);
				if(mi == pcurstemp && monster[mi]._mhitpoints >> 6 > 0 && monster[mi].MData->mSelFlag & 2) {
					cursmx = mx + 1;
					cursmy = my;
					pcursmonst = mi;
				}
			}
			if(flipflag && dMonster[mx][my + 1] != 0 && dFlags[mx][my + 1] & DFLAG_LIT) {
				mi = dMonster[mx][my + 1] > 0 ? dMonster[mx][my + 1] - 1 : -(dMonster[mx][my + 1] + 1);
				if(mi == pcurstemp && monster[mi]._mhitpoints >> 6 > 0 && monster[mi].MData->mSelFlag & 2) {
					cursmx = mx;
					cursmy = my + 1;
					pcursmonst = mi;
				}
			}
			if(dMonster[mx][my] != 0 && dFlags[mx][my] & DFLAG_LIT) {
				mi = dMonster[mx][my] > 0 ? dMonster[mx][my] - 1 : -(dMonster[mx][my] + 1);
				if(mi == pcurstemp && monster[mi]._mhitpoints >> 6 > 0 && monster[mi].MData->mSelFlag & 1) {
					cursmx = mx;
					cursmy = my;
					pcursmonst = mi;
				}
			}
			if(dMonster[mx + 1][my + 1] != 0 && dFlags[mx + 1][my + 1] & DFLAG_LIT) {
				mi = dMonster[mx + 1][my + 1] > 0 ? dMonster[mx + 1][my + 1] - 1 : -(dMonster[mx + 1][my + 1] + 1);
				if(mi == pcurstemp && monster[mi]._mhitpoints >> 6 > 0 && monster[mi].MData->mSelFlag & 2) {
					cursmx = mx + 1;
					cursmy = my + 1;
					pcursmonst = mi;
				}
			}
			if(pcursmonst != -1 && monster[pcursmonst]._mFlags & MFLAG_HIDDEN) {
				pcursmonst = -1;
				cursmx = mx;
				cursmy = my;
			}
			if(pcursmonst != -1 && monster[pcursmonst]._mFlags & MFLAG_GOLEM) {
				pcursmonst = -1;
			}
			if(pcursmonst != -1) {
				return;
			}
		}
		if(!flipflag && dMonster[mx + 2][my + 1] != 0 && dFlags[mx + 2][my + 1] & DFLAG_LIT) {
			mi = dMonster[mx + 2][my + 1] > 0 ? dMonster[mx + 2][my + 1] - 1 : -(dMonster[mx + 2][my + 1] + 1);
			if(monster[mi]._mhitpoints >> 6 > 0 && monster[mi].MData->mSelFlag & 4) {
				cursmx = mx + 2;
				cursmy = my + 1;
				pcursmonst = mi;
			}
		}
		if(flipflag && dMonster[mx + 1][my + 2] != 0 && dFlags[mx + 1][my + 2] & DFLAG_LIT) {
			mi = dMonster[mx + 1][my + 2] > 0 ? dMonster[mx + 1][my + 2] - 1 : -(dMonster[mx + 1][my + 2] + 1);
			if(monster[mi]._mhitpoints >> 6 > 0 && monster[mi].MData->mSelFlag & 4) {
				cursmx = mx + 1;
				cursmy = my + 2;
				pcursmonst = mi;
			}
		}
		if(dMonster[mx + 2][my + 2] != 0 && dFlags[mx + 2][my + 2] & DFLAG_LIT) {
			mi = dMonster[mx + 2][my + 2] > 0 ? dMonster[mx + 2][my + 2] - 1 : -(dMonster[mx + 2][my + 2] + 1);
			if(monster[mi]._mhitpoints >> 6 > 0 && monster[mi].MData->mSelFlag & 4) {
				cursmx = mx + 2;
				cursmy = my + 2;
				pcursmonst = mi;
			}
		}
		if(!flipflag && dMonster[mx + 1][my] != 0 && dFlags[mx + 1][my] & DFLAG_LIT) {
			mi = dMonster[mx + 1][my] > 0 ? dMonster[mx + 1][my] - 1 : -(dMonster[mx + 1][my] + 1);
			if(monster[mi]._mhitpoints >> 6 > 0 && monster[mi].MData->mSelFlag & 2) {
				cursmx = mx + 1;
				cursmy = my;
				pcursmonst = mi;
			}
		}
		if(flipflag && dMonster[mx][my + 1] != 0 && dFlags[mx][my + 1] & DFLAG_LIT) {
			mi = dMonster[mx][my + 1] > 0 ? dMonster[mx][my + 1] - 1 : -(dMonster[mx][my + 1] + 1);
			if(monster[mi]._mhitpoints >> 6 > 0 && monster[mi].MData->mSelFlag & 2) {
				cursmx = mx;
				cursmy = my + 1;
				pcursmonst = mi;
			}
		}
		if(dMonster[mx][my] != 0 && dFlags[mx][my] & DFLAG_LIT) {
			mi = dMonster[mx][my] > 0 ? dMonster[mx][my] - 1 : -(dMonster[mx][my] + 1);
			if(monster[mi]._mhitpoints >> 6 > 0 && monster[mi].MData->mSelFlag & 1) {
				cursmx = mx;
				cursmy = my;
				pcursmonst = mi;
			}
		}
		if(dMonster[mx + 1][my + 1] != 0 && dFlags[mx + 1][my + 1] & DFLAG_LIT) {
			mi = dMonster[mx + 1][my + 1] > 0 ? dMonster[mx + 1][my + 1] - 1 : -(dMonster[mx + 1][my + 1] + 1);
			if(monster[mi]._mhitpoints >> 6 > 0 && monster[mi].MData->mSelFlag & 2) {
				cursmx = mx + 1;
				cursmy = my + 1;
				pcursmonst = mi;
			}
		}
		if(pcursmonst != -1 && monster[pcursmonst]._mFlags & MFLAG_HIDDEN) {
			pcursmonst = -1;
			cursmx = mx;
			cursmy = my;
		}
		if(pcursmonst != -1 && monster[pcursmonst]._mFlags & MFLAG_GOLEM) {
			pcursmonst = -1;
		}
	} else {
		if(!flipflag && dMonster[mx + 1][my] > 0) {
			pcursmonst = dMonster[mx + 1][my] - 1;
			cursmx = mx + 1;
			cursmy = my;
		}
		if(flipflag && dMonster[mx][my + 1] > 0) {
			pcursmonst = dMonster[mx][my + 1] - 1;
			cursmx = mx;
			cursmy = my + 1;
		}
		if(dMonster[mx][my] > 0) {
			pcursmonst = dMonster[mx][my] - 1;
			cursmx = mx;
			cursmy = my;
		}
		if(dMonster[mx + 1][my + 1] > 0) {
			pcursmonst = dMonster[mx + 1][my + 1] - 1;
			cursmx = mx + 1;
			cursmy = my + 1;
		}
		if(!towner[pcursmonst]._tSelFlag) { /// BUGFIX: Add check 'pcursmonst != -1'
			pcursmonst = -1;
		}
	}

	if(pcursmonst == -1) {
		if(!flipflag && dPlayer[mx + 1][my] != 0) {
			bv = dPlayer[mx + 1][my] > 0 ? dPlayer[mx + 1][my] - 1 : -(dPlayer[mx + 1][my] + 1);
			if(bv != myplr && plr[bv]._pHitPoints != 0) {
				cursmx = mx + 1;
				cursmy = my;
				pcursplr = bv;
			}
		}
		if(flipflag && dPlayer[mx][my + 1] != 0) {
			bv = dPlayer[mx][my + 1] > 0 ? dPlayer[mx][my + 1] - 1 : -(dPlayer[mx][my + 1] + 1);
			if(bv != myplr && plr[bv]._pHitPoints != 0) {
				cursmx = mx;
				cursmy = my + 1;
				pcursplr = bv;
			}
		}
		if(dPlayer[mx][my] != 0) {
			bv = dPlayer[mx][my] > 0 ? dPlayer[mx][my] - 1 : -(dPlayer[mx][my] + 1);
			if(bv != myplr) {
				cursmx = mx;
				cursmy = my;
				pcursplr = bv;
			}
		}
		if(dFlags[mx][my] & DFLAG_DEAD_PLAYER) {
			for(i = 0; i < MAX_PLRS; i++) {
				if(plr[i].WorldX == mx && plr[i].WorldY == my && i != myplr) {
					cursmx = mx;
					cursmy = my;
					pcursplr = i;
				}
			}
		}
		if(pcurs == CURSOR_RESURRECT) {
			for(xx = -1; xx < 2; xx++) {
				for(yy = -1; yy < 2; yy++) {
					if(dFlags[mx + xx][my + yy] & DFLAG_DEAD_PLAYER) {
						for(i = 0; i < MAX_PLRS; i++) {
							if(plr[i].WorldX == mx + xx && plr[i].WorldY == my + yy && i != myplr) {
								cursmx = mx + xx;
								cursmy = my + yy;
								pcursplr = i;
							}
						}
					}
				}
			}
		}
		if(dPlayer[mx + 1][my + 1] != 0) {
			bv = dPlayer[mx + 1][my + 1] > 0 ? dPlayer[mx + 1][my + 1] - 1 : -(dPlayer[mx + 1][my + 1] + 1);
			if(bv != myplr && plr[bv]._pHitPoints != 0) {
				cursmx = mx + 1;
				cursmy = my + 1;
				pcursplr = bv;
			}
		}
	}
	if(pcursmonst == -1 && pcursplr == -1) {
		if(!flipflag && dObject[mx + 1][my] != 0) {
			bv = dObject[mx + 1][my] > 0 ? dObject[mx + 1][my] - 1 : -(dObject[mx + 1][my] + 1);
			if(object[bv]._oSelFlag >= 2) {
				cursmx = mx + 1;
				cursmy = my;
				pcursobj = bv;
			}
		}
		if(flipflag && dObject[mx][my + 1] != 0) {
			bv = dObject[mx][my + 1] > 0 ? dObject[mx][my + 1] - 1 : -(dObject[mx][my + 1] + 1);
			if(object[bv]._oSelFlag >= 2) {
				cursmx = mx;
				cursmy = my + 1;
				pcursobj = bv;
			}
		}
		if(dObject[mx][my] != 0) {
			bv = dObject[mx][my] > 0 ? dObject[mx][my] - 1 : -(dObject[mx][my] + 1);
			if(object[bv]._oSelFlag == 1 || object[bv]._oSelFlag == 3) {
				cursmx = mx;
				cursmy = my;
				pcursobj = bv;
			}
		}
		if(dObject[mx + 1][my + 1] != 0) {
			bv = dObject[mx + 1][my + 1] > 0 ? dObject[mx + 1][my + 1] - 1 : -(dObject[mx + 1][my + 1] + 1);
			if(object[bv]._oSelFlag >= 2) {
				cursmx = mx + 1;
				cursmy = my + 1;
				pcursobj = bv;
			}
		}
	}
	if(pcursplr == -1 && pcursobj == -1 && pcursmonst == -1) {
		if(!flipflag && dItem[mx + 1][my] > 0) {
			bv = dItem[mx + 1][my] - 1;
			if(item[bv]._iSelFlag >= 2) {
				cursmx = mx + 1;
				cursmy = my;
				pcursitem = bv;
			}
		}
		if(flipflag && dItem[mx][my + 1] > 0) {
			bv = dItem[mx][my + 1] - 1;
			if(item[bv]._iSelFlag >= 2) {
				cursmx = mx;
				cursmy = my + 1;
				pcursitem = bv;
			}
		}
		if(dItem[mx][my] > 0) {
			bv = dItem[mx][my] - 1;
			if(item[bv]._iSelFlag == 1 || item[bv]._iSelFlag == 3) {
				cursmx = mx;
				cursmy = my;
				pcursitem = bv;
			}
		}
		if(dItem[mx + 1][my + 1] > 0) {
			bv = dItem[mx + 1][my + 1] - 1;
			if(item[bv]._iSelFlag >= 2) {
				cursmx = mx + 1;
				cursmy = my + 1;
				pcursitem = bv;
			}
		}
		if(pcursitem == -1) {
			cursmx = mx;
			cursmy = my;
			CheckTrigForce();
			CheckTown();
			CheckRportal();
		}
	}

	if(pcurs == CURSOR_IDENTIFY) {
		pcursobj = -1;
		pcursmonst = -1;
		pcursitem = -1;
		cursmx = mx;
		cursmy = my;
	}
	if(pcursmonst != -1 && monster[pcursmonst]._mFlags & MFLAG_GOLEM) {
		pcursmonst = -1;
	}
}
// 4B8968: using guessed type int sbookflag;
// 4B8B84: using guessed type int panelflag;
// 4B8C98: using guessed type int spselflag;
// 4B8CB8: using guessed type char pcursinvitem;
// 4B8CC0: using guessed type char pcursitem;
// 4B8CC1: using guessed type char pcursobj;
// 4B8CC2: using guessed type char pcursplr;
// 4B8CCC: using guessed type int pcurstemp;
// 52569C: using guessed type int zoomflag;
<<<<<<< HEAD
// 52575C: using guessed type int doomflag;
// 69BD04: using guessed type int questlog;

DEVILUTION_END_NAMESPACE

=======
// 52575C: using guessed type int doomflag;

>>>>>>> e791f3ee
<|MERGE_RESOLUTION|>--- conflicted
+++ resolved
@@ -1,697 +1,625 @@
-//HEADER_GOES_HERE
-
-#include "../types.h"
-
-DEVILUTION_BEGIN_NAMESPACE
-
-int cursH;      // weak
-int icursH28;   // idb
-int cursW;      // idb
-int pcursmonst; // idb
-int icursW28;   // idb
-void *pCursCels;
-int icursH; // weak
-
-// inv_item value
-char pcursinvitem; // weak
-int icursW;        // weak
-char pcursitem;    // weak
-char pcursobj;     // weak
-char pcursplr;     // weak
-int cursmx;
-int cursmy;
-int pcurstemp; // weak
-int pcurs;        // idb
-
-/* rdata */
-const int InvItemWidth[180] = {
-	// Cursors
-	0, 33, 32, 32, 32, 32, 32, 32, 32, 32, 32, 23,
-	// Items
-	1 * 28, 1 * 28, 1 * 28, 1 * 28, 1 * 28, 1 * 28, 1 * 28, 1 * 28, 1 * 28, 1 * 28,
-	1 * 28, 1 * 28, 1 * 28, 1 * 28, 1 * 28, 1 * 28, 1 * 28, 1 * 28, 1 * 28, 1 * 28,
-	1 * 28, 1 * 28, 1 * 28, 1 * 28, 1 * 28, 1 * 28, 1 * 28, 1 * 28, 1 * 28, 1 * 28,
-	1 * 28, 1 * 28, 1 * 28, 1 * 28, 1 * 28, 1 * 28, 1 * 28, 1 * 28, 1 * 28, 1 * 28,
-	1 * 28, 1 * 28, 1 * 28, 1 * 28, 1 * 28, 1 * 28, 1 * 28, 1 * 28, 1 * 28, 1 * 28,
-	1 * 28, 1 * 28, 1 * 28, 1 * 28, 1 * 28, 1 * 28, 1 * 28, 1 * 28, 1 * 28, 1 * 28,
-	1 * 28, 1 * 28, 1 * 28, 1 * 28, 1 * 28, 1 * 28, 1 * 28, 1 * 28, 1 * 28, 1 * 28,
-	1 * 28, 1 * 28, 1 * 28, 1 * 28, 1 * 28, 2 * 28, 2 * 28, 2 * 28, 2 * 28, 2 * 28,
-	2 * 28, 2 * 28, 2 * 28, 2 * 28, 2 * 28, 2 * 28, 2 * 28, 2 * 28, 2 * 28, 2 * 28,
-	2 * 28, 2 * 28, 2 * 28, 2 * 28, 2 * 28, 2 * 28, 2 * 28, 2 * 28, 2 * 28, 2 * 28,
-	2 * 28, 2 * 28, 2 * 28, 2 * 28, 2 * 28, 2 * 28, 2 * 28, 2 * 28, 2 * 28, 2 * 28,
-	2 * 28, 2 * 28, 2 * 28, 2 * 28, 2 * 28, 2 * 28, 2 * 28, 2 * 28, 2 * 28, 2 * 28,
-	2 * 28, 2 * 28, 2 * 28, 2 * 28, 2 * 28, 2 * 28, 2 * 28, 2 * 28, 2 * 28, 2 * 28,
-	2 * 28, 2 * 28, 2 * 28, 2 * 28, 2 * 28, 2 * 28, 2 * 28, 2 * 28, 2 * 28, 2 * 28,
-	2 * 28, 2 * 28, 2 * 28, 2 * 28, 2 * 28, 2 * 28, 2 * 28, 2 * 28, 2 * 28, 2 * 28,
-	2 * 28, 2 * 28, 2 * 28, 2 * 28, 2 * 28, 2 * 28, 2 * 28, 2 * 28, 2 * 28, 2 * 28,
-	2 * 28, 2 * 28, 2 * 28, 2 * 28, 2 * 28, 2 * 28, 2 * 28, 2 * 28
-};
-
-const int InvItemHeight[180] = {
-	// Cursors
-	0, 29, 32, 32, 32, 32, 32, 32, 32, 32, 32, 35,
-	// Items
-	1 * 28, 1 * 28, 1 * 28, 1 * 28, 1 * 28, 1 * 28, 1 * 28, 1 * 28, 1 * 28, 1 * 28,
-	1 * 28, 1 * 28, 1 * 28, 1 * 28, 1 * 28, 1 * 28, 1 * 28, 1 * 28, 1 * 28, 1 * 28,
-	1 * 28, 1 * 28, 1 * 28, 1 * 28, 1 * 28, 1 * 28, 1 * 28, 1 * 28, 1 * 28, 1 * 28,
-	1 * 28, 1 * 28, 1 * 28, 1 * 28, 1 * 28, 1 * 28, 1 * 28, 1 * 28, 1 * 28, 1 * 28,
-	1 * 28, 1 * 28, 1 * 28, 1 * 28, 1 * 28, 1 * 28, 1 * 28, 1 * 28, 1 * 28, 1 * 28,
-	2 * 28, 2 * 28, 2 * 28, 2 * 28, 2 * 28, 2 * 28, 3 * 28, 3 * 28, 3 * 28, 3 * 28,
-	3 * 28, 3 * 28, 3 * 28, 3 * 28, 3 * 28, 3 * 28, 3 * 28, 3 * 28, 3 * 28, 3 * 28,
-	3 * 28, 3 * 28, 3 * 28, 3 * 28, 3 * 28, 2 * 28, 2 * 28, 2 * 28, 2 * 28, 2 * 28,
-	2 * 28, 2 * 28, 2 * 28, 2 * 28, 2 * 28, 2 * 28, 2 * 28, 2 * 28, 2 * 28, 2 * 28,
-	2 * 28, 2 * 28, 2 * 28, 2 * 28, 2 * 28, 2 * 28, 2 * 28, 2 * 28, 2 * 28, 2 * 28,
-	3 * 28, 3 * 28, 3 * 28, 3 * 28, 3 * 28, 3 * 28, 3 * 28, 3 * 28, 3 * 28, 3 * 28,
-	3 * 28, 3 * 28, 3 * 28, 3 * 28, 3 * 28, 3 * 28, 3 * 28, 3 * 28, 3 * 28, 3 * 28,
-	3 * 28, 3 * 28, 3 * 28, 3 * 28, 3 * 28, 3 * 28, 3 * 28, 3 * 28, 3 * 28, 3 * 28,
-	3 * 28, 3 * 28, 3 * 28, 3 * 28, 3 * 28, 3 * 28, 3 * 28, 3 * 28, 3 * 28, 3 * 28,
-	3 * 28, 3 * 28, 3 * 28, 3 * 28, 3 * 28, 3 * 28, 3 * 28, 3 * 28, 3 * 28, 3 * 28,
-	3 * 28, 3 * 28, 3 * 28, 3 * 28, 3 * 28, 3 * 28, 3 * 28, 3 * 28, 3 * 28, 3 * 28,
-	3 * 28, 3 * 28, 3 * 28, 3 * 28, 3 * 28, 3 * 28, 3 * 28, 3 * 28
-};
-
-void InitCursor()
-{
-	/// ASSERT: assert(! pCursCels);
-	pCursCels = LoadFileInMem("Data\\Inv\\Objcurs.CEL", 0);
-	ClearCursor();
-}
-
-void FreeCursor()
-{
-	void *p;
-
-	p = pCursCels;
-	pCursCels = NULL;
-	mem_free_dbg(p);
-
-	ClearCursor();
-}
-
-void SetICursor(int i)
-{
-	icursW = InvItemWidth[i];
-	icursH = InvItemHeight[i];
-	icursW28 = icursW / 28;
-	icursH28 = icursH / 28;
-}
-// 4B8CB4: using guessed type int icursH;
-// 4B8CBC: using guessed type int icursW;
-
-void SetCursor_(int i)
-{
-	pcurs = i;
-	cursW = InvItemWidth[i];
-	cursH = InvItemHeight[i];
-	SetICursor(i);
-}
-// 4B8C9C: using guessed type int cursH;
-
-void NewCursor(int i)
-{
-	SetCursor_(i);
-}
-
-void InitLevelCursor()
-{
-	SetCursor_(CURSOR_HAND);
-	cursmx = ViewX;
-	cursmy = ViewY;
-	pcurstemp = -1;
-	pcursmonst = -1;
-	pcursobj = -1;
-	pcursitem = -1;
-	pcursplr = -1;
-	ClearCursor();
-}
-// 4B8CC0: using guessed type char pcursitem;
-// 4B8CC1: using guessed type char pcursobj;
-// 4B8CC2: using guessed type char pcursplr;
-// 4B8CCC: using guessed type int pcurstemp;
-
-void CheckTown()
-{
-	int i, mx;
-
-	for (i = 0; i < nummissiles; i++) {
-		mx = missileactive[i];
-		if (missile[mx]._mitype == MIS_TOWN) {
-			if (cursmx == missile[mx]._mix - 1 && cursmy == missile[mx]._miy
-			    || cursmx == missile[mx]._mix && cursmy == missile[mx]._miy - 1
-			    || cursmx == missile[mx]._mix - 1 && cursmy == missile[mx]._miy - 1
-			    || cursmx == missile[mx]._mix - 2 && cursmy == missile[mx]._miy - 1
-			    || cursmx == missile[mx]._mix - 2 && cursmy == missile[mx]._miy - 2
-			    || cursmx == missile[mx]._mix - 1 && cursmy == missile[mx]._miy - 2
-			    || cursmx == missile[mx]._mix && cursmy == missile[mx]._miy) {
-				trigflag_3 = 1;
-				ClearPanel();
-				strcpy(infostr, "Town Portal");
-				sprintf(tempstr, "from %s", plr[missile[mx]._misource]._pName);
-				AddPanelString(tempstr, 1);
-				cursmx = missile[mx]._mix;
-				cursmy = missile[mx]._miy;
-			}
-		}
-	}
-}
-
-void CheckRportal()
-{
-	int i, mx;
-
-	for (i = 0; i < nummissiles; i++) {
-		mx = missileactive[i];
-		if (missile[mx]._mitype == MIS_RPORTAL) {
-			if (cursmx == missile[mx]._mix - 1 && cursmy == missile[mx]._miy
-			    || cursmx == missile[mx]._mix && cursmy == missile[mx]._miy - 1
-			    || cursmx == missile[mx]._mix - 1 && cursmy == missile[mx]._miy - 1
-			    || cursmx == missile[mx]._mix - 2 && cursmy == missile[mx]._miy - 1
-			    || cursmx == missile[mx]._mix - 2 && cursmy == missile[mx]._miy - 2
-			    || cursmx == missile[mx]._mix - 1 && cursmy == missile[mx]._miy - 2
-			    || cursmx == missile[mx]._mix && cursmy == missile[mx]._miy) {
-				trigflag_3 = 1;
-				ClearPanel();
-				strcpy(infostr, "Portal to");
-				if (!setlevel)
-					strcpy(tempstr, "The Unholy Altar");
-				else
-					strcpy(tempstr, "level 15");
-				AddPanelString(tempstr, 1);
-				cursmx = missile[mx]._mix;
-				cursmy = missile[mx]._miy;
-			}
-		}
-	}
-}
-// 5CF31D: using guessed type char setlevel;
-
-void CheckCursMove()
-{
-	int i, sx, sy, mx, my, tx, ty, px, py, xx, yy, mi;
-	char bv;
-	BOOL flipflag, flipx, flipy;
-
-	sx = MouseX;
-	sy = MouseY;
-
-	if(chrflag || questlog) {
-		if(sx >= 160) {
-			sx -= 160;
-		} else {
-			sx = 0;
-		}
-	} else if(invflag || sbookflag) {
-		if(sx <= 320) {
-			sx += 160;
-		} else {
-			sx = 0;
-		}
-	}
-	if(sy > 351 && track_isscrolling()) {
-		sy = 351;
-	}
-	if(!zoomflag) {
-		sx >>= 1;
-		sy >>= 1;
-	}
-
-	sx -= ScrollInfo._sxoff;
-	sy -= ScrollInfo._syoff;
-
-	if(ScrollInfo._sdir != 0) {
-		sx += ((plr[myplr]._pVar6 + plr[myplr]._pxvel) >> 8) - (plr[myplr]._pVar6 >> 8);
-		sy += ((plr[myplr]._pVar7 + plr[myplr]._pyvel) >> 8) - (plr[myplr]._pVar7 >> 8);
-	}
-
-	if(sx < 0) {
-		sx = 0;
-	}
-	if(sx >= 640) {
-		sx = 640;
-	}
-	if(sy < 0) {
-		sy = 0;
-	}
-	if(sy >= 480) {
-		sy = 480;
-	}
-
-	tx = sx >> 6;
-	ty = sy >> 5;
-	px = sx & 0x3F;
-	py = sy & 0x1F;
-	mx = ViewX + tx + ty - (zoomflag ? 10 : 5);
-	my = ViewY + ty - tx;
-
-	flipy = py < px >> 1;
-	if(flipy) {
-		my--;
-	}
-	flipx = py >= 32 - (px >> 1);
-	if(flipx) {
-		mx++;
-	}
-
-	if(mx < 0) {
-		mx = 0;
-	}
-	if(mx >= MAXDUNX) {
-		mx = MAXDUNX - 1;
-	}
-	if(my < 0) {
-		my = 0;
-	}
-	if(my >= MAXDUNY) {
-		my = MAXDUNY - 1;
-<<<<<<< HEAD
-
-	some_bool = 0;
-	if (posy_31 >= posx_63 >> 1) {
-		if (!v9)
-			some_bool = 0;
-		else if (posx_63 < 32)
-			some_bool = 1;
-		else
-			some_bool = 0;
-	} else if (!v9) {
-		if (posx_63 < 32)
-			some_bool = 1;
-		else
-			some_bool = 0;
-=======
->>>>>>> e791f3ee
-	}
-
-	flipflag = flipy && flipx || (flipy || flipx) && px < 32;
-
-	pcurstemp = pcursmonst;
-	pcursmonst = -1;
-	pcursobj = -1;
-	pcursitem = -1;
-	if(pcursinvitem != -1) {
-		drawsbarflag = TRUE;
-	}
-	pcursinvitem = -1;
-	pcursplr = -1;
-	uitemflag = 0;
-	panelflag = 0;
-	trigflag_3 = 0;
-
-	if(plr[myplr]._pInvincible) {
-		return;
-	}
-	if(pcurs >= CURSOR_FIRSTITEM || spselflag) {
-		cursmx = mx;
-		cursmy = my;
-		return;
-	}
-	if(MouseY > 352) {
-		CheckPanelInfo();
-		return;
-	}
-	if(doomflag) {
-		return;
-	}
-	if(invflag && MouseX > 320) {
-		pcursinvitem = CheckInvHLight();
-		return;
-	}
-	if(sbookflag && MouseX > 320) {
-		return;
-	}
-	if((chrflag || questlog) && MouseX < 320) {
-		return;
-	}
-
-<<<<<<< HEAD
-	if (!leveltype) {
-		if (some_bool) {
-			d_monster = dMonster[mx][my + 1];
-			if (d_monster > 0) {
-				cursmx = mx;
-				cursmy = my + 1;
-				pcursmonst = d_monster - 1;
-			}
-		} else {
-			d_monster = dMonster[mx + 1][my];
-			if (d_monster > 0) {
-				cursmx = mx + 1;
-				cursmy = my;
-				pcursmonst = d_monster - 1;
-			}
-		}
-		d_monster = dMonster[mx][my];
-		if (d_monster > 0) {
-			cursmx = mx;
-			cursmy = my;
-			pcursmonst = d_monster - 1;
-		}
-		d_monster = dMonster[mx + 1][my + 1];
-		if (d_monster > 0) {
-			cursmx = mx + 1;
-			cursmy = my + 1;
-			pcursmonst = d_monster - 1;
-		}
-		if (pcursmonst != -1 && !towner[pcursmonst]._tSelFlag) // check if issue is upstream
-			pcursmonst = -1;
-	} else {
-		if (dword_4B8CCC != -1) {
-			if (some_bool) {
-				d_monster = dMonster[mx + 1][my + 2];
-				if (d_monster) {
-					if (dFlags[mx + 1][my + 2] & DFLAG_LIT) {
-						mon_id = d_monster <= 0 ? -1 - d_monster : d_monster - 1;
-						if (mon_id == dword_4B8CCC
-						    && monster[mon_id]._mhitpoints >> 6 > 0
-						    && monster[mon_id].MData->mSelFlag & 4) {
-							cursmx = mx + 1;
-							cursmy = my + 2;
-							pcursmonst = mon_id;
-						}
-					}
-=======
-	if(leveltype != DTYPE_TOWN) {
-		if(pcurstemp != -1) {
-			if(!flipflag && dMonster[mx + 2][my + 1] != 0 && dFlags[mx + 2][my + 1] & DFLAG_LIT) {
-				mi = dMonster[mx + 2][my + 1] > 0 ? dMonster[mx + 2][my + 1] - 1 : -(dMonster[mx + 2][my + 1] + 1);
-				if(mi == pcurstemp && monster[mi]._mhitpoints >> 6 > 0 && monster[mi].MData->mSelFlag & 4) {
-					cursmx = mx + 1; /// BUGFIX: 'mx + 2'
-					cursmy = my + 2; /// BUGFIX: 'my + 1'
-					pcursmonst = mi;
->>>>>>> e791f3ee
-				}
-			}
-			if(flipflag && dMonster[mx + 1][my + 2] != 0 && dFlags[mx + 1][my + 2] & DFLAG_LIT) {
-				mi = dMonster[mx + 1][my + 2] > 0 ? dMonster[mx + 1][my + 2] - 1 : -(dMonster[mx + 1][my + 2] + 1);
-				if(mi == pcurstemp && monster[mi]._mhitpoints >> 6 > 0 && monster[mi].MData->mSelFlag & 4) {
-					cursmx = mx + 1;
-					cursmy = my + 2;
-					pcursmonst = mi;
-				}
-			}
-			if(dMonster[mx + 2][my + 2] != 0 && dFlags[mx + 2][my + 2] & DFLAG_LIT) {
-				mi = dMonster[mx + 2][my + 2] > 0 ? dMonster[mx + 2][my + 2] - 1 : -(dMonster[mx + 2][my + 2] + 1);
-				if(mi == pcurstemp && monster[mi]._mhitpoints >> 6 > 0 && monster[mi].MData->mSelFlag & 4) {
-					cursmx = mx + 2;
-					cursmy = my + 2;
-					pcursmonst = mi;
-				}
-			}
-			if(!flipflag && dMonster[mx + 1][my] != 0 && dFlags[mx + 1][my] & DFLAG_LIT) {
-				mi = dMonster[mx + 1][my] > 0 ? dMonster[mx + 1][my] - 1 : -(dMonster[mx + 1][my] + 1);
-				if(mi == pcurstemp && monster[mi]._mhitpoints >> 6 > 0 && monster[mi].MData->mSelFlag & 2) {
-					cursmx = mx + 1;
-					cursmy = my;
-					pcursmonst = mi;
-				}
-			}
-			if(flipflag && dMonster[mx][my + 1] != 0 && dFlags[mx][my + 1] & DFLAG_LIT) {
-				mi = dMonster[mx][my + 1] > 0 ? dMonster[mx][my + 1] - 1 : -(dMonster[mx][my + 1] + 1);
-				if(mi == pcurstemp && monster[mi]._mhitpoints >> 6 > 0 && monster[mi].MData->mSelFlag & 2) {
-					cursmx = mx;
-					cursmy = my + 1;
-					pcursmonst = mi;
-				}
-			}
-			if(dMonster[mx][my] != 0 && dFlags[mx][my] & DFLAG_LIT) {
-				mi = dMonster[mx][my] > 0 ? dMonster[mx][my] - 1 : -(dMonster[mx][my] + 1);
-				if(mi == pcurstemp && monster[mi]._mhitpoints >> 6 > 0 && monster[mi].MData->mSelFlag & 1) {
-					cursmx = mx;
-					cursmy = my;
-					pcursmonst = mi;
-				}
-			}
-			if(dMonster[mx + 1][my + 1] != 0 && dFlags[mx + 1][my + 1] & DFLAG_LIT) {
-				mi = dMonster[mx + 1][my + 1] > 0 ? dMonster[mx + 1][my + 1] - 1 : -(dMonster[mx + 1][my + 1] + 1);
-				if(mi == pcurstemp && monster[mi]._mhitpoints >> 6 > 0 && monster[mi].MData->mSelFlag & 2) {
-					cursmx = mx + 1;
-					cursmy = my + 1;
-					pcursmonst = mi;
-				}
-			}
-			if(pcursmonst != -1 && monster[pcursmonst]._mFlags & MFLAG_HIDDEN) {
-				pcursmonst = -1;
-				cursmx = mx;
-				cursmy = my;
-			}
-			if(pcursmonst != -1 && monster[pcursmonst]._mFlags & MFLAG_GOLEM) {
-				pcursmonst = -1;
-			}
-			if(pcursmonst != -1) {
-				return;
-			}
-		}
-		if(!flipflag && dMonster[mx + 2][my + 1] != 0 && dFlags[mx + 2][my + 1] & DFLAG_LIT) {
-			mi = dMonster[mx + 2][my + 1] > 0 ? dMonster[mx + 2][my + 1] - 1 : -(dMonster[mx + 2][my + 1] + 1);
-			if(monster[mi]._mhitpoints >> 6 > 0 && monster[mi].MData->mSelFlag & 4) {
-				cursmx = mx + 2;
-				cursmy = my + 1;
-				pcursmonst = mi;
-			}
-		}
-		if(flipflag && dMonster[mx + 1][my + 2] != 0 && dFlags[mx + 1][my + 2] & DFLAG_LIT) {
-			mi = dMonster[mx + 1][my + 2] > 0 ? dMonster[mx + 1][my + 2] - 1 : -(dMonster[mx + 1][my + 2] + 1);
-			if(monster[mi]._mhitpoints >> 6 > 0 && monster[mi].MData->mSelFlag & 4) {
-				cursmx = mx + 1;
-				cursmy = my + 2;
-				pcursmonst = mi;
-			}
-		}
-		if(dMonster[mx + 2][my + 2] != 0 && dFlags[mx + 2][my + 2] & DFLAG_LIT) {
-			mi = dMonster[mx + 2][my + 2] > 0 ? dMonster[mx + 2][my + 2] - 1 : -(dMonster[mx + 2][my + 2] + 1);
-			if(monster[mi]._mhitpoints >> 6 > 0 && monster[mi].MData->mSelFlag & 4) {
-				cursmx = mx + 2;
-				cursmy = my + 2;
-				pcursmonst = mi;
-			}
-		}
-		if(!flipflag && dMonster[mx + 1][my] != 0 && dFlags[mx + 1][my] & DFLAG_LIT) {
-			mi = dMonster[mx + 1][my] > 0 ? dMonster[mx + 1][my] - 1 : -(dMonster[mx + 1][my] + 1);
-			if(monster[mi]._mhitpoints >> 6 > 0 && monster[mi].MData->mSelFlag & 2) {
-				cursmx = mx + 1;
-				cursmy = my;
-				pcursmonst = mi;
-			}
-		}
-		if(flipflag && dMonster[mx][my + 1] != 0 && dFlags[mx][my + 1] & DFLAG_LIT) {
-			mi = dMonster[mx][my + 1] > 0 ? dMonster[mx][my + 1] - 1 : -(dMonster[mx][my + 1] + 1);
-			if(monster[mi]._mhitpoints >> 6 > 0 && monster[mi].MData->mSelFlag & 2) {
-				cursmx = mx;
-				cursmy = my + 1;
-				pcursmonst = mi;
-			}
-		}
-		if(dMonster[mx][my] != 0 && dFlags[mx][my] & DFLAG_LIT) {
-			mi = dMonster[mx][my] > 0 ? dMonster[mx][my] - 1 : -(dMonster[mx][my] + 1);
-			if(monster[mi]._mhitpoints >> 6 > 0 && monster[mi].MData->mSelFlag & 1) {
-				cursmx = mx;
-				cursmy = my;
-				pcursmonst = mi;
-			}
-		}
-		if(dMonster[mx + 1][my + 1] != 0 && dFlags[mx + 1][my + 1] & DFLAG_LIT) {
-			mi = dMonster[mx + 1][my + 1] > 0 ? dMonster[mx + 1][my + 1] - 1 : -(dMonster[mx + 1][my + 1] + 1);
-			if(monster[mi]._mhitpoints >> 6 > 0 && monster[mi].MData->mSelFlag & 2) {
-				cursmx = mx + 1;
-				cursmy = my + 1;
-				pcursmonst = mi;
-			}
-		}
-		if(pcursmonst != -1 && monster[pcursmonst]._mFlags & MFLAG_HIDDEN) {
-			pcursmonst = -1;
-			cursmx = mx;
-			cursmy = my;
-		}
-		if(pcursmonst != -1 && monster[pcursmonst]._mFlags & MFLAG_GOLEM) {
-			pcursmonst = -1;
-		}
-	} else {
-		if(!flipflag && dMonster[mx + 1][my] > 0) {
-			pcursmonst = dMonster[mx + 1][my] - 1;
-			cursmx = mx + 1;
-			cursmy = my;
-		}
-		if(flipflag && dMonster[mx][my + 1] > 0) {
-			pcursmonst = dMonster[mx][my + 1] - 1;
-			cursmx = mx;
-			cursmy = my + 1;
-		}
-		if(dMonster[mx][my] > 0) {
-			pcursmonst = dMonster[mx][my] - 1;
-			cursmx = mx;
-			cursmy = my;
-		}
-		if(dMonster[mx + 1][my + 1] > 0) {
-			pcursmonst = dMonster[mx + 1][my + 1] - 1;
-			cursmx = mx + 1;
-			cursmy = my + 1;
-		}
-		if(!towner[pcursmonst]._tSelFlag) { /// BUGFIX: Add check 'pcursmonst != -1'
-			pcursmonst = -1;
-		}
-	}
-
-	if(pcursmonst == -1) {
-		if(!flipflag && dPlayer[mx + 1][my] != 0) {
-			bv = dPlayer[mx + 1][my] > 0 ? dPlayer[mx + 1][my] - 1 : -(dPlayer[mx + 1][my] + 1);
-			if(bv != myplr && plr[bv]._pHitPoints != 0) {
-				cursmx = mx + 1;
-				cursmy = my;
-				pcursplr = bv;
-			}
-		}
-		if(flipflag && dPlayer[mx][my + 1] != 0) {
-			bv = dPlayer[mx][my + 1] > 0 ? dPlayer[mx][my + 1] - 1 : -(dPlayer[mx][my + 1] + 1);
-			if(bv != myplr && plr[bv]._pHitPoints != 0) {
-				cursmx = mx;
-				cursmy = my + 1;
-				pcursplr = bv;
-			}
-		}
-		if(dPlayer[mx][my] != 0) {
-			bv = dPlayer[mx][my] > 0 ? dPlayer[mx][my] - 1 : -(dPlayer[mx][my] + 1);
-			if(bv != myplr) {
-				cursmx = mx;
-				cursmy = my;
-				pcursplr = bv;
-			}
-		}
-		if(dFlags[mx][my] & DFLAG_DEAD_PLAYER) {
-			for(i = 0; i < MAX_PLRS; i++) {
-				if(plr[i].WorldX == mx && plr[i].WorldY == my && i != myplr) {
-					cursmx = mx;
-					cursmy = my;
-					pcursplr = i;
-				}
-			}
-		}
-		if(pcurs == CURSOR_RESURRECT) {
-			for(xx = -1; xx < 2; xx++) {
-				for(yy = -1; yy < 2; yy++) {
-					if(dFlags[mx + xx][my + yy] & DFLAG_DEAD_PLAYER) {
-						for(i = 0; i < MAX_PLRS; i++) {
-							if(plr[i].WorldX == mx + xx && plr[i].WorldY == my + yy && i != myplr) {
-								cursmx = mx + xx;
-								cursmy = my + yy;
-								pcursplr = i;
-							}
-						}
-					}
-				}
-			}
-		}
-		if(dPlayer[mx + 1][my + 1] != 0) {
-			bv = dPlayer[mx + 1][my + 1] > 0 ? dPlayer[mx + 1][my + 1] - 1 : -(dPlayer[mx + 1][my + 1] + 1);
-			if(bv != myplr && plr[bv]._pHitPoints != 0) {
-				cursmx = mx + 1;
-				cursmy = my + 1;
-				pcursplr = bv;
-			}
-		}
-	}
-	if(pcursmonst == -1 && pcursplr == -1) {
-		if(!flipflag && dObject[mx + 1][my] != 0) {
-			bv = dObject[mx + 1][my] > 0 ? dObject[mx + 1][my] - 1 : -(dObject[mx + 1][my] + 1);
-			if(object[bv]._oSelFlag >= 2) {
-				cursmx = mx + 1;
-				cursmy = my;
-				pcursobj = bv;
-			}
-		}
-		if(flipflag && dObject[mx][my + 1] != 0) {
-			bv = dObject[mx][my + 1] > 0 ? dObject[mx][my + 1] - 1 : -(dObject[mx][my + 1] + 1);
-			if(object[bv]._oSelFlag >= 2) {
-				cursmx = mx;
-				cursmy = my + 1;
-				pcursobj = bv;
-			}
-		}
-		if(dObject[mx][my] != 0) {
-			bv = dObject[mx][my] > 0 ? dObject[mx][my] - 1 : -(dObject[mx][my] + 1);
-			if(object[bv]._oSelFlag == 1 || object[bv]._oSelFlag == 3) {
-				cursmx = mx;
-				cursmy = my;
-				pcursobj = bv;
-			}
-		}
-		if(dObject[mx + 1][my + 1] != 0) {
-			bv = dObject[mx + 1][my + 1] > 0 ? dObject[mx + 1][my + 1] - 1 : -(dObject[mx + 1][my + 1] + 1);
-			if(object[bv]._oSelFlag >= 2) {
-				cursmx = mx + 1;
-				cursmy = my + 1;
-				pcursobj = bv;
-			}
-		}
-	}
-	if(pcursplr == -1 && pcursobj == -1 && pcursmonst == -1) {
-		if(!flipflag && dItem[mx + 1][my] > 0) {
-			bv = dItem[mx + 1][my] - 1;
-			if(item[bv]._iSelFlag >= 2) {
-				cursmx = mx + 1;
-				cursmy = my;
-				pcursitem = bv;
-			}
-		}
-		if(flipflag && dItem[mx][my + 1] > 0) {
-			bv = dItem[mx][my + 1] - 1;
-			if(item[bv]._iSelFlag >= 2) {
-				cursmx = mx;
-				cursmy = my + 1;
-				pcursitem = bv;
-			}
-		}
-		if(dItem[mx][my] > 0) {
-			bv = dItem[mx][my] - 1;
-			if(item[bv]._iSelFlag == 1 || item[bv]._iSelFlag == 3) {
-				cursmx = mx;
-				cursmy = my;
-				pcursitem = bv;
-			}
-		}
-		if(dItem[mx + 1][my + 1] > 0) {
-			bv = dItem[mx + 1][my + 1] - 1;
-			if(item[bv]._iSelFlag >= 2) {
-				cursmx = mx + 1;
-				cursmy = my + 1;
-				pcursitem = bv;
-			}
-		}
-		if(pcursitem == -1) {
-			cursmx = mx;
-			cursmy = my;
-			CheckTrigForce();
-			CheckTown();
-			CheckRportal();
-		}
-	}
-
-	if(pcurs == CURSOR_IDENTIFY) {
-		pcursobj = -1;
-		pcursmonst = -1;
-		pcursitem = -1;
-		cursmx = mx;
-		cursmy = my;
-	}
-	if(pcursmonst != -1 && monster[pcursmonst]._mFlags & MFLAG_GOLEM) {
-		pcursmonst = -1;
-	}
-}
-// 4B8968: using guessed type int sbookflag;
-// 4B8B84: using guessed type int panelflag;
-// 4B8C98: using guessed type int spselflag;
-// 4B8CB8: using guessed type char pcursinvitem;
-// 4B8CC0: using guessed type char pcursitem;
-// 4B8CC1: using guessed type char pcursobj;
-// 4B8CC2: using guessed type char pcursplr;
-// 4B8CCC: using guessed type int pcurstemp;
-// 52569C: using guessed type int zoomflag;
-<<<<<<< HEAD
-// 52575C: using guessed type int doomflag;
-// 69BD04: using guessed type int questlog;
-
-DEVILUTION_END_NAMESPACE
-
-=======
-// 52575C: using guessed type int doomflag;
-
->>>>>>> e791f3ee
+//HEADER_GOES_HERE
+
+#include "../types.h"
+
+DEVILUTION_BEGIN_NAMESPACE
+
+int cursH;      // weak
+int icursH28;   // idb
+int cursW;      // idb
+int pcursmonst; // idb
+int icursW28;   // idb
+void *pCursCels;
+int icursH; // weak
+
+// inv_item value
+char pcursinvitem; // weak
+int icursW;        // weak
+char pcursitem;    // weak
+char pcursobj;     // weak
+char pcursplr;     // weak
+int cursmx;
+int cursmy;
+int pcurstemp; // weak
+int pcurs;        // idb
+
+/* rdata */
+const int InvItemWidth[180] = {
+	// Cursors
+	0, 33, 32, 32, 32, 32, 32, 32, 32, 32, 32, 23,
+	// Items
+	1 * 28, 1 * 28, 1 * 28, 1 * 28, 1 * 28, 1 * 28, 1 * 28, 1 * 28, 1 * 28, 1 * 28,
+	1 * 28, 1 * 28, 1 * 28, 1 * 28, 1 * 28, 1 * 28, 1 * 28, 1 * 28, 1 * 28, 1 * 28,
+	1 * 28, 1 * 28, 1 * 28, 1 * 28, 1 * 28, 1 * 28, 1 * 28, 1 * 28, 1 * 28, 1 * 28,
+	1 * 28, 1 * 28, 1 * 28, 1 * 28, 1 * 28, 1 * 28, 1 * 28, 1 * 28, 1 * 28, 1 * 28,
+	1 * 28, 1 * 28, 1 * 28, 1 * 28, 1 * 28, 1 * 28, 1 * 28, 1 * 28, 1 * 28, 1 * 28,
+	1 * 28, 1 * 28, 1 * 28, 1 * 28, 1 * 28, 1 * 28, 1 * 28, 1 * 28, 1 * 28, 1 * 28,
+	1 * 28, 1 * 28, 1 * 28, 1 * 28, 1 * 28, 1 * 28, 1 * 28, 1 * 28, 1 * 28, 1 * 28,
+	1 * 28, 1 * 28, 1 * 28, 1 * 28, 1 * 28, 2 * 28, 2 * 28, 2 * 28, 2 * 28, 2 * 28,
+	2 * 28, 2 * 28, 2 * 28, 2 * 28, 2 * 28, 2 * 28, 2 * 28, 2 * 28, 2 * 28, 2 * 28,
+	2 * 28, 2 * 28, 2 * 28, 2 * 28, 2 * 28, 2 * 28, 2 * 28, 2 * 28, 2 * 28, 2 * 28,
+	2 * 28, 2 * 28, 2 * 28, 2 * 28, 2 * 28, 2 * 28, 2 * 28, 2 * 28, 2 * 28, 2 * 28,
+	2 * 28, 2 * 28, 2 * 28, 2 * 28, 2 * 28, 2 * 28, 2 * 28, 2 * 28, 2 * 28, 2 * 28,
+	2 * 28, 2 * 28, 2 * 28, 2 * 28, 2 * 28, 2 * 28, 2 * 28, 2 * 28, 2 * 28, 2 * 28,
+	2 * 28, 2 * 28, 2 * 28, 2 * 28, 2 * 28, 2 * 28, 2 * 28, 2 * 28, 2 * 28, 2 * 28,
+	2 * 28, 2 * 28, 2 * 28, 2 * 28, 2 * 28, 2 * 28, 2 * 28, 2 * 28, 2 * 28, 2 * 28,
+	2 * 28, 2 * 28, 2 * 28, 2 * 28, 2 * 28, 2 * 28, 2 * 28, 2 * 28, 2 * 28, 2 * 28,
+	2 * 28, 2 * 28, 2 * 28, 2 * 28, 2 * 28, 2 * 28, 2 * 28, 2 * 28
+};
+
+const int InvItemHeight[180] = {
+	// Cursors
+	0, 29, 32, 32, 32, 32, 32, 32, 32, 32, 32, 35,
+	// Items
+	1 * 28, 1 * 28, 1 * 28, 1 * 28, 1 * 28, 1 * 28, 1 * 28, 1 * 28, 1 * 28, 1 * 28,
+	1 * 28, 1 * 28, 1 * 28, 1 * 28, 1 * 28, 1 * 28, 1 * 28, 1 * 28, 1 * 28, 1 * 28,
+	1 * 28, 1 * 28, 1 * 28, 1 * 28, 1 * 28, 1 * 28, 1 * 28, 1 * 28, 1 * 28, 1 * 28,
+	1 * 28, 1 * 28, 1 * 28, 1 * 28, 1 * 28, 1 * 28, 1 * 28, 1 * 28, 1 * 28, 1 * 28,
+	1 * 28, 1 * 28, 1 * 28, 1 * 28, 1 * 28, 1 * 28, 1 * 28, 1 * 28, 1 * 28, 1 * 28,
+	2 * 28, 2 * 28, 2 * 28, 2 * 28, 2 * 28, 2 * 28, 3 * 28, 3 * 28, 3 * 28, 3 * 28,
+	3 * 28, 3 * 28, 3 * 28, 3 * 28, 3 * 28, 3 * 28, 3 * 28, 3 * 28, 3 * 28, 3 * 28,
+	3 * 28, 3 * 28, 3 * 28, 3 * 28, 3 * 28, 2 * 28, 2 * 28, 2 * 28, 2 * 28, 2 * 28,
+	2 * 28, 2 * 28, 2 * 28, 2 * 28, 2 * 28, 2 * 28, 2 * 28, 2 * 28, 2 * 28, 2 * 28,
+	2 * 28, 2 * 28, 2 * 28, 2 * 28, 2 * 28, 2 * 28, 2 * 28, 2 * 28, 2 * 28, 2 * 28,
+	3 * 28, 3 * 28, 3 * 28, 3 * 28, 3 * 28, 3 * 28, 3 * 28, 3 * 28, 3 * 28, 3 * 28,
+	3 * 28, 3 * 28, 3 * 28, 3 * 28, 3 * 28, 3 * 28, 3 * 28, 3 * 28, 3 * 28, 3 * 28,
+	3 * 28, 3 * 28, 3 * 28, 3 * 28, 3 * 28, 3 * 28, 3 * 28, 3 * 28, 3 * 28, 3 * 28,
+	3 * 28, 3 * 28, 3 * 28, 3 * 28, 3 * 28, 3 * 28, 3 * 28, 3 * 28, 3 * 28, 3 * 28,
+	3 * 28, 3 * 28, 3 * 28, 3 * 28, 3 * 28, 3 * 28, 3 * 28, 3 * 28, 3 * 28, 3 * 28,
+	3 * 28, 3 * 28, 3 * 28, 3 * 28, 3 * 28, 3 * 28, 3 * 28, 3 * 28, 3 * 28, 3 * 28,
+	3 * 28, 3 * 28, 3 * 28, 3 * 28, 3 * 28, 3 * 28, 3 * 28, 3 * 28
+};
+
+void InitCursor()
+{
+	/// ASSERT: assert(! pCursCels);
+	pCursCels = LoadFileInMem("Data\\Inv\\Objcurs.CEL", 0);
+	ClearCursor();
+}
+
+void FreeCursor()
+{
+	void *p;
+
+	p = pCursCels;
+	pCursCels = NULL;
+	mem_free_dbg(p);
+
+	ClearCursor();
+}
+
+void SetICursor(int i)
+{
+	icursW = InvItemWidth[i];
+	icursH = InvItemHeight[i];
+	icursW28 = icursW / 28;
+	icursH28 = icursH / 28;
+}
+// 4B8CB4: using guessed type int icursH;
+// 4B8CBC: using guessed type int icursW;
+
+void SetCursor_(int i)
+{
+	pcurs = i;
+	cursW = InvItemWidth[i];
+	cursH = InvItemHeight[i];
+	SetICursor(i);
+}
+// 4B8C9C: using guessed type int cursH;
+
+void NewCursor(int i)
+{
+	SetCursor_(i);
+}
+
+void InitLevelCursor()
+{
+	SetCursor_(CURSOR_HAND);
+	cursmx = ViewX;
+	cursmy = ViewY;
+	pcurstemp = -1;
+	pcursmonst = -1;
+	pcursobj = -1;
+	pcursitem = -1;
+	pcursplr = -1;
+	ClearCursor();
+}
+// 4B8CC0: using guessed type char pcursitem;
+// 4B8CC1: using guessed type char pcursobj;
+// 4B8CC2: using guessed type char pcursplr;
+// 4B8CCC: using guessed type int pcurstemp;
+
+void CheckTown()
+{
+	int i, mx;
+
+	for (i = 0; i < nummissiles; i++) {
+		mx = missileactive[i];
+		if (missile[mx]._mitype == MIS_TOWN) {
+			if (cursmx == missile[mx]._mix - 1 && cursmy == missile[mx]._miy
+			    || cursmx == missile[mx]._mix && cursmy == missile[mx]._miy - 1
+			    || cursmx == missile[mx]._mix - 1 && cursmy == missile[mx]._miy - 1
+			    || cursmx == missile[mx]._mix - 2 && cursmy == missile[mx]._miy - 1
+			    || cursmx == missile[mx]._mix - 2 && cursmy == missile[mx]._miy - 2
+			    || cursmx == missile[mx]._mix - 1 && cursmy == missile[mx]._miy - 2
+			    || cursmx == missile[mx]._mix && cursmy == missile[mx]._miy) {
+				trigflag_3 = 1;
+				ClearPanel();
+				strcpy(infostr, "Town Portal");
+				sprintf(tempstr, "from %s", plr[missile[mx]._misource]._pName);
+				AddPanelString(tempstr, 1);
+				cursmx = missile[mx]._mix;
+				cursmy = missile[mx]._miy;
+			}
+		}
+	}
+}
+
+void CheckRportal()
+{
+	int i, mx;
+
+	for (i = 0; i < nummissiles; i++) {
+		mx = missileactive[i];
+		if (missile[mx]._mitype == MIS_RPORTAL) {
+			if (cursmx == missile[mx]._mix - 1 && cursmy == missile[mx]._miy
+			    || cursmx == missile[mx]._mix && cursmy == missile[mx]._miy - 1
+			    || cursmx == missile[mx]._mix - 1 && cursmy == missile[mx]._miy - 1
+			    || cursmx == missile[mx]._mix - 2 && cursmy == missile[mx]._miy - 1
+			    || cursmx == missile[mx]._mix - 2 && cursmy == missile[mx]._miy - 2
+			    || cursmx == missile[mx]._mix - 1 && cursmy == missile[mx]._miy - 2
+			    || cursmx == missile[mx]._mix && cursmy == missile[mx]._miy) {
+				trigflag_3 = 1;
+				ClearPanel();
+				strcpy(infostr, "Portal to");
+				if (!setlevel)
+					strcpy(tempstr, "The Unholy Altar");
+				else
+					strcpy(tempstr, "level 15");
+				AddPanelString(tempstr, 1);
+				cursmx = missile[mx]._mix;
+				cursmy = missile[mx]._miy;
+			}
+		}
+	}
+}
+// 5CF31D: using guessed type char setlevel;
+
+void CheckCursMove()
+{
+	int i, sx, sy, mx, my, tx, ty, px, py, xx, yy, mi;
+	char bv;
+	BOOL flipflag, flipx, flipy;
+
+	sx = MouseX;
+	sy = MouseY;
+
+	if(chrflag || questlog) {
+		if(sx >= 160) {
+			sx -= 160;
+		} else {
+			sx = 0;
+		}
+	} else if(invflag || sbookflag) {
+		if(sx <= 320) {
+			sx += 160;
+		} else {
+			sx = 0;
+		}
+	}
+	if(sy > 351 && track_isscrolling()) {
+		sy = 351;
+	}
+	if(!zoomflag) {
+		sx >>= 1;
+		sy >>= 1;
+	}
+
+	sx -= ScrollInfo._sxoff;
+	sy -= ScrollInfo._syoff;
+
+	if(ScrollInfo._sdir != 0) {
+		sx += ((plr[myplr]._pVar6 + plr[myplr]._pxvel) >> 8) - (plr[myplr]._pVar6 >> 8);
+		sy += ((plr[myplr]._pVar7 + plr[myplr]._pyvel) >> 8) - (plr[myplr]._pVar7 >> 8);
+	}
+
+	if(sx < 0) {
+		sx = 0;
+	}
+	if(sx >= 640) {
+		sx = 640;
+	}
+	if(sy < 0) {
+		sy = 0;
+	}
+	if(sy >= 480) {
+		sy = 480;
+	}
+
+	tx = sx >> 6;
+	ty = sy >> 5;
+	px = sx & 0x3F;
+	py = sy & 0x1F;
+	mx = ViewX + tx + ty - (zoomflag ? 10 : 5);
+	my = ViewY + ty - tx;
+
+	flipy = py < px >> 1;
+	if(flipy) {
+		my--;
+	}
+	flipx = py >= 32 - (px >> 1);
+	if(flipx) {
+		mx++;
+	}
+
+	if(mx < 0) {
+		mx = 0;
+	}
+	if(mx >= MAXDUNX) {
+		mx = MAXDUNX - 1;
+	}
+	if(my < 0) {
+		my = 0;
+	}
+	if(my >= MAXDUNY) {
+		my = MAXDUNY - 1;
+	}
+
+	flipflag = flipy && flipx || (flipy || flipx) && px < 32;
+
+	pcurstemp = pcursmonst;
+	pcursmonst = -1;
+	pcursobj = -1;
+	pcursitem = -1;
+	if(pcursinvitem != -1) {
+		drawsbarflag = TRUE;
+	}
+	pcursinvitem = -1;
+	pcursplr = -1;
+	uitemflag = 0;
+	panelflag = 0;
+	trigflag_3 = 0;
+
+	if(plr[myplr]._pInvincible) {
+		return;
+	}
+	if(pcurs >= CURSOR_FIRSTITEM || spselflag) {
+		cursmx = mx;
+		cursmy = my;
+		return;
+	}
+	if(MouseY > 352) {
+		CheckPanelInfo();
+		return;
+	}
+	if(doomflag) {
+		return;
+	}
+	if(invflag && MouseX > 320) {
+		pcursinvitem = CheckInvHLight();
+		return;
+	}
+	if(sbookflag && MouseX > 320) {
+		return;
+	}
+	if((chrflag || questlog) && MouseX < 320) {
+		return;
+	}
+
+	if(leveltype != DTYPE_TOWN) {
+		if(pcurstemp != -1) {
+			if(!flipflag && dMonster[mx + 2][my + 1] != 0 && dFlags[mx + 2][my + 1] & DFLAG_LIT) {
+				mi = dMonster[mx + 2][my + 1] > 0 ? dMonster[mx + 2][my + 1] - 1 : -(dMonster[mx + 2][my + 1] + 1);
+				if(mi == pcurstemp && monster[mi]._mhitpoints >> 6 > 0 && monster[mi].MData->mSelFlag & 4) {
+					cursmx = mx + 1; /// BUGFIX: 'mx + 2'
+					cursmy = my + 2; /// BUGFIX: 'my + 1'
+					pcursmonst = mi;
+				}
+			}
+			if(flipflag && dMonster[mx + 1][my + 2] != 0 && dFlags[mx + 1][my + 2] & DFLAG_LIT) {
+				mi = dMonster[mx + 1][my + 2] > 0 ? dMonster[mx + 1][my + 2] - 1 : -(dMonster[mx + 1][my + 2] + 1);
+				if(mi == pcurstemp && monster[mi]._mhitpoints >> 6 > 0 && monster[mi].MData->mSelFlag & 4) {
+					cursmx = mx + 1;
+					cursmy = my + 2;
+					pcursmonst = mi;
+				}
+			}
+			if(dMonster[mx + 2][my + 2] != 0 && dFlags[mx + 2][my + 2] & DFLAG_LIT) {
+				mi = dMonster[mx + 2][my + 2] > 0 ? dMonster[mx + 2][my + 2] - 1 : -(dMonster[mx + 2][my + 2] + 1);
+				if(mi == pcurstemp && monster[mi]._mhitpoints >> 6 > 0 && monster[mi].MData->mSelFlag & 4) {
+					cursmx = mx + 2;
+					cursmy = my + 2;
+					pcursmonst = mi;
+				}
+			}
+			if(!flipflag && dMonster[mx + 1][my] != 0 && dFlags[mx + 1][my] & DFLAG_LIT) {
+				mi = dMonster[mx + 1][my] > 0 ? dMonster[mx + 1][my] - 1 : -(dMonster[mx + 1][my] + 1);
+				if(mi == pcurstemp && monster[mi]._mhitpoints >> 6 > 0 && monster[mi].MData->mSelFlag & 2) {
+					cursmx = mx + 1;
+					cursmy = my;
+					pcursmonst = mi;
+				}
+			}
+			if(flipflag && dMonster[mx][my + 1] != 0 && dFlags[mx][my + 1] & DFLAG_LIT) {
+				mi = dMonster[mx][my + 1] > 0 ? dMonster[mx][my + 1] - 1 : -(dMonster[mx][my + 1] + 1);
+				if(mi == pcurstemp && monster[mi]._mhitpoints >> 6 > 0 && monster[mi].MData->mSelFlag & 2) {
+					cursmx = mx;
+					cursmy = my + 1;
+					pcursmonst = mi;
+				}
+			}
+			if(dMonster[mx][my] != 0 && dFlags[mx][my] & DFLAG_LIT) {
+				mi = dMonster[mx][my] > 0 ? dMonster[mx][my] - 1 : -(dMonster[mx][my] + 1);
+				if(mi == pcurstemp && monster[mi]._mhitpoints >> 6 > 0 && monster[mi].MData->mSelFlag & 1) {
+					cursmx = mx;
+					cursmy = my;
+					pcursmonst = mi;
+				}
+			}
+			if(dMonster[mx + 1][my + 1] != 0 && dFlags[mx + 1][my + 1] & DFLAG_LIT) {
+				mi = dMonster[mx + 1][my + 1] > 0 ? dMonster[mx + 1][my + 1] - 1 : -(dMonster[mx + 1][my + 1] + 1);
+				if(mi == pcurstemp && monster[mi]._mhitpoints >> 6 > 0 && monster[mi].MData->mSelFlag & 2) {
+					cursmx = mx + 1;
+					cursmy = my + 1;
+					pcursmonst = mi;
+				}
+			}
+			if(pcursmonst != -1 && monster[pcursmonst]._mFlags & MFLAG_HIDDEN) {
+				pcursmonst = -1;
+				cursmx = mx;
+				cursmy = my;
+			}
+			if(pcursmonst != -1 && monster[pcursmonst]._mFlags & MFLAG_GOLEM) {
+				pcursmonst = -1;
+			}
+			if(pcursmonst != -1) {
+				return;
+			}
+		}
+		if(!flipflag && dMonster[mx + 2][my + 1] != 0 && dFlags[mx + 2][my + 1] & DFLAG_LIT) {
+			mi = dMonster[mx + 2][my + 1] > 0 ? dMonster[mx + 2][my + 1] - 1 : -(dMonster[mx + 2][my + 1] + 1);
+			if(monster[mi]._mhitpoints >> 6 > 0 && monster[mi].MData->mSelFlag & 4) {
+				cursmx = mx + 2;
+				cursmy = my + 1;
+				pcursmonst = mi;
+			}
+		}
+		if(flipflag && dMonster[mx + 1][my + 2] != 0 && dFlags[mx + 1][my + 2] & DFLAG_LIT) {
+			mi = dMonster[mx + 1][my + 2] > 0 ? dMonster[mx + 1][my + 2] - 1 : -(dMonster[mx + 1][my + 2] + 1);
+			if(monster[mi]._mhitpoints >> 6 > 0 && monster[mi].MData->mSelFlag & 4) {
+				cursmx = mx + 1;
+				cursmy = my + 2;
+				pcursmonst = mi;
+			}
+		}
+		if(dMonster[mx + 2][my + 2] != 0 && dFlags[mx + 2][my + 2] & DFLAG_LIT) {
+			mi = dMonster[mx + 2][my + 2] > 0 ? dMonster[mx + 2][my + 2] - 1 : -(dMonster[mx + 2][my + 2] + 1);
+			if(monster[mi]._mhitpoints >> 6 > 0 && monster[mi].MData->mSelFlag & 4) {
+				cursmx = mx + 2;
+				cursmy = my + 2;
+				pcursmonst = mi;
+			}
+		}
+		if(!flipflag && dMonster[mx + 1][my] != 0 && dFlags[mx + 1][my] & DFLAG_LIT) {
+			mi = dMonster[mx + 1][my] > 0 ? dMonster[mx + 1][my] - 1 : -(dMonster[mx + 1][my] + 1);
+			if(monster[mi]._mhitpoints >> 6 > 0 && monster[mi].MData->mSelFlag & 2) {
+				cursmx = mx + 1;
+				cursmy = my;
+				pcursmonst = mi;
+			}
+		}
+		if(flipflag && dMonster[mx][my + 1] != 0 && dFlags[mx][my + 1] & DFLAG_LIT) {
+			mi = dMonster[mx][my + 1] > 0 ? dMonster[mx][my + 1] - 1 : -(dMonster[mx][my + 1] + 1);
+			if(monster[mi]._mhitpoints >> 6 > 0 && monster[mi].MData->mSelFlag & 2) {
+				cursmx = mx;
+				cursmy = my + 1;
+				pcursmonst = mi;
+			}
+		}
+		if(dMonster[mx][my] != 0 && dFlags[mx][my] & DFLAG_LIT) {
+			mi = dMonster[mx][my] > 0 ? dMonster[mx][my] - 1 : -(dMonster[mx][my] + 1);
+			if(monster[mi]._mhitpoints >> 6 > 0 && monster[mi].MData->mSelFlag & 1) {
+				cursmx = mx;
+				cursmy = my;
+				pcursmonst = mi;
+			}
+		}
+		if(dMonster[mx + 1][my + 1] != 0 && dFlags[mx + 1][my + 1] & DFLAG_LIT) {
+			mi = dMonster[mx + 1][my + 1] > 0 ? dMonster[mx + 1][my + 1] - 1 : -(dMonster[mx + 1][my + 1] + 1);
+			if(monster[mi]._mhitpoints >> 6 > 0 && monster[mi].MData->mSelFlag & 2) {
+				cursmx = mx + 1;
+				cursmy = my + 1;
+				pcursmonst = mi;
+			}
+		}
+		if(pcursmonst != -1 && monster[pcursmonst]._mFlags & MFLAG_HIDDEN) {
+			pcursmonst = -1;
+			cursmx = mx;
+			cursmy = my;
+		}
+		if(pcursmonst != -1 && monster[pcursmonst]._mFlags & MFLAG_GOLEM) {
+			pcursmonst = -1;
+		}
+	} else {
+		if(!flipflag && dMonster[mx + 1][my] > 0) {
+			pcursmonst = dMonster[mx + 1][my] - 1;
+			cursmx = mx + 1;
+			cursmy = my;
+		}
+		if(flipflag && dMonster[mx][my + 1] > 0) {
+			pcursmonst = dMonster[mx][my + 1] - 1;
+			cursmx = mx;
+			cursmy = my + 1;
+		}
+		if(dMonster[mx][my] > 0) {
+			pcursmonst = dMonster[mx][my] - 1;
+			cursmx = mx;
+			cursmy = my;
+		}
+		if(dMonster[mx + 1][my + 1] > 0) {
+			pcursmonst = dMonster[mx + 1][my + 1] - 1;
+			cursmx = mx + 1;
+			cursmy = my + 1;
+		}
+		if(!towner[pcursmonst]._tSelFlag) { /// BUGFIX: Add check 'pcursmonst != -1'
+			pcursmonst = -1;
+		}
+	}
+
+	if(pcursmonst == -1) {
+		if(!flipflag && dPlayer[mx + 1][my] != 0) {
+			bv = dPlayer[mx + 1][my] > 0 ? dPlayer[mx + 1][my] - 1 : -(dPlayer[mx + 1][my] + 1);
+			if(bv != myplr && plr[bv]._pHitPoints != 0) {
+				cursmx = mx + 1;
+				cursmy = my;
+				pcursplr = bv;
+			}
+		}
+		if(flipflag && dPlayer[mx][my + 1] != 0) {
+			bv = dPlayer[mx][my + 1] > 0 ? dPlayer[mx][my + 1] - 1 : -(dPlayer[mx][my + 1] + 1);
+			if(bv != myplr && plr[bv]._pHitPoints != 0) {
+				cursmx = mx;
+				cursmy = my + 1;
+				pcursplr = bv;
+			}
+		}
+		if(dPlayer[mx][my] != 0) {
+			bv = dPlayer[mx][my] > 0 ? dPlayer[mx][my] - 1 : -(dPlayer[mx][my] + 1);
+			if(bv != myplr) {
+				cursmx = mx;
+				cursmy = my;
+				pcursplr = bv;
+			}
+		}
+		if(dFlags[mx][my] & DFLAG_DEAD_PLAYER) {
+			for(i = 0; i < MAX_PLRS; i++) {
+				if(plr[i].WorldX == mx && plr[i].WorldY == my && i != myplr) {
+					cursmx = mx;
+					cursmy = my;
+					pcursplr = i;
+				}
+			}
+		}
+		if(pcurs == CURSOR_RESURRECT) {
+			for(xx = -1; xx < 2; xx++) {
+				for(yy = -1; yy < 2; yy++) {
+					if(dFlags[mx + xx][my + yy] & DFLAG_DEAD_PLAYER) {
+						for(i = 0; i < MAX_PLRS; i++) {
+							if(plr[i].WorldX == mx + xx && plr[i].WorldY == my + yy && i != myplr) {
+								cursmx = mx + xx;
+								cursmy = my + yy;
+								pcursplr = i;
+							}
+						}
+					}
+				}
+			}
+		}
+		if(dPlayer[mx + 1][my + 1] != 0) {
+			bv = dPlayer[mx + 1][my + 1] > 0 ? dPlayer[mx + 1][my + 1] - 1 : -(dPlayer[mx + 1][my + 1] + 1);
+			if(bv != myplr && plr[bv]._pHitPoints != 0) {
+				cursmx = mx + 1;
+				cursmy = my + 1;
+				pcursplr = bv;
+			}
+		}
+	}
+	if(pcursmonst == -1 && pcursplr == -1) {
+		if(!flipflag && dObject[mx + 1][my] != 0) {
+			bv = dObject[mx + 1][my] > 0 ? dObject[mx + 1][my] - 1 : -(dObject[mx + 1][my] + 1);
+			if(object[bv]._oSelFlag >= 2) {
+				cursmx = mx + 1;
+				cursmy = my;
+				pcursobj = bv;
+			}
+		}
+		if(flipflag && dObject[mx][my + 1] != 0) {
+			bv = dObject[mx][my + 1] > 0 ? dObject[mx][my + 1] - 1 : -(dObject[mx][my + 1] + 1);
+			if(object[bv]._oSelFlag >= 2) {
+				cursmx = mx;
+				cursmy = my + 1;
+				pcursobj = bv;
+			}
+		}
+		if(dObject[mx][my] != 0) {
+			bv = dObject[mx][my] > 0 ? dObject[mx][my] - 1 : -(dObject[mx][my] + 1);
+			if(object[bv]._oSelFlag == 1 || object[bv]._oSelFlag == 3) {
+				cursmx = mx;
+				cursmy = my;
+				pcursobj = bv;
+			}
+		}
+		if(dObject[mx + 1][my + 1] != 0) {
+			bv = dObject[mx + 1][my + 1] > 0 ? dObject[mx + 1][my + 1] - 1 : -(dObject[mx + 1][my + 1] + 1);
+			if(object[bv]._oSelFlag >= 2) {
+				cursmx = mx + 1;
+				cursmy = my + 1;
+				pcursobj = bv;
+			}
+		}
+	}
+	if(pcursplr == -1 && pcursobj == -1 && pcursmonst == -1) {
+		if(!flipflag && dItem[mx + 1][my] > 0) {
+			bv = dItem[mx + 1][my] - 1;
+			if(item[bv]._iSelFlag >= 2) {
+				cursmx = mx + 1;
+				cursmy = my;
+				pcursitem = bv;
+			}
+		}
+		if(flipflag && dItem[mx][my + 1] > 0) {
+			bv = dItem[mx][my + 1] - 1;
+			if(item[bv]._iSelFlag >= 2) {
+				cursmx = mx;
+				cursmy = my + 1;
+				pcursitem = bv;
+			}
+		}
+		if(dItem[mx][my] > 0) {
+			bv = dItem[mx][my] - 1;
+			if(item[bv]._iSelFlag == 1 || item[bv]._iSelFlag == 3) {
+				cursmx = mx;
+				cursmy = my;
+				pcursitem = bv;
+			}
+		}
+		if(dItem[mx + 1][my + 1] > 0) {
+			bv = dItem[mx + 1][my + 1] - 1;
+			if(item[bv]._iSelFlag >= 2) {
+				cursmx = mx + 1;
+				cursmy = my + 1;
+				pcursitem = bv;
+			}
+		}
+		if(pcursitem == -1) {
+			cursmx = mx;
+			cursmy = my;
+			CheckTrigForce();
+			CheckTown();
+			CheckRportal();
+		}
+	}
+
+	if(pcurs == CURSOR_IDENTIFY) {
+		pcursobj = -1;
+		pcursmonst = -1;
+		pcursitem = -1;
+		cursmx = mx;
+		cursmy = my;
+	}
+	if(pcursmonst != -1 && monster[pcursmonst]._mFlags & MFLAG_GOLEM) {
+		pcursmonst = -1;
+	}
+}
+// 4B8968: using guessed type int sbookflag;
+// 4B8B84: using guessed type int panelflag;
+// 4B8C98: using guessed type int spselflag;
+// 4B8CB8: using guessed type char pcursinvitem;
+// 4B8CC0: using guessed type char pcursitem;
+// 4B8CC1: using guessed type char pcursobj;
+// 4B8CC2: using guessed type char pcursplr;
+// 4B8CCC: using guessed type int pcurstemp;
+// 52569C: using guessed type int zoomflag;
+// 52575C: using guessed type int doomflag;
+
+DEVILUTION_END_NAMESPACE