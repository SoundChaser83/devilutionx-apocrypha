--- conflicted
+++ resolved
@@ -1,265 +1,257 @@
-cmake_minimum_required(VERSION 3.13)
-
-include(CMake/out_of_tree.cmake)
-
-project(devilutionX
-  VERSION 0.0.1
-  LANGUAGES C CXX)
-
-if(NOT CMAKE_BUILD_TYPE)
-  set(CMAKE_BUILD_TYPE "Debug")
-endif()
-
-option(ASAN "Enable address sanitizer" ON)
-option(DEBUG "Enable debug mode in engine" ON)
-option(COTIRE "Enable cotire" OFF)
-option(DIST "Dynamically link only glibc and SDL2" OFF)
-option(FASTER "Enable FASTER in engine" ON)
-option(BINARY_RELEASE "Enable options for binary release" OFF)
-
-if(BINARY_RELEASE)
-  set(CMAKE_BUILD_TYPE "Release")
-  set(ASAN OFF)
-  set(DEBUG OFF)
-  set(COTIRE OFF)
-  set(DIST ON)
-  set(FASTER OFF)
-endif()
-
-if(DIST)
-  set(sodium_USE_STATIC_LIBS ON)
-endif()
-
-list(APPEND CMAKE_MODULE_PATH "${devilutionX_SOURCE_DIR}/CMake")
-
-set(CMAKE_CXX_STANDARD 14)
-set(CMAKE_CXX_EXTENSIONS OFF)
-set(CMAKE_CXX_STANDARD_REQUIRED TRUE)
-set(CMAKE_THREAD_PREFER_PTHREAD TRUE)
-set(THREADS_PREFER_PTHREAD_FLAG TRUE)
-
-if(NOT CMAKE_SIZEOF_VOID_P EQUAL 4)
-  message(WARNING "sizeof(void*) == ${CMAKE_SIZEOF_VOID_P}.")
-  message(WARNING [[Not 32-bit, highly experimental!]])
-endif()
-
-if(COTIRE)
-  include(CMake/cotire.cmake)
-endif()
-
-find_package(Threads REQUIRED)
-find_package(SDL2 REQUIRED)
-find_package(SDL2_ttf REQUIRED)
-find_package(SDL2_mixer REQUIRED)
-find_package(sodium REQUIRED)
-
-add_library(smacker STATIC
-  3rdParty/libsmacker/smk_bitstream.c
-  3rdParty/libsmacker/smk_hufftree.c
-  3rdParty/libsmacker/smacker.c)
-
-add_library(Radon STATIC
-  3rdParty/Radon/Radon/source/File.cpp
-  3rdParty/Radon/Radon/source/Key.cpp
-  3rdParty/Radon/Radon/source/Named.cpp
-  3rdParty/Radon/Radon/source/Section.cpp)
-
-add_library(StormLib OBJECT
-  3rdParty/StormLib/src/FileStream.cpp
-  3rdParty/StormLib/src/SBaseCommon.cpp
-  3rdParty/StormLib/src/SBaseFileTable.cpp
-  3rdParty/StormLib/src/SBaseSubTypes.cpp
-  3rdParty/StormLib/src/SCompression.cpp
-  3rdParty/StormLib/src/SFileExtractFile.cpp
-  3rdParty/StormLib/src/SFileFindFile.cpp
-  3rdParty/StormLib/src/SFileGetFileInfo.cpp
-  3rdParty/StormLib/src/SFileOpenArchive.cpp
-  3rdParty/StormLib/src/SFileOpenFileEx.cpp
-  3rdParty/StormLib/src/SFileReadFile.cpp)
-
-add_library(PKWare OBJECT
-  3rdParty/PKWare/explode.cpp
-  3rdParty/PKWare/implode.cpp)
-
-add_library(devilution OBJECT
-  Source/appfat.cpp
-  Source/automap.cpp
-  Source/capture.cpp
-  Source/codec.cpp
-  Source/control.cpp
-  Source/cursor.cpp
-  Source/dead.cpp
-  Source/debug.cpp
-  Source/diablo.cpp
-  Source/doom.cpp
-# Source/dx.cpp
-  Source/drlg_l1.cpp
-  Source/drlg_l2.cpp
-  Source/drlg_l3.cpp
-  Source/drlg_l4.cpp
-  Source/dthread.cpp
-  Source/effects.cpp
-  Source/encrypt.cpp
-  Source/engine.cpp
-  Source/error.cpp
-  Source/fault.cpp
-  Source/gamemenu.cpp
-  Source/gendung.cpp
-  Source/gmenu.cpp
-  Source/help.cpp
-  Source/init.cpp
-  Source/interfac.cpp
-  Source/inv.cpp
-  Source/items.cpp
-  Source/lighting.cpp
-  Source/loadsave.cpp
-  Source/logging.cpp
-  Source/mainmenu.cpp
-  Source/minitext.cpp
-  Source/missiles.cpp
-  Source/monster.cpp
-  Source/movie.cpp
-  Source/mpqapi.cpp
-  Source/msgcmd.cpp
-  Source/msg.cpp
-  Source/multi.cpp
-  Source/nthread.cpp
-  Source/objects.cpp
-  Source/pack.cpp
-  Source/palette.cpp
-  Source/path.cpp
-  Source/pfile.cpp
-  Source/player.cpp
-  Source/plrmsg.cpp
-  Source/portal.cpp
-  Source/quests.cpp
-  Source/render.cpp
-  Source/restrict.cpp
-  Source/scrollrt.cpp
-  Source/setmaps.cpp
-  Source/sha.cpp
-# Source/sound.cpp
-  Source/spells.cpp
-  Source/stores.cpp
-  Source/sync.cpp
-  Source/textdat.cpp
-  Source/themes.cpp
-  Source/tmsg.cpp
-  Source/town.cpp
-  Source/towners.cpp
-  Source/track.cpp
-  Source/trigs.cpp
-  Source/wave.cpp)
-target_include_directories(devilution PRIVATE SourceS)
-
-add_executable(devilutionx
-  SourceX/dx.cpp
-<<<<<<< HEAD
-  SourceX/miniwin/misc.cpp
-  SourceX/miniwin/misc_io.cpp
-  SourceX/miniwin/misc_msg.cpp
-  SourceX/miniwin/rand.cpp
-  SourceX/miniwin/thread.cpp
-=======
-  SourceX/miniwin.cpp
-  SourceX/miniwin_dsound.cpp
-  SourceX/miniwin_io.cpp
-  SourceX/miniwin_msg_sdl.cpp
-  SourceX/stub_rand.cpp
-  SourceX/miniwin_thread.cpp
->>>>>>> f4ca51f6
-  SourceX/sound.cpp
-  SourceX/storm.cpp
-  SourceX/storm_net.cpp
-  SourceX/dvlnet/abstract_net.cpp
-  SourceX/dvlnet/loopback.cpp
-  SourceX/dvlnet/packet.cpp
-  SourceX/dvlnet/base.cpp
-  SourceX/dvlnet/frame_queue.cpp
-  SourceX/dvlnet/tcp_client.cpp
-  SourceX/dvlnet/tcp_server.cpp
-  SourceX/dvlnet/udp_p2p.cpp
-  SourceX/DiabloUI/credits.cpp
-  SourceX/DiabloUI/diabloui.cpp
-  SourceX/DiabloUI/dialogs.cpp
-  SourceX/DiabloUI/mainmenu.cpp
-  SourceX/DiabloUI/progress.cpp
-  SourceX/DiabloUI/selconn.cpp
-  SourceX/DiabloUI/selgame.cpp
-  SourceX/DiabloUI/selhero.cpp
-  SourceX/DiabloUI/title.cpp
-  SourceX/main.cpp)
-
-target_include_directories(devilutionx PRIVATE SourceS SourceX 3rdParty/asio/include .)
-
-target_link_libraries(devilution PRIVATE Threads::Threads)
-target_link_libraries(devilutionx PRIVATE
-  devilution
-  PKWare
-  StormLib
-  smacker
-  Radon
-  Threads::Threads
-  SDL2::SDL2main
-  SDL2::SDL2_ttf
-  SDL2::SDL2_mixer
-  sodium)
-
-target_compile_definitions(devilution PRIVATE DEVILUTION_ENGINE)
-target_compile_definitions(devilution PUBLIC
-  DEVILUTION_STUB
-  "$<$<BOOL:${DEBUG}>:_DEBUG>"
-  # Skip fades and other fluff
-  "$<$<BOOL:${FASTER}>:FASTER>")
-
-target_compile_definitions(devilutionx PUBLIC ASIO_STANDALONE)
-
-# Enable ASAN in Debug mode
-if(ASAN)
-  target_compile_options(devilution PUBLIC -fsanitize=address -fsanitize-recover=address)
-  target_link_libraries(devilution PUBLIC -fsanitize=address -fsanitize-recover=address)
-endif()
-
-if(DIST)
-  target_link_libraries(devilutionx PUBLIC -static-libgcc -static-libstdc++)
-endif()
-
-if(WIN32)
-  target_link_libraries(devilutionx PRIVATE wsock32 ws2_32 wininet)
-  target_compile_options(devilution PUBLIC $<$<CONFIG:Debug>:-gstabs>)
-endif()
-
-# Note: In Debug mode, GCC generates spurious memory references that upset Valgrind,
-# these options fix that.
-target_compile_options(devilution PUBLIC $<$<CONFIG:Debug>:-fno-omit-frame-pointer>)
-
-# Ignore serious warnings due to "quality" of decompiled code
-# Currently, disable ignore all warnings (-w), to be removed later
-target_compile_options(devilution PRIVATE -fpermissive -Wno-write-strings -Wno-multichar -w)
-# Disable optimizations that can break non-standards-conforming code
-target_compile_options(devilution PRIVATE -fno-strict-aliasing)
-if(CMAKE_CXX_COMPILER_ID MATCHES "GNU")
-  target_compile_options(devilution PRIVATE -fno-aggressive-loop-optimizations)
-endif()
-# Warnings for devilutionX
-target_compile_options(devilution PUBLIC -Wno-unknown-pragmas)
-target_compile_options(devilutionx PRIVATE -fpermissive -Wall -Wextra -Wno-multichar -Wno-unused-parameter)
-
-if(CMAKE_CXX_COMPILER_ID MATCHES "Clang")
-  # Style issues
-  target_compile_options(devilutionx PRIVATE -Wno-parentheses -Wno-logical-op-parentheses -Wno-bitwise-op-parentheses)
-  # Silence warnings about __int64 alignment hack not always being applicable
-  target_compile_options(devilutionx PRIVATE -Wno-ignored-attributes)
-  # Fix: error: cast from pointer to smaller type 'unsigned char' loses information
-  target_compile_options(devilution PRIVATE -fms-extensions -fms-compatibility -fms-compatibility-version=19.00)
-
-  set_target_properties(devilutionx PROPERTIES LINK_FLAGS "-liconv")
-endif()
-
-if(COTIRE)
-  set_target_properties(devilutionx PROPERTIES COTIRE_ADD_UNITY_BUILD FALSE)
-  set_target_properties(devilutionx PROPERTIES
-    COTIRE_PREFIX_HEADER_INCLUDE_PATH "${devilutionX_SOURCE_DIR}"
-    COTIRE_PREFIX_HEADER_IGNORE_PATH "${devilutionX_SOURCE_DIR}/SourceX")
-  cotire(devilutionx)
-endif()
+cmake_minimum_required(VERSION 3.13)
+
+include(CMake/out_of_tree.cmake)
+
+project(devilutionX
+  VERSION 0.0.1
+  LANGUAGES C CXX)
+
+if(NOT CMAKE_BUILD_TYPE)
+  set(CMAKE_BUILD_TYPE "Debug")
+endif()
+
+option(ASAN "Enable address sanitizer" ON)
+option(DEBUG "Enable debug mode in engine" ON)
+option(COTIRE "Enable cotire" OFF)
+option(DIST "Dynamically link only glibc and SDL2" OFF)
+option(FASTER "Enable FASTER in engine" ON)
+option(BINARY_RELEASE "Enable options for binary release" OFF)
+
+if(BINARY_RELEASE)
+  set(CMAKE_BUILD_TYPE "Release")
+  set(ASAN OFF)
+  set(DEBUG OFF)
+  set(COTIRE OFF)
+  set(DIST ON)
+  set(FASTER OFF)
+endif()
+
+if(DIST)
+  set(sodium_USE_STATIC_LIBS ON)
+endif()
+
+list(APPEND CMAKE_MODULE_PATH "${devilutionX_SOURCE_DIR}/CMake")
+
+set(CMAKE_CXX_STANDARD 14)
+set(CMAKE_CXX_EXTENSIONS OFF)
+set(CMAKE_CXX_STANDARD_REQUIRED TRUE)
+set(CMAKE_THREAD_PREFER_PTHREAD TRUE)
+set(THREADS_PREFER_PTHREAD_FLAG TRUE)
+
+if(NOT CMAKE_SIZEOF_VOID_P EQUAL 4)
+  message(WARNING "sizeof(void*) == ${CMAKE_SIZEOF_VOID_P}.")
+  message(WARNING [[Not 32-bit, highly experimental!]])
+endif()
+
+if(COTIRE)
+  include(CMake/cotire.cmake)
+endif()
+
+find_package(Threads REQUIRED)
+find_package(SDL2 REQUIRED)
+find_package(SDL2_ttf REQUIRED)
+find_package(SDL2_mixer REQUIRED)
+find_package(sodium REQUIRED)
+
+add_library(smacker STATIC
+  3rdParty/libsmacker/smk_bitstream.c
+  3rdParty/libsmacker/smk_hufftree.c
+  3rdParty/libsmacker/smacker.c)
+
+add_library(Radon STATIC
+  3rdParty/Radon/Radon/source/File.cpp
+  3rdParty/Radon/Radon/source/Key.cpp
+  3rdParty/Radon/Radon/source/Named.cpp
+  3rdParty/Radon/Radon/source/Section.cpp)
+
+add_library(StormLib OBJECT
+  3rdParty/StormLib/src/FileStream.cpp
+  3rdParty/StormLib/src/SBaseCommon.cpp
+  3rdParty/StormLib/src/SBaseFileTable.cpp
+  3rdParty/StormLib/src/SBaseSubTypes.cpp
+  3rdParty/StormLib/src/SCompression.cpp
+  3rdParty/StormLib/src/SFileExtractFile.cpp
+  3rdParty/StormLib/src/SFileFindFile.cpp
+  3rdParty/StormLib/src/SFileGetFileInfo.cpp
+  3rdParty/StormLib/src/SFileOpenArchive.cpp
+  3rdParty/StormLib/src/SFileOpenFileEx.cpp
+  3rdParty/StormLib/src/SFileReadFile.cpp)
+
+add_library(PKWare OBJECT
+  3rdParty/PKWare/explode.cpp
+  3rdParty/PKWare/implode.cpp)
+
+add_library(devilution OBJECT
+  Source/appfat.cpp
+  Source/automap.cpp
+  Source/capture.cpp
+  Source/codec.cpp
+  Source/control.cpp
+  Source/cursor.cpp
+  Source/dead.cpp
+  Source/debug.cpp
+  Source/diablo.cpp
+  Source/doom.cpp
+# Source/dx.cpp
+  Source/drlg_l1.cpp
+  Source/drlg_l2.cpp
+  Source/drlg_l3.cpp
+  Source/drlg_l4.cpp
+  Source/dthread.cpp
+  Source/effects.cpp
+  Source/encrypt.cpp
+  Source/engine.cpp
+  Source/error.cpp
+  Source/fault.cpp
+  Source/gamemenu.cpp
+  Source/gendung.cpp
+  Source/gmenu.cpp
+  Source/help.cpp
+  Source/init.cpp
+  Source/interfac.cpp
+  Source/inv.cpp
+  Source/items.cpp
+  Source/lighting.cpp
+  Source/loadsave.cpp
+  Source/logging.cpp
+  Source/mainmenu.cpp
+  Source/minitext.cpp
+  Source/missiles.cpp
+  Source/monster.cpp
+  Source/movie.cpp
+  Source/mpqapi.cpp
+  Source/msgcmd.cpp
+  Source/msg.cpp
+  Source/multi.cpp
+  Source/nthread.cpp
+  Source/objects.cpp
+  Source/pack.cpp
+  Source/palette.cpp
+  Source/path.cpp
+  Source/pfile.cpp
+  Source/player.cpp
+  Source/plrmsg.cpp
+  Source/portal.cpp
+  Source/quests.cpp
+  Source/render.cpp
+  Source/restrict.cpp
+  Source/scrollrt.cpp
+  Source/setmaps.cpp
+  Source/sha.cpp
+# Source/sound.cpp
+  Source/spells.cpp
+  Source/stores.cpp
+  Source/sync.cpp
+  Source/textdat.cpp
+  Source/themes.cpp
+  Source/tmsg.cpp
+  Source/town.cpp
+  Source/towners.cpp
+  Source/track.cpp
+  Source/trigs.cpp
+  Source/wave.cpp)
+target_include_directories(devilution PRIVATE SourceS)
+
+add_executable(devilutionx
+  SourceX/dx.cpp
+  SourceX/miniwin/misc.cpp
+  SourceX/miniwin/misc_io.cpp
+  SourceX/miniwin/misc_msg.cpp
+  SourceX/miniwin/rand.cpp
+  SourceX/miniwin/thread.cpp
+  SourceX/miniwin_dsound.cpp
+  SourceX/sound.cpp
+  SourceX/storm.cpp
+  SourceX/storm_net.cpp
+  SourceX/dvlnet/abstract_net.cpp
+  SourceX/dvlnet/loopback.cpp
+  SourceX/dvlnet/packet.cpp
+  SourceX/dvlnet/base.cpp
+  SourceX/dvlnet/frame_queue.cpp
+  SourceX/dvlnet/tcp_client.cpp
+  SourceX/dvlnet/tcp_server.cpp
+  SourceX/dvlnet/udp_p2p.cpp
+  SourceX/DiabloUI/credits.cpp
+  SourceX/DiabloUI/diabloui.cpp
+  SourceX/DiabloUI/dialogs.cpp
+  SourceX/DiabloUI/mainmenu.cpp
+  SourceX/DiabloUI/progress.cpp
+  SourceX/DiabloUI/selconn.cpp
+  SourceX/DiabloUI/selgame.cpp
+  SourceX/DiabloUI/selhero.cpp
+  SourceX/DiabloUI/title.cpp
+  SourceX/main.cpp)
+
+target_include_directories(devilutionx PRIVATE SourceS SourceX 3rdParty/asio/include .)
+
+target_link_libraries(devilution PRIVATE Threads::Threads)
+target_link_libraries(devilutionx PRIVATE
+  devilution
+  PKWare
+  StormLib
+  smacker
+  Radon
+  Threads::Threads
+  SDL2::SDL2main
+  SDL2::SDL2_ttf
+  SDL2::SDL2_mixer
+  sodium)
+
+target_compile_definitions(devilution PRIVATE DEVILUTION_ENGINE)
+target_compile_definitions(devilution PUBLIC
+  DEVILUTION_STUB
+  "$<$<BOOL:${DEBUG}>:_DEBUG>"
+  # Skip fades and other fluff
+  "$<$<BOOL:${FASTER}>:FASTER>")
+
+target_compile_definitions(devilutionx PUBLIC ASIO_STANDALONE)
+
+# Enable ASAN in Debug mode
+if(ASAN)
+  target_compile_options(devilution PUBLIC -fsanitize=address -fsanitize-recover=address)
+  target_link_libraries(devilution PUBLIC -fsanitize=address -fsanitize-recover=address)
+endif()
+
+if(DIST)
+  target_link_libraries(devilutionx PUBLIC -static-libgcc -static-libstdc++)
+endif()
+
+if(WIN32)
+  target_link_libraries(devilutionx PRIVATE wsock32 ws2_32 wininet)
+  target_compile_options(devilution PUBLIC $<$<CONFIG:Debug>:-gstabs>)
+endif()
+
+# Note: In Debug mode, GCC generates spurious memory references that upset Valgrind,
+# these options fix that.
+target_compile_options(devilution PUBLIC $<$<CONFIG:Debug>:-fno-omit-frame-pointer>)
+
+# Ignore serious warnings due to "quality" of decompiled code
+# Currently, disable ignore all warnings (-w), to be removed later
+target_compile_options(devilution PRIVATE -fpermissive -Wno-write-strings -Wno-multichar -w)
+# Disable optimizations that can break non-standards-conforming code
+target_compile_options(devilution PRIVATE -fno-strict-aliasing)
+if(CMAKE_CXX_COMPILER_ID MATCHES "GNU")
+  target_compile_options(devilution PRIVATE -fno-aggressive-loop-optimizations)
+endif()
+# Warnings for devilutionX
+target_compile_options(devilution PUBLIC -Wno-unknown-pragmas)
+target_compile_options(devilutionx PRIVATE -fpermissive -Wall -Wextra -Wno-multichar -Wno-unused-parameter)
+
+if(CMAKE_CXX_COMPILER_ID MATCHES "Clang")
+  # Style issues
+  target_compile_options(devilutionx PRIVATE -Wno-parentheses -Wno-logical-op-parentheses -Wno-bitwise-op-parentheses)
+  # Silence warnings about __int64 alignment hack not always being applicable
+  target_compile_options(devilutionx PRIVATE -Wno-ignored-attributes)
+  # Fix: error: cast from pointer to smaller type 'unsigned char' loses information
+  target_compile_options(devilution PRIVATE -fms-extensions -fms-compatibility -fms-compatibility-version=19.00)
+
+  set_target_properties(devilutionx PROPERTIES LINK_FLAGS "-liconv")
+endif()
+
+if(COTIRE)
+  set_target_properties(devilutionx PROPERTIES COTIRE_ADD_UNITY_BUILD FALSE)
+  set_target_properties(devilutionx PROPERTIES
+    COTIRE_PREFIX_HEADER_INCLUDE_PATH "${devilutionX_SOURCE_DIR}"
+    COTIRE_PREFIX_HEADER_IGNORE_PATH "${devilutionX_SOURCE_DIR}/SourceX")
+  cotire(devilutionx)
+endif()